--- conflicted
+++ resolved
@@ -888,11 +888,8 @@
     jitHardening(false),
     ionPcScriptCache(NULL),
     threadPool(this),
-<<<<<<< HEAD
     warmup(0),
-=======
     ctypesActivityCallback(NULL),
->>>>>>> 446116ee
     ionReturnOverride_(MagicValue(JS_ARG_POISON)),
     useHelperThreads_(useHelperThreads),
     requestedHelperThreadCount(-1),
