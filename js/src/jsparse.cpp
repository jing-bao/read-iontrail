--- conflicted
+++ resolved
@@ -3197,13 +3197,8 @@
     if (slot >= blockObj->numSlots() && !blockObj->growSlots(cx, slot + 1))
         return false;
     blockObj->scope()->freeslot = slot + 1;
-<<<<<<< HEAD
     blockObj->setSlot(slot, PrivateTag(pn));
-    return JS_TRUE;
-=======
-    blockObj->setSlot(slot, PRIVATE_TO_JSVAL(pn));
     return true;
->>>>>>> 6409d786
 }
 
 static void
