--- conflicted
+++ resolved
@@ -799,13 +799,9 @@
 
         if (atom) {
             RegisterID reg = frame.allocReg();
-            masm.move(ImmPtr(ATOM_TO_STRING(atom)), reg);
+            masm.move(ImmPtr(atom), reg);
             frame.pop();
-<<<<<<< HEAD
             frame.pushTypedPayload(JSVAL_TYPE_STRING, reg);
-=======
-            frame.push(StringValue(atom));
->>>>>>> dba82e3d
             return;
         }
     }
