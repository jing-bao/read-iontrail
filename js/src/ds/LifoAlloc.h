--- conflicted
+++ resolved
@@ -171,9 +171,6 @@
         markCount = 0;
     }
 
-<<<<<<< HEAD
-    bool ensureUnusedApproximateSlow(size_t n);
-=======
     void append(BumpChunk *start, BumpChunk *end) {
         JS_ASSERT(start && end);
         if (last)
@@ -182,7 +179,8 @@
             first = latest = start;
         last = end;
     }
->>>>>>> 4284c1b2
+
+    bool ensureUnusedApproximateSlow(size_t n);
 
   public:
     explicit LifoAlloc(size_t defaultChunkSize) { reset(defaultChunkSize); }
