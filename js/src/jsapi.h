--- conflicted
+++ resolved
@@ -328,11 +328,6 @@
 
     bool insert(T *p, const T &val) { return vector.insert(p, val); }
 
-<<<<<<< HEAD
-    void erase(T *t) { return vector.erase(t); }
-
-=======
->>>>>>> b31a4037
     /* For use when space has already been reserved. */
     void infallibleAppend(const T &v) { vector.infallibleAppend(v); }
 
