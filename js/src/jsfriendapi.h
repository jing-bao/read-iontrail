--- conflicted
+++ resolved
@@ -729,133 +729,6 @@
 extern JS_FRIEND_API(const CompartmentVector&)
 GetRuntimeCompartments(JSRuntime *rt);
 
-<<<<<<< HEAD
-#define GCREASONS(D)                            \
-    /* Reasons internal to the JS engine */     \
-    D(API)                                      \
-    D(MAYBEGC)                                  \
-    D(LAST_CONTEXT)                             \
-    D(DESTROY_CONTEXT)                          \
-    D(LAST_DITCH)                               \
-    D(TOO_MUCH_MALLOC)                          \
-    D(ALLOC_TRIGGER)                            \
-    D(DEBUG_GC)                                 \
-    D(DEBUG_MODE_GC)                            \
-    D(TRANSPLANT)                               \
-    D(START_PARALLEL_BLOCK)                     \
-    D(PAUSE_PARALLEL_BLOCK)                     \
-    D(RESET)                                    \
-                                                \
-    /* Reasons from Firefox */                  \
-    D(DOM_WINDOW_UTILS)                         \
-    D(COMPONENT_UTILS)                          \
-    D(MEM_PRESSURE)                             \
-    D(CC_WAITING)                               \
-    D(CC_FORCED)                                \
-    D(LOAD_END)                                 \
-    D(POST_COMPARTMENT)                         \
-    D(PAGE_HIDE)                                \
-    D(NSJSCONTEXT_DESTROY)                      \
-    D(SET_NEW_DOCUMENT)                         \
-    D(SET_DOC_SHELL)                            \
-    D(DOM_UTILS)                                \
-    D(DOM_IPC)                                  \
-    D(DOM_WORKER)                               \
-    D(INTER_SLICE_GC)                           \
-    D(REFRESH_FRAME)                            \
-    D(FULL_GC_TIMER)                            \
-    D(SHUTDOWN_CC)
-
-namespace gcreason {
-
-/* GCReasons will end up looking like JSGC_MAYBEGC */
-enum Reason {
-#define MAKE_REASON(name) name,
-    GCREASONS(MAKE_REASON)
-#undef MAKE_REASON
-    NO_REASON,
-    NUM_REASONS,
-
-    /*
-     * For telemetry, we want to keep a fixed max bucket size over time so we
-     * don't have to switch histograms. 100 is conservative; as of this writing
-     * there are 26. But the cost of extra buckets seems to be low while the
-     * cost of switching histograms is high.
-     */
-    NUM_TELEMETRY_REASONS = 100
-};
-
-} /* namespace gcreason */
-
-extern JS_FRIEND_API(void)
-PrepareCompartmentForGC(JSCompartment *comp);
-
-extern JS_FRIEND_API(void)
-PrepareForFullGC(JSRuntime *rt);
-
-extern JS_FRIEND_API(void)
-PrepareForIncrementalGC(JSRuntime *rt);
-
-extern JS_FRIEND_API(bool)
-IsGCScheduled(JSRuntime *rt);
-
-extern JS_FRIEND_API(void)
-SkipCompartmentForGC(JSCompartment *comp);
-
-/*
- * When triggering a GC using one of the functions below, it is first necessary
- * to select the compartments to be collected. To do this, you can call
- * PrepareCompartmentForGC on each compartment, or you can call PrepareForFullGC
- * to select all compartments. Failing to select any compartment is an error.
- */
-
-extern JS_FRIEND_API(void)
-GCForReason(JSRuntime *rt, gcreason::Reason reason);
-
-extern JS_FRIEND_API(void)
-ShrinkingGC(JSRuntime *rt, gcreason::Reason reason);
-
-extern JS_FRIEND_API(void)
-IncrementalGC(JSRuntime *rt, gcreason::Reason reason, int64_t millis = 0);
-
-extern JS_FRIEND_API(void)
-FinishIncrementalGC(JSRuntime *rt, gcreason::Reason reason);
-
-enum GCProgress {
-    /*
-     * During non-incremental GC, the GC is bracketed by JSGC_CYCLE_BEGIN/END
-     * callbacks. During an incremental GC, the sequence of callbacks is as
-     * follows:
-     *   JSGC_CYCLE_BEGIN, JSGC_SLICE_END  (first slice)
-     *   JSGC_SLICE_BEGIN, JSGC_SLICE_END  (second slice)
-     *   ...
-     *   JSGC_SLICE_BEGIN, JSGC_CYCLE_END  (last slice)
-     */
-
-    GC_CYCLE_BEGIN,
-    GC_SLICE_BEGIN,
-    GC_SLICE_END,
-    GC_CYCLE_END
-};
-
-struct JS_FRIEND_API(GCDescription) {
-    bool isCompartment;
-
-    GCDescription(bool isCompartment)
-      : isCompartment(isCompartment) {}
-
-    jschar *formatMessage(JSRuntime *rt) const;
-    jschar *formatJSON(JSRuntime *rt, uint64_t timestamp) const;
-};
-
-typedef void
-(* GCSliceCallback)(JSRuntime *rt, GCProgress progress, const GCDescription &desc);
-
-extern JS_FRIEND_API(GCSliceCallback)
-SetGCSliceCallback(JSRuntime *rt, GCSliceCallback callback);
-
-=======
->>>>>>> d4a81cab
 typedef void
 (* AnalysisPurgeCallback)(JSRuntime *rt, JSFlatString *desc);
 
