/* -*- Mode: C++; tab-width: 8; indent-tabs-mode: nil; c-basic-offset: 4 -*-
 * vim: set ts=8 sw=4 et tw=78:
 *
 * ***** BEGIN LICENSE BLOCK *****
 * Version: MPL 1.1/GPL 2.0/LGPL 2.1
 *
 * The contents of this file are subject to the Mozilla Public License Version
 * 1.1 (the "License"); you may not use this file except in compliance with
 * the License. You may obtain a copy of the License at
 * http://www.mozilla.org/MPL/
 *
 * Software distributed under the License is distributed on an "AS IS" basis,
 * WITHOUT WARRANTY OF ANY KIND, either express or implied. See the License
 * for the specific language governing rights and limitations under the
 * License.
 *
 * The Original Code is Mozilla Communicator client code, released
 * March 31, 1998.
 *
 * The Initial Developer of the Original Code is
 * Netscape Communications Corporation.
 * Portions created by the Initial Developer are Copyright (C) 1998
 * the Initial Developer. All Rights Reserved.
 *
 * Contributor(s):
 *
 * Alternatively, the contents of this file may be used under the terms of
 * either of the GNU General Public License Version 2 or later (the "GPL"),
 * or the GNU Lesser General Public License Version 2.1 or later (the "LGPL"),
 * in which case the provisions of the GPL or the LGPL are applicable instead
 * of those above. If you wish to allow use of your version of this file only
 * under the terms of either the GPL or the LGPL, and not to allow others to
 * use your version of this file under the terms of the MPL, indicate your
 * decision by deleting the provisions above and replace them with the notice
 * and other provisions required by the GPL or the LGPL. If you do not delete
 * the provisions above, a recipient may use your version of this file under
 * the terms of any one of the MPL, the GPL or the LGPL.
 *
 * ***** END LICENSE BLOCK ***** */

/*
 * JS Mark-and-Sweep Garbage Collector.
 *
 * This GC allocates fixed-sized things with sizes up to GC_NBYTES_MAX (see
 * jsgc.h). It allocates from a special GC arena pool with each arena allocated
 * using malloc. It uses an ideally parallel array of flag bytes to hold the
 * mark bit, finalizer type index, etc.
 *
 * XXX swizzle page to freelist for better locality of reference
 */
#include <math.h>
#include <string.h>     /* for memset used when DEBUG */
#include "jstypes.h"
#include "jsstdint.h"
#include "jsutil.h"
#include "jshash.h"
#include "jsbit.h"
#include "jsclist.h"
#include "jsprf.h"
#include "jsapi.h"
#include "jsatom.h"
#include "jscntxt.h"
#include "jsversion.h"
#include "jsdbgapi.h"
#include "jsexn.h"
#include "jsfun.h"
#include "jsgc.h"
#include "jsgcchunk.h"
#include "jsgcmark.h"
#include "jsinterp.h"
#include "jsiter.h"
#include "jslock.h"
#include "jsnum.h"
#include "jsobj.h"
#include "jsparse.h"
#include "jsproxy.h"
#include "jsscope.h"
#include "jsscript.h"
#include "jsstaticcheck.h"
#include "jsstr.h"
#include "methodjit/MethodJIT.h"

#if JS_HAS_XML_SUPPORT
#include "jsxml.h"
#endif

#include "jsprobes.h"
#include "jsobjinlines.h"
#include "jshashtable.h"
#include "jsweakmap.h"

#include "jsstrinlines.h"
#include "jscompartment.h"

#ifdef MOZ_VALGRIND
# define JS_VALGRIND
#endif
#ifdef JS_VALGRIND
# include <valgrind/memcheck.h>
#endif

using namespace js;
using namespace js::gc;

/*
 * Check that JSTRACE_XML follows JSTRACE_OBJECT and JSTRACE_STRING.
 */
JS_STATIC_ASSERT(JSTRACE_OBJECT == 0);
JS_STATIC_ASSERT(JSTRACE_STRING == 1);
JS_STATIC_ASSERT(JSTRACE_SHAPE  == 2);
JS_STATIC_ASSERT(JSTRACE_XML    == 3);

/*
 * JS_IS_VALID_TRACE_KIND assumes that JSTRACE_SHAPE is the last non-xml
 * trace kind when JS_HAS_XML_SUPPORT is false.
 */
JS_STATIC_ASSERT(JSTRACE_SHAPE + 1 == JSTRACE_XML);

#ifdef JS_GCMETER
# define METER(x)               ((void) (x))
# define METER_IF(condition, x) ((void) ((condition) && (x)))
#else
# define METER(x)               ((void) 0)
# define METER_IF(condition, x) ((void) 0)
#endif

# define METER_UPDATE_MAX(maxLval, rval)                                       \
    METER_IF((maxLval) < (rval), (maxLval) = (rval))

namespace js {
namespace gc {

/* This array should be const, but that doesn't link right under GCC. */
FinalizeKind slotsToThingKind[] = {
    /* 0 */  FINALIZE_OBJECT0,  FINALIZE_OBJECT2,  FINALIZE_OBJECT2,  FINALIZE_OBJECT4,
    /* 4 */  FINALIZE_OBJECT4,  FINALIZE_OBJECT8,  FINALIZE_OBJECT8,  FINALIZE_OBJECT8,
    /* 8 */  FINALIZE_OBJECT8,  FINALIZE_OBJECT12, FINALIZE_OBJECT12, FINALIZE_OBJECT12,
    /* 12 */ FINALIZE_OBJECT12, FINALIZE_OBJECT16, FINALIZE_OBJECT16, FINALIZE_OBJECT16,
    /* 16 */ FINALIZE_OBJECT16
};

JS_STATIC_ASSERT(JS_ARRAY_LENGTH(slotsToThingKind) == SLOTS_TO_THING_KIND_LIMIT);

#ifdef DEBUG
const uint8 GCThingSizeMap[] = {
    sizeof(JSObject),           /* FINALIZE_OBJECT0             */
    sizeof(JSObject),           /* FINALIZE_OBJECT0_BACKGROUND  */
    sizeof(JSObject_Slots2),    /* FINALIZE_OBJECT2             */
    sizeof(JSObject_Slots2),    /* FINALIZE_OBJECT2_BACKGROUND  */
    sizeof(JSObject_Slots4),    /* FINALIZE_OBJECT4             */
    sizeof(JSObject_Slots4),    /* FINALIZE_OBJECT4_BACKGROUND  */
    sizeof(JSObject_Slots8),    /* FINALIZE_OBJECT8             */
    sizeof(JSObject_Slots8),    /* FINALIZE_OBJECT8_BACKGROUND  */
    sizeof(JSObject_Slots12),   /* FINALIZE_OBJECT12            */
    sizeof(JSObject_Slots12),   /* FINALIZE_OBJECT12_BACKGROUND */
    sizeof(JSObject_Slots16),   /* FINALIZE_OBJECT16            */
    sizeof(JSObject_Slots16),   /* FINALIZE_OBJECT16_BACKGROUND */
    sizeof(JSFunction),         /* FINALIZE_FUNCTION            */
    sizeof(Shape),              /* FINALIZE_SHAPE               */
#if JS_HAS_XML_SUPPORT
    sizeof(JSXML),              /* FINALIZE_XML                 */
#endif
    sizeof(JSShortString),      /* FINALIZE_SHORT_STRING        */
    sizeof(JSString),           /* FINALIZE_STRING              */
    sizeof(JSString),           /* FINALIZE_EXTERNAL_STRING     */
};

JS_STATIC_ASSERT(JS_ARRAY_LENGTH(GCThingSizeMap) == FINALIZE_LIMIT);

JS_FRIEND_API(size_t)
ArenaHeader::getThingSize() const
{
    return GCThingSizeMap[getThingKind()];
}
#endif

inline FreeCell *
ArenaHeader::getFreeList() const
{
    /*
     * Do not allow to access the free list when its real head is still stored
     * in FreeLists and is not synchronized with this one.
     */
    JS_ASSERT(compartment);
    JS_ASSERT_IF(freeList &&
                 compartment->freeLists.finalizables[getThingKind()] &&
                 this == compartment->freeLists.finalizables[getThingKind()]->arenaHeader(),
                 freeList == compartment->freeLists.finalizables[getThingKind()]);
    return freeList;
}

/* Initialize the arena and setup the free list. */
template<typename T>
inline FreeCell *
Arena<T>::buildFreeList()
{
    T *first = &t.things[0];
    T *last = &t.things[JS_ARRAY_LENGTH(t.things) - 1];
    for (T *thing = first; thing != last;) {
        T *following = thing + 1;
        thing->asFreeCell()->link = following->asFreeCell();
        thing = following;
    }
    last->asFreeCell()->link = NULL;
    return first->asFreeCell();
}

template<typename T>
inline bool
Arena<T>::finalize(JSContext *cx)
{
    JS_ASSERT(aheader.compartment);
    JS_ASSERT(!aheader.getMarkingDelay()->link);

    FreeCell *nextFree = aheader.getFreeList();
    FreeCell *freeList = NULL;
    FreeCell **tailp = &freeList;
    bool allClear = true;

    T *thingsEnd = &t.things[ThingsPerArena-1];
    T *thing = &t.things[0];
    thingsEnd++;

    if (!nextFree) {
        nextFree = thingsEnd->asFreeCell();
    } else {
        JS_ASSERT(thing->asFreeCell() <= nextFree);
        JS_ASSERT(nextFree < thingsEnd->asFreeCell());
    }

    for (;; thing++) {
        if (thing->asFreeCell() == nextFree) {
            if (thing == thingsEnd)
                break;
            nextFree = nextFree->link;
            if (!nextFree) {
                nextFree = thingsEnd->asFreeCell();
            } else {
                JS_ASSERT(thing->asFreeCell() < nextFree);
                JS_ASSERT(nextFree < thingsEnd->asFreeCell());
            }
        } else if (thing->asFreeCell()->isMarked()) {
            allClear = false;
            continue;
        } else {
            thing->finalize(cx);
#ifdef DEBUG
            memset(thing, JS_FREE_PATTERN, sizeof(T));
#endif
        }
        FreeCell *t = thing->asFreeCell();
        *tailp = t;
        tailp = &t->link;
    }

#ifdef DEBUG
    /* Check that the free list is consistent. */
    unsigned nfree = 0;
    if (freeList) {
        JS_ASSERT(tailp != &freeList);
        FreeCell *t = freeList;
        for (;;) {
            ++nfree;
            if (&t->link == tailp)
                break;
            JS_ASSERT(t < t->link);
            t = t->link;
        }
    }
    if (allClear) {
        JS_ASSERT(nfree == ThingsPerArena);
        JS_ASSERT(freeList == static_cast<Cell *>(&t.things[0]));
        JS_ASSERT(tailp == &t.things[ThingsPerArena-1].asFreeCell()->link);
    } else {
        JS_ASSERT(nfree < ThingsPerArena);
    }
#endif
    *tailp = NULL;
    aheader.setFreeList(freeList);
    return allClear;
}

/*
 * Finalize arenas from the list. On return listHeadp points to the list of
 * non-empty arenas.
 */
template<typename T>
static void
FinalizeArenas(JSContext *cx, ArenaHeader **listHeadp)
{
    ArenaHeader **ap = listHeadp;
    while (ArenaHeader *aheader = *ap) {
        bool allClear = aheader->getArena<T>()->finalize(cx);
        if (allClear) {
            *ap = aheader->next;
            aheader->chunk()->releaseArena(aheader);
        } else {
            ap = &aheader->next;
        }
    }
}

#ifdef DEBUG
bool
checkArenaListAllUnmarked(JSCompartment *comp)
{
    for (unsigned i = 0; i < FINALIZE_LIMIT; i++) {
        if (comp->arenas[i].markedThingsInArenaList())
            return false;
    }
    return true;
}
#endif

} /* namespace gc */
} /* namespace js */

void
JSCompartment::finishArenaLists()
{
    for (unsigned i = 0; i < FINALIZE_LIMIT; i++)
        arenas[i].releaseAll(i);
}

void
Chunk::init(JSRuntime *rt)
{
    info.runtime = rt;
    info.age = 0;
    info.emptyArenaLists.init();
    info.emptyArenaLists.cellFreeList = &arenas[0].aheader;
    ArenaHeader *aheader = &arenas[0].aheader;
    ArenaHeader *last = &arenas[JS_ARRAY_LENGTH(arenas) - 1].aheader;
    while (aheader < last) {
        ArenaHeader *following = reinterpret_cast<ArenaHeader *>(aheader->address() + ArenaSize);
        aheader->next = following;
        aheader->compartment = NULL;
        aheader = following;
    }
    last->next = NULL;
    last->compartment = NULL;
    info.numFree = ArenasPerChunk;
    for (size_t i = 0; i != JS_ARRAY_LENGTH(markingDelay); ++i)
        markingDelay[i].init();
}

bool
Chunk::unused()
{
    return info.numFree == ArenasPerChunk;
}

bool
Chunk::hasAvailableArenas()
{
    return info.numFree > 0;
}

bool
Chunk::withinArenasRange(Cell *cell)
{
    uintptr_t addr = uintptr_t(cell);
    if (addr >= uintptr_t(&arenas[0]) && addr < uintptr_t(&arenas[ArenasPerChunk]))
        return true;
    return false;
}

template <typename T>
ArenaHeader *
Chunk::allocateArena(JSContext *cx, unsigned thingKind)
{
    JSCompartment *comp = cx->compartment;
    JS_ASSERT(hasAvailableArenas());
    ArenaHeader *aheader = info.emptyArenaLists.getTypedFreeList(thingKind);
    if (!aheader) {
        aheader = info.emptyArenaLists.getOtherArena();
        aheader->setFreeList(aheader->getArena<T>()->buildFreeList());
    }
    JS_ASSERT(!aheader->compartment);
    JS_ASSERT(!aheader->getMarkingDelay()->link);
    aheader->compartment = comp;
    aheader->setThingKind(thingKind);
    --info.numFree;
    JSRuntime *rt = info.runtime;

    JS_ATOMIC_ADD(&rt->gcBytes, ArenaSize);
    JS_ATOMIC_ADD(&comp->gcBytes, ArenaSize);
    METER(JS_ATOMIC_INCREMENT(&rt->gcStats.nallarenas));
    if (comp->gcBytes >= comp->gcTriggerBytes)
        TriggerCompartmentGC(comp);

    return aheader;
}

void
Chunk::releaseArena(ArenaHeader *aheader)
{
    JSRuntime *rt = info.runtime;
#ifdef JS_THREADSAFE
    Maybe<AutoLockGC> maybeLock;
    if (rt->gcHelperThread.sweeping)
        maybeLock.construct(info.runtime);
#endif
    JSCompartment *comp = aheader->compartment;
    METER(rt->gcStats.afree++);
    JS_ASSERT(rt->gcStats.nallarenas != 0);
    METER(JS_ATOMIC_DECREMENT(&rt->gcStats.nallarenas));

    JS_ASSERT(size_t(rt->gcBytes) >= ArenaSize);
    JS_ASSERT(size_t(comp->gcBytes) >= ArenaSize);
#ifdef JS_THREADSAFE
    if (rt->gcHelperThread.sweeping) {
        rt->reduceGCTriggerBytes(GC_HEAP_GROWTH_FACTOR * ArenaSize);
        comp->reduceGCTriggerBytes(GC_HEAP_GROWTH_FACTOR * ArenaSize);
    }
#endif
    JS_ATOMIC_ADD(&rt->gcBytes, -int32(ArenaSize));
    JS_ATOMIC_ADD(&comp->gcBytes, -int32(ArenaSize));
    info.emptyArenaLists.insert(aheader);
    aheader->compartment = NULL;
    ++info.numFree;
    if (unused())
        info.age = 0;
}

JSRuntime *
Chunk::getRuntime()
{
    return info.runtime;
}

inline jsuword
GetGCChunk(JSRuntime *rt)
{
    void *p = rt->gcChunkAllocator->alloc();
#ifdef MOZ_GCTIMER
    if (p)
        JS_ATOMIC_INCREMENT(&newChunkCount);
#endif
    METER_IF(p, rt->gcStats.nchunks++);
    METER_UPDATE_MAX(rt->gcStats.maxnchunks, rt->gcStats.nchunks);
    return reinterpret_cast<jsuword>(p);
}

inline void
ReleaseGCChunk(JSRuntime *rt, jsuword chunk)
{
    void *p = reinterpret_cast<void *>(chunk);
    JS_ASSERT(p);
#ifdef MOZ_GCTIMER
    JS_ATOMIC_INCREMENT(&destroyChunkCount);
#endif
    JS_ASSERT(rt->gcStats.nchunks != 0);
    METER(rt->gcStats.nchunks--);
    rt->gcChunkAllocator->free_(p);
}

inline Chunk *
AllocateGCChunk(JSRuntime *rt)
{
    Chunk *p = (Chunk *)rt->gcChunkAllocator->alloc();
#ifdef MOZ_GCTIMER
    if (p)
        JS_ATOMIC_INCREMENT(&newChunkCount);
#endif
    METER_IF(p, rt->gcStats.nchunks++);
    return p;
}

inline void
ReleaseGCChunk(JSRuntime *rt, Chunk *p)
{
    JS_ASSERT(p);
#ifdef MOZ_GCTIMER
    JS_ATOMIC_INCREMENT(&destroyChunkCount);
#endif
    JS_ASSERT(rt->gcStats.nchunks != 0);
    METER(rt->gcStats.nchunks--);
    rt->gcChunkAllocator->free_(p);
}

inline Chunk *
PickChunk(JSContext *cx)
{
    Chunk *chunk = cx->compartment->chunk;
    if (chunk && chunk->hasAvailableArenas())
        return chunk;

    /*
     * The chunk used for the last allocation is full, search all chunks for
     * free arenas.
     */
    JSRuntime *rt = cx->runtime;
    for (GCChunkSet::Range r(rt->gcChunkSet.all()); !r.empty(); r.popFront()) {
        chunk = r.front();
        if (chunk->hasAvailableArenas()) {
            cx->compartment->chunk = chunk;
            return chunk;
        }
    }

    chunk = AllocateGCChunk(rt);
    if (!chunk)
        return NULL;

    /*
     * FIXME bug 583732 - chunk is newly allocated and cannot be present in
     * the table so using ordinary lookupForAdd is suboptimal here.
     */
    GCChunkSet::AddPtr p = rt->gcChunkSet.lookupForAdd(chunk);
    JS_ASSERT(!p);
    if (!rt->gcChunkSet.add(p, chunk)) {
        ReleaseGCChunk(rt, chunk);
        return NULL;
    }

    chunk->init(rt);
    cx->compartment->chunk = chunk;
    return chunk;
}

static void
ExpireGCChunks(JSRuntime *rt)
{
    static const size_t MaxAge = 3;

    /* Remove unused chunks. */
    AutoLockGC lock(rt);

    rt->gcChunksWaitingToExpire = 0;
    for (GCChunkSet::Enum e(rt->gcChunkSet); !e.empty(); e.popFront()) {
        Chunk *chunk = e.front();
        JS_ASSERT(chunk->info.runtime == rt);
        if (chunk->unused()) {
            if (chunk->info.age++ > MaxAge) {
                e.removeFront();
                ReleaseGCChunk(rt, chunk);
                continue;
            }
            rt->gcChunksWaitingToExpire++;
        }
    }
}

JS_FRIEND_API(bool)
IsAboutToBeFinalized(JSContext *cx, const void *thing)
{
    if (JSAtom::isStatic(thing))
        return false;
    JS_ASSERT(cx);

    JSCompartment *thingCompartment = reinterpret_cast<const Cell *>(thing)->compartment();
    JSRuntime *rt = cx->runtime;
    JS_ASSERT(rt == thingCompartment->rt);
    if (rt->gcCurrentCompartment != NULL && rt->gcCurrentCompartment != thingCompartment)
        return false;

    return !reinterpret_cast<const Cell *>(thing)->isMarked();
}

JS_FRIEND_API(bool)
js_GCThingIsMarked(void *thing, uintN color = BLACK)
{
    JS_ASSERT(thing);
    AssertValidColor(thing, color);
    JS_ASSERT(!JSAtom::isStatic(thing));
    return reinterpret_cast<Cell *>(thing)->isMarked(color);
}

/*
 * 1/8 life for JIT code. After this number of microseconds have passed, 1/8 of all
 * JIT code is discarded in inactive compartments, regardless of how often that
 * code runs.
 */
static const int64 JIT_SCRIPT_EIGHTH_LIFETIME = 120 * 1000 * 1000;

JSBool
js_InitGC(JSRuntime *rt, uint32 maxbytes)
{
    /*
     * Make room for at least 16 chunks so the table would not grow before
     * the browser starts up.
     */
    if (!rt->gcChunkSet.init(16))
        return false;

    if (!rt->gcRootsHash.init(256))
        return false;

    if (!rt->gcLocksHash.init(256))
        return false;

#ifdef JS_THREADSAFE
    rt->gcLock = JS_NEW_LOCK();
    if (!rt->gcLock)
        return false;
    rt->gcDone = JS_NEW_CONDVAR(rt->gcLock);
    if (!rt->gcDone)
        return false;
    rt->requestDone = JS_NEW_CONDVAR(rt->gcLock);
    if (!rt->requestDone)
        return false;
    if (!rt->gcHelperThread.init(rt))
        return false;
#endif

    /*
     * Separate gcMaxMallocBytes from gcMaxBytes but initialize to maxbytes
     * for default backward API compatibility.
     */
    rt->gcMaxBytes = maxbytes;
    rt->setGCMaxMallocBytes(maxbytes);
    rt->gcEmptyArenaPoolLifespan = 30000;

    /*
     * The assigned value prevents GC from running when GC memory is too low
     * (during JS engine start).
     */
    rt->setGCLastBytes(8192);

    rt->gcJitReleaseTime = PRMJ_Now() + JIT_SCRIPT_EIGHTH_LIFETIME;

    METER(PodZero(&rt->gcStats));
    return true;
}

namespace js {

inline bool
InFreeList(ArenaHeader *aheader, void *thing)
{
    for (FreeCell *cursor = aheader->getFreeList(); cursor; cursor = cursor->link) {
        JS_ASSERT(!cursor->isMarked());
        JS_ASSERT_IF(cursor->link, cursor < cursor->link);

        /* If the cursor moves past the thing, it's not in the freelist. */
        if (thing < cursor)
            break;

        /* If we find it on the freelist, it's dead. */
        if (thing == cursor)
            return true;
    }
    return false;
}

template <typename T>
inline ConservativeGCTest
MarkArenaPtrConservatively(JSTracer *trc, ArenaHeader *aheader, uintptr_t addr)
{
    JS_ASSERT(aheader->compartment);
    JS_ASSERT(sizeof(T) == aheader->getThingSize());

    uintptr_t offset = (addr & ArenaMask) - Arena<T>::FirstThingOffset;
    if (offset >= Arena<T>::ThingsSpan)
        return CGCT_NOTARENA;

    /* addr can point inside the thing so we must align the address. */
    uintptr_t shift = offset % sizeof(T);
    T *thing = reinterpret_cast<T *>(addr - shift);

    if (InFreeList(aheader, thing))
        return CGCT_NOTLIVE;

    MarkRoot(trc, thing, "machine stack");

#ifdef JS_DUMP_CONSERVATIVE_GC_ROOTS
    if (IS_GC_MARKING_TRACER(trc) && static_cast<GCMarker *>(trc)->conservativeDumpFileName)
        static_cast<GCMarker *>(trc)->conservativeRoots.append(thing);
#endif

#if defined JS_DUMP_CONSERVATIVE_GC_ROOTS || defined JS_GCMETER
    if (IS_GC_MARKING_TRACER(trc) && shift)
        static_cast<GCMarker *>(trc)->conservativeStats.unaligned++;
#endif
    return CGCT_VALID;
}

/*
 * Returns CGCT_VALID and mark it if the w can be a  live GC thing and sets
 * thingKind accordingly. Otherwise returns the reason for rejection.
 */
inline ConservativeGCTest
MarkIfGCThingWord(JSTracer *trc, jsuword w)
{
    /*
     * We assume that the compiler never uses sub-word alignment to store
     * pointers and does not tag pointers on its own. Additionally, the value
     * representation for all values and the jsid representation for GC-things
     * do not touch the low two bits. Thus any word with the low two bits set
     * is not a valid GC-thing.
     */
    JS_STATIC_ASSERT(JSID_TYPE_STRING == 0 && JSID_TYPE_OBJECT == 4);
    if (w & 0x3)
        return CGCT_LOWBITSET;

    /*
     * An object jsid has its low bits tagged. In the value representation on
     * 64-bit, the high bits are tagged.
     */
    const jsuword JSID_PAYLOAD_MASK = ~jsuword(JSID_TYPE_MASK);
#if JS_BITS_PER_WORD == 32
    jsuword addr = w & JSID_PAYLOAD_MASK;
#elif JS_BITS_PER_WORD == 64
    jsuword addr = w & JSID_PAYLOAD_MASK & JSVAL_PAYLOAD_MASK;
#endif

    Chunk *chunk = Chunk::fromAddress(addr);

    if (!trc->context->runtime->gcChunkSet.has(chunk))
        return CGCT_NOTCHUNK;

    /*
     * We query for pointers outside the arena array after checking for an
     * allocated chunk. Such pointers are rare and we want to reject them
     * after doing more likely rejections.
     */
    if (!Chunk::withinArenasRange(addr))
        return CGCT_NOTARENA;

    ArenaHeader *aheader = &chunk->arenas[Chunk::arenaIndex(addr)].aheader;

    if (!aheader->compartment)
        return CGCT_FREEARENA;

    ConservativeGCTest test;
    unsigned thingKind = aheader->getThingKind();

    switch (thingKind) {
      case FINALIZE_OBJECT0:
      case FINALIZE_OBJECT0_BACKGROUND:
        test = MarkArenaPtrConservatively<JSObject>(trc, aheader, addr);
        break;
      case FINALIZE_OBJECT2:
      case FINALIZE_OBJECT2_BACKGROUND:
        test = MarkArenaPtrConservatively<JSObject_Slots2>(trc, aheader, addr);
        break;
      case FINALIZE_OBJECT4:
      case FINALIZE_OBJECT4_BACKGROUND:
        test = MarkArenaPtrConservatively<JSObject_Slots4>(trc, aheader, addr);
        break;
      case FINALIZE_OBJECT8:
      case FINALIZE_OBJECT8_BACKGROUND:
        test = MarkArenaPtrConservatively<JSObject_Slots8>(trc, aheader, addr);
        break;
      case FINALIZE_OBJECT12:
      case FINALIZE_OBJECT12_BACKGROUND:
        test = MarkArenaPtrConservatively<JSObject_Slots12>(trc, aheader, addr);
        break;
      case FINALIZE_OBJECT16:
      case FINALIZE_OBJECT16_BACKGROUND:
        test = MarkArenaPtrConservatively<JSObject_Slots16>(trc, aheader, addr);
        break;
      case FINALIZE_STRING:
        test = MarkArenaPtrConservatively<JSString>(trc, aheader, addr);
        break;
      case FINALIZE_EXTERNAL_STRING:
        test = MarkArenaPtrConservatively<JSExternalString>(trc, aheader, addr);
        break;
      case FINALIZE_SHORT_STRING:
        test = MarkArenaPtrConservatively<JSShortString>(trc, aheader, addr);
        break;
      case FINALIZE_FUNCTION:
        test = MarkArenaPtrConservatively<JSFunction>(trc, aheader, addr);
        break;
      case FINALIZE_SHAPE:
        test = MarkArenaPtrConservatively<Shape>(trc, aheader, addr);
        break;
#if JS_HAS_XML_SUPPORT
      case FINALIZE_XML:
        test = MarkArenaPtrConservatively<JSXML>(trc, aheader, addr);
        break;
#endif
      default:
        test = CGCT_WRONGTAG;
        JS_NOT_REACHED("wrong tag");
    }

    return test;
}

static void
MarkWordConservatively(JSTracer *trc, jsuword w)
{
    /*
     * The conservative scanner may access words that valgrind considers as
     * undefined. To avoid false positives and not to alter valgrind view of
     * the memory we make as memcheck-defined the argument, a copy of the
     * original word. See bug 572678.
     */
#ifdef JS_VALGRIND
    VALGRIND_MAKE_MEM_DEFINED(&w, sizeof(w));
#endif

    MarkIfGCThingWord(trc, w);
}

static void
MarkRangeConservatively(JSTracer *trc, const jsuword *begin, const jsuword *end)
{
    JS_ASSERT(begin <= end);
    for (const jsuword *i = begin; i != end; ++i)
        MarkWordConservatively(trc, *i);
}

static void
MarkThreadDataConservatively(JSTracer *trc, ThreadData *td)
{
    ConservativeGCThreadData *ctd = &td->conservativeGC;
    JS_ASSERT(ctd->hasStackToScan());
    jsuword *stackMin, *stackEnd;
#if JS_STACK_GROWTH_DIRECTION > 0
    stackMin = td->nativeStackBase;
    stackEnd = ctd->nativeStackTop;
#else
    stackMin = ctd->nativeStackTop + 1;
    stackEnd = td->nativeStackBase;
#endif
    JS_ASSERT(stackMin <= stackEnd);
    MarkRangeConservatively(trc, stackMin, stackEnd);
    MarkRangeConservatively(trc, ctd->registerSnapshot.words,
                            JS_ARRAY_END(ctd->registerSnapshot.words));
}

void
MarkStackRangeConservatively(JSTracer *trc, Value *beginv, Value *endv)
{
    const jsuword *begin = beginv->payloadWord();
    const jsuword *end = endv->payloadWord();;
#ifdef JS_NUNBOX32
    /*
     * With 64-bit jsvals on 32-bit systems, we can optimize a bit by
     * scanning only the payloads.
     */
    JS_ASSERT(begin <= end);
    for (const jsuword *i = begin; i != end; i += sizeof(Value)/sizeof(jsuword))
        MarkWordConservatively(trc, *i);
#else
    MarkRangeConservatively(trc, begin, end);
#endif
}

void
MarkConservativeStackRoots(JSTracer *trc)
{
#ifdef JS_THREADSAFE
    for (JSThread::Map::Range r = trc->context->runtime->threads.all(); !r.empty(); r.popFront()) {
        JSThread *thread = r.front().value;
        ConservativeGCThreadData *ctd = &thread->data.conservativeGC;
        if (ctd->hasStackToScan()) {
            JS_ASSERT_IF(!thread->data.requestDepth, thread->suspendCount);
            MarkThreadDataConservatively(trc, &thread->data);
        } else {
            JS_ASSERT(!thread->suspendCount);
            JS_ASSERT(thread->data.requestDepth <= ctd->requestThreshold);
        }
    }
#else
    MarkThreadDataConservatively(trc, &trc->context->runtime->threadData);
#endif
}

JS_NEVER_INLINE void
ConservativeGCThreadData::recordStackTop()
{
    /* Update the native stack pointer if it points to a bigger stack. */
    jsuword dummy;
    nativeStackTop = &dummy;

    /*
     * To record and update the register snapshot for the conservative
     * scanning with the latest values we use setjmp.
     */
#if defined(_MSC_VER)
# pragma warning(push)
# pragma warning(disable: 4611)
#endif
    (void) setjmp(registerSnapshot.jmpbuf);
#if defined(_MSC_VER)
# pragma warning(pop)
#endif
}

static inline void
RecordNativeStackTopForGC(JSContext *cx)
{
    ConservativeGCThreadData *ctd = &JS_THREAD_DATA(cx)->conservativeGC;

#ifdef JS_THREADSAFE
    /* Record the stack top here only if we are called from a request. */
    JS_ASSERT(cx->thread()->data.requestDepth >= ctd->requestThreshold);
    if (cx->thread()->data.requestDepth == ctd->requestThreshold)
        return;
#endif
    ctd->recordStackTop();
}

} /* namespace js */

#ifdef DEBUG
static void
CheckLeakedRoots(JSRuntime *rt);
#endif

void
js_FinishGC(JSRuntime *rt)
{
#ifdef JS_ARENAMETER
    JS_DumpArenaStats(stdout);
#endif
#ifdef JS_GCMETER
    if (JS_WANT_GC_METER_PRINT)
        js_DumpGCStats(rt, stdout);
#endif

    /* Delete all remaining Compartments. */
    for (JSCompartment **c = rt->compartments.begin(); c != rt->compartments.end(); ++c) {
        JSCompartment *comp = *c;
        comp->finishArenaLists();
        Foreground::delete_(comp);
    }
    rt->compartments.clear();
    rt->atomsCompartment = NULL;

    rt->gcWeakMapList = NULL;

    for (GCChunkSet::Range r(rt->gcChunkSet.all()); !r.empty(); r.popFront())
        ReleaseGCChunk(rt, r.front());
    rt->gcChunkSet.clear();

#ifdef JS_THREADSAFE
    rt->gcHelperThread.finish(rt);
#endif

#ifdef DEBUG
    if (!rt->gcRootsHash.empty())
        CheckLeakedRoots(rt);
#endif
    rt->gcRootsHash.clear();
    rt->gcLocksHash.clear();
}

JSBool
js_AddRoot(JSContext *cx, Value *vp, const char *name)
{
    JSBool ok = js_AddRootRT(cx->runtime, Jsvalify(vp), name);
    if (!ok)
        JS_ReportOutOfMemory(cx);
    return ok;
}

JSBool
js_AddGCThingRoot(JSContext *cx, void **rp, const char *name)
{
    JSBool ok = js_AddGCThingRootRT(cx->runtime, rp, name);
    if (!ok)
        JS_ReportOutOfMemory(cx);
    return ok;
}

JS_FRIEND_API(JSBool)
js_AddRootRT(JSRuntime *rt, jsval *vp, const char *name)
{
    /*
     * Due to the long-standing, but now removed, use of rt->gcLock across the
     * bulk of js_GC, API users have come to depend on JS_AddRoot etc. locking
     * properly with a racing GC, without calling JS_AddRoot from a request.
     * We have to preserve API compatibility here, now that we avoid holding
     * rt->gcLock across the mark phase (including the root hashtable mark).
     */
    AutoLockGC lock(rt);
    js_WaitForGC(rt);

    return !!rt->gcRootsHash.put((void *)vp,
                                 RootInfo(name, JS_GC_ROOT_VALUE_PTR));
}

JS_FRIEND_API(JSBool)
js_AddGCThingRootRT(JSRuntime *rt, void **rp, const char *name)
{
    /*
     * Due to the long-standing, but now removed, use of rt->gcLock across the
     * bulk of js_GC, API users have come to depend on JS_AddRoot etc. locking
     * properly with a racing GC, without calling JS_AddRoot from a request.
     * We have to preserve API compatibility here, now that we avoid holding
     * rt->gcLock across the mark phase (including the root hashtable mark).
     */
    AutoLockGC lock(rt);
    js_WaitForGC(rt);

    return !!rt->gcRootsHash.put((void *)rp,
                                 RootInfo(name, JS_GC_ROOT_GCTHING_PTR));
}

JS_FRIEND_API(JSBool)
js_RemoveRoot(JSRuntime *rt, void *rp)
{
    /*
     * Due to the JS_RemoveRootRT API, we may be called outside of a request.
     * Same synchronization drill as above in js_AddRoot.
     */
    AutoLockGC lock(rt);
    js_WaitForGC(rt);
    rt->gcRootsHash.remove(rp);
    rt->gcPoke = JS_TRUE;
    return JS_TRUE;
}

typedef RootedValueMap::Range RootRange;
typedef RootedValueMap::Entry RootEntry;
typedef RootedValueMap::Enum RootEnum;

#ifdef DEBUG

static void
CheckLeakedRoots(JSRuntime *rt)
{
    uint32 leakedroots = 0;

    /* Warn (but don't assert) debug builds of any remaining roots. */
    for (RootRange r = rt->gcRootsHash.all(); !r.empty(); r.popFront()) {
        RootEntry &entry = r.front();
        leakedroots++;
        fprintf(stderr,
                "JS engine warning: leaking GC root \'%s\' at %p\n",
                entry.value.name ? entry.value.name : "", entry.key);
    }

    if (leakedroots > 0) {
        if (leakedroots == 1) {
            fprintf(stderr,
"JS engine warning: 1 GC root remains after destroying the JSRuntime at %p.\n"
"                   This root may point to freed memory. Objects reachable\n"
"                   through it have not been finalized.\n",
                    (void *) rt);
        } else {
            fprintf(stderr,
"JS engine warning: %lu GC roots remain after destroying the JSRuntime at %p.\n"
"                   These roots may point to freed memory. Objects reachable\n"
"                   through them have not been finalized.\n",
                    (unsigned long) leakedroots, (void *) rt);
        }
    }
}

void
js_DumpNamedRoots(JSRuntime *rt,
                  void (*dump)(const char *name, void *rp, JSGCRootType type, void *data),
                  void *data)
{
    for (RootRange r = rt->gcRootsHash.all(); !r.empty(); r.popFront()) {
        RootEntry &entry = r.front();
        if (const char *name = entry.value.name)
            dump(name, entry.key, entry.value.type, data);
    }
}

#endif /* DEBUG */

uint32
js_MapGCRoots(JSRuntime *rt, JSGCRootMapFun map, void *data)
{
    AutoLockGC lock(rt);
    int ct = 0;
    for (RootEnum e(rt->gcRootsHash); !e.empty(); e.popFront()) {
        RootEntry &entry = e.front();

        ct++;
        intN mapflags = map(entry.key, entry.value.type, entry.value.name, data);

        if (mapflags & JS_MAP_GCROOT_REMOVE)
            e.removeFront();
        if (mapflags & JS_MAP_GCROOT_STOP)
            break;
    }

    return ct;
}

void
JSRuntime::setGCLastBytes(size_t lastBytes)
{
    gcLastBytes = lastBytes;
    float trigger = float(Max(lastBytes, GC_ARENA_ALLOCATION_TRIGGER)) * GC_HEAP_GROWTH_FACTOR;
    gcTriggerBytes = size_t(Min(float(gcMaxBytes), trigger));
}

void
JSRuntime::reduceGCTriggerBytes(uint32 amount) {
    JS_ASSERT(amount > 0);
    JS_ASSERT((gcTriggerBytes - amount) > 0);
    if (gcTriggerBytes - amount < GC_ARENA_ALLOCATION_TRIGGER * GC_HEAP_GROWTH_FACTOR)
        return;
    gcTriggerBytes -= amount;
}

void
JSCompartment::setGCLastBytes(size_t lastBytes)
{
    gcLastBytes = lastBytes;
    float trigger = float(Max(lastBytes, GC_ARENA_ALLOCATION_TRIGGER)) * GC_HEAP_GROWTH_FACTOR;
    gcTriggerBytes = size_t(Min(float(rt->gcMaxBytes), trigger));
}

void
JSCompartment::reduceGCTriggerBytes(uint32 amount) {
    JS_ASSERT(amount > 0);
    JS_ASSERT((gcTriggerBytes - amount) > 0);
    if (gcTriggerBytes - amount < GC_ARENA_ALLOCATION_TRIGGER * GC_HEAP_GROWTH_FACTOR)
        return;
    gcTriggerBytes -= amount;
}

namespace js {
namespace gc {

inline ArenaHeader *
ArenaList::searchForFreeArena()
{
    while (ArenaHeader *aheader = *cursor) {
        cursor = &aheader->next;
        if (aheader->hasFreeList())
            return aheader;
    }
    return NULL;
}

template <typename T>
inline ArenaHeader *
ArenaList::getArenaWithFreeList(JSContext *cx, unsigned thingKind)
{
    Chunk *chunk;

#ifdef JS_THREADSAFE
    /*
     * We cannot search the arena list for free things while the
     * background finalization runs and can modify head or cursor at any
     * moment.
     */
    if (backgroundFinalizeState == BFS_DONE) {
      check_arena_list:
        if (ArenaHeader *aheader = searchForFreeArena())
            return aheader;
    }

    AutoLockGC lock(cx->runtime);

    for (;;) {
        if (backgroundFinalizeState == BFS_JUST_FINISHED) {
            /*
             * Before we took the GC lock or while waiting for the background
             * finalization to finish the latter added new arenas to the list.
             * Check the list again for free things outside the GC lock.
             */
            JS_ASSERT(*cursor);
            backgroundFinalizeState = BFS_DONE;
            goto check_arena_list;
        }

        JS_ASSERT(!*cursor);
        chunk = PickChunk(cx);
        if (chunk || backgroundFinalizeState == BFS_DONE)
            break;

        /*
         * If the background finalization still runs, wait for it to
         * finish and retry to check if it populated the arena list or
         * added new empty arenas.
         */
        JS_ASSERT(backgroundFinalizeState == BFS_RUN);
        cx->runtime->gcHelperThread.waitBackgroundSweepEnd(cx->runtime, false);
        JS_ASSERT(backgroundFinalizeState == BFS_JUST_FINISHED ||
                  backgroundFinalizeState == BFS_DONE);
    }

#else /* !JS_THREADSAFE */

    if (ArenaHeader *aheader = searchForFreeArena())
        return aheader;
    chunk = PickChunk(cx);

#endif /* !JS_THREADSAFE */

    if (!chunk) {
        TriggerGC(cx->runtime);
        return NULL;
    }

    /*
     * While we still hold the GC lock get the arena from the chunk and add it
     * to the head of the list before the cursor to prevent checking the arena
     * for the free things.
     */
    ArenaHeader *aheader = chunk->allocateArena<T>(cx, thingKind);
    aheader->next = head;
    if (cursor == &head)
        cursor = &aheader->next;
    head = aheader;
    return aheader;
}

template<typename T>
void
ArenaList::finalizeNow(JSContext *cx)
{
#ifdef JS_THREADSAFE
    JS_ASSERT(backgroundFinalizeState == BFS_DONE);
#endif
    METER(stats.narenas = uint32(ArenaHeader::CountListLength(head)));
    FinalizeArenas<T>(cx, &head);
    METER(stats.livearenas = uint32(ArenaHeader::CountListLength(head)));
    cursor = &head;
}

#ifdef JS_THREADSAFE
template<typename T>
inline void
ArenaList::finalizeLater(JSContext *cx)
{
    JS_ASSERT_IF(head,
                 head->getThingKind() == FINALIZE_OBJECT0_BACKGROUND  ||
                 head->getThingKind() == FINALIZE_OBJECT2_BACKGROUND  ||
                 head->getThingKind() == FINALIZE_OBJECT4_BACKGROUND  ||
                 head->getThingKind() == FINALIZE_OBJECT8_BACKGROUND  ||
                 head->getThingKind() == FINALIZE_OBJECT12_BACKGROUND ||
                 head->getThingKind() == FINALIZE_OBJECT16_BACKGROUND ||
                 head->getThingKind() == FINALIZE_SHORT_STRING        ||
                 head->getThingKind() == FINALIZE_STRING);
    JS_ASSERT(!cx->runtime->gcHelperThread.sweeping);

    /*
     * The state can be just-finished if we have not allocated any GC things
     * from the arena list after the previous background finalization.
     */
    JS_ASSERT(backgroundFinalizeState == BFS_DONE ||
              backgroundFinalizeState == BFS_JUST_FINISHED);

    if (head && cx->gcBackgroundFree && cx->gcBackgroundFree->finalizeVector.append(head)) {
        head = NULL;
        cursor = &head;
        backgroundFinalizeState = BFS_RUN;
    } else {
        backgroundFinalizeState = BFS_DONE;
        finalizeNow<T>(cx);
    }
}

/*static*/ void
ArenaList::backgroundFinalize(JSContext *cx, ArenaHeader *listHead)
{
    JS_ASSERT(listHead);
    unsigned thingKind = listHead->getThingKind();
    JSCompartment *comp = listHead->compartment;
    ArenaList *al = &comp->arenas[thingKind];
    METER(al->stats.narenas = uint32(ArenaHeader::CountListLength(listHead)));

    switch (thingKind) {
      default:
        JS_NOT_REACHED("wrong kind");
        break;
      case FINALIZE_OBJECT0_BACKGROUND:
        FinalizeArenas<JSObject>(cx, &listHead);
        break;
      case FINALIZE_OBJECT2_BACKGROUND:
        FinalizeArenas<JSObject_Slots2>(cx, &listHead);
        break;
      case FINALIZE_OBJECT4_BACKGROUND:
        FinalizeArenas<JSObject_Slots4>(cx, &listHead);
        break;
      case FINALIZE_OBJECT8_BACKGROUND:
        FinalizeArenas<JSObject_Slots8>(cx, &listHead);
        break;
      case FINALIZE_OBJECT12_BACKGROUND:
        FinalizeArenas<JSObject_Slots12>(cx, &listHead);
        break;
      case FINALIZE_OBJECT16_BACKGROUND:
        FinalizeArenas<JSObject_Slots16>(cx, &listHead);
        break;
      case FINALIZE_STRING:
        FinalizeArenas<JSString>(cx, &listHead);
        break;
      case FINALIZE_SHORT_STRING:
        FinalizeArenas<JSShortString>(cx, &listHead);
        break;
    }

    /*
     * In stats we should not reflect the arenas allocated after the GC has
     * finished. So we do not add to livearenas the arenas from al->head.
     */
    METER(al->stats.livearenas = uint32(ArenaHeader::CountListLength(listHead)));

    /*
     * After we finish the finalization al->cursor must point to the end of
     * the head list as we emptied the list before the background finalization
     * and the allocation adds new arenas before the cursor.
     */
    AutoLockGC lock(cx->runtime);
    JS_ASSERT(al->backgroundFinalizeState == BFS_RUN);
    JS_ASSERT(!*al->cursor);
    if (listHead) {
        *al->cursor = listHead;
        al->backgroundFinalizeState = BFS_JUST_FINISHED;
    } else {
        al->backgroundFinalizeState = BFS_DONE;
    }
    METER(UpdateCompartmentGCStats(comp, thingKind));
}

#endif /* JS_THREADSAFE */

#ifdef DEBUG
bool
CheckAllocation(JSContext *cx)
{
#ifdef JS_THREADSAFE
    JS_ASSERT(cx->thread());
#endif
    JS_ASSERT(!cx->runtime->gcRunning);
    return true;
}
#endif

inline bool
NeedLastDitchGC(JSContext *cx)
{
    JSRuntime *rt = cx->runtime;
#ifdef JS_GC_ZEAL
    if (rt->gcZeal >= 1)
        return true;
#endif
    return rt->gcIsNeeded;
}

/*
 * Return false only if the GC run but could not bring its memory usage under
 * JSRuntime::gcMaxBytes.
 */
static bool
RunLastDitchGC(JSContext *cx)
{
    JSRuntime *rt = cx->runtime;
    METER(rt->gcStats.lastditch++);
#ifdef JS_THREADSAFE
    Maybe<AutoUnlockAtomsCompartment> maybeUnlockAtomsCompartment;
    if (cx->compartment == rt->atomsCompartment && rt->atomsCompartmentIsLocked)
        maybeUnlockAtomsCompartment.construct(cx);
#endif
    /* The last ditch GC preserves all atoms. */
    AutoKeepAtoms keep(rt);
    js_GC(cx, rt->gcTriggerCompartment, GC_NORMAL);

#ifdef JS_THREADSAFE
    if (rt->gcBytes >= rt->gcMaxBytes)
        cx->runtime->gcHelperThread.waitBackgroundSweepEnd(cx->runtime);
#endif

    return rt->gcBytes < rt->gcMaxBytes;
}

template <typename T>
inline Cell *
RefillTypedFreeList(JSContext *cx, unsigned thingKind)
{
    JS_ASSERT(!cx->runtime->gcRunning);

    /*
     * For compatibility with older code we tolerate calling the allocator
     * during the GC in optimized builds.
     */
    if (cx->runtime->gcRunning)
        return NULL;

    JSCompartment *compartment = cx->compartment;
    JS_ASSERT(!compartment->freeLists.finalizables[thingKind]);

    bool canGC = !JS_ON_TRACE(cx) && !JS_THREAD_DATA(cx)->waiveGCQuota;
    bool runGC = canGC && JS_UNLIKELY(NeedLastDitchGC(cx));
    for (;;) {
        if (runGC) {
            if (!RunLastDitchGC(cx))
                break;

            /*
             * The JSGC_END callback can legitimately allocate new GC
             * things and populate the free list. If that happens, just
             * return that list head.
             */
            if (Cell *thing = compartment->freeLists.getNext(thingKind))
                return thing;
        }
        ArenaHeader *aheader = compartment->arenas[thingKind].getArenaWithFreeList<T>(cx, thingKind);
        if (aheader) {
            JS_ASSERT(sizeof(T) == aheader->getThingSize());
            return compartment->freeLists.populate(aheader, thingKind);
        }

        /*
         * We failed to allocate any arena. Run the GC if we can unless we
         * have done it already.
         */
        if (!canGC || runGC)
            break;
        runGC = true;
    }

    METER(cx->runtime->gcStats.fail++);
    js_ReportOutOfMemory(cx);
    return NULL;
}

Cell *
RefillFinalizableFreeList(JSContext *cx, unsigned thingKind)
{
    switch (thingKind) {
      case FINALIZE_OBJECT0:
      case FINALIZE_OBJECT0_BACKGROUND:
        return RefillTypedFreeList<JSObject>(cx, thingKind);
      case FINALIZE_OBJECT2:
      case FINALIZE_OBJECT2_BACKGROUND:
        return RefillTypedFreeList<JSObject_Slots2>(cx, thingKind);
      case FINALIZE_OBJECT4:
      case FINALIZE_OBJECT4_BACKGROUND:
        return RefillTypedFreeList<JSObject_Slots4>(cx, thingKind);
      case FINALIZE_OBJECT8:
      case FINALIZE_OBJECT8_BACKGROUND:
        return RefillTypedFreeList<JSObject_Slots8>(cx, thingKind);
      case FINALIZE_OBJECT12:
      case FINALIZE_OBJECT12_BACKGROUND:
        return RefillTypedFreeList<JSObject_Slots12>(cx, thingKind);
      case FINALIZE_OBJECT16:
      case FINALIZE_OBJECT16_BACKGROUND:
        return RefillTypedFreeList<JSObject_Slots16>(cx, thingKind);
      case FINALIZE_STRING:
        return RefillTypedFreeList<JSString>(cx, thingKind);
      case FINALIZE_EXTERNAL_STRING:
        return RefillTypedFreeList<JSExternalString>(cx, thingKind);
      case FINALIZE_SHORT_STRING:
        return RefillTypedFreeList<JSShortString>(cx, thingKind);
      case FINALIZE_FUNCTION:
        return RefillTypedFreeList<JSFunction>(cx, thingKind);
      case FINALIZE_SHAPE:
        return RefillTypedFreeList<Shape>(cx, thingKind);
#if JS_HAS_XML_SUPPORT
      case FINALIZE_XML:
        return RefillTypedFreeList<JSXML>(cx, thingKind);
#endif
      default:
        JS_NOT_REACHED("bad finalize kind");
        return NULL;
    }
}

} /* namespace gc */
} /* namespace js */

uint32
js_GetGCThingTraceKind(void *thing)
{
    return GetGCThingTraceKind(thing);
}

JSBool
js_LockGCThingRT(JSRuntime *rt, void *thing)
{
    if (!thing)
        return true;

    AutoLockGC lock(rt);
    if (GCLocks::Ptr p = rt->gcLocksHash.lookupWithDefault(thing, 0))
        p->value++;
    else
        return false;

    METER(rt->gcStats.lock++);
    return true;
}

void
js_UnlockGCThingRT(JSRuntime *rt, void *thing)
{
    if (!thing)
        return;

    AutoLockGC lock(rt);
    GCLocks::Ptr p = rt->gcLocksHash.lookup(thing);

    if (p) {
        rt->gcPoke = true;
        if (--p->value == 0)
            rt->gcLocksHash.remove(p);

        METER(rt->gcStats.unlock++);
    }
}

namespace js {

/*
 * When the native stack is low, the GC does not call JS_TraceChildren to mark
 * the reachable "children" of the thing. Rather the thing is put aside and
 * JS_TraceChildren is called later with more space on the C stack.
 *
 * To implement such delayed marking of the children with minimal overhead for
 * the normal case of sufficient native stack, the code adds a field per
 * arena. The field marlingdelay->link links all arenas with delayed things
 * into a stack list with the pointer to stack top in
 * GCMarker::unmarkedArenaStackTop. delayMarkingChildren adds
 * arenas to the stack as necessary while markDelayedChildren pops the arenas
 * from the stack until it empties.
 */

GCMarker::GCMarker(JSContext *cx)
  : color(0),
    unmarkedArenaStackTop(MarkingDelay::stackBottom()),
    objStack(cx->runtime->gcMarkStackObjs, sizeof(cx->runtime->gcMarkStackObjs)),
    xmlStack(cx->runtime->gcMarkStackXMLs, sizeof(cx->runtime->gcMarkStackXMLs)),
    largeStack(cx->runtime->gcMarkStackLarges, sizeof(cx->runtime->gcMarkStackLarges))
{
    JS_TRACER_INIT(this, cx, NULL);
#ifdef DEBUG
    markLaterArenas = 0;
#endif
#ifdef JS_DUMP_CONSERVATIVE_GC_ROOTS
    conservativeDumpFileName = getenv("JS_DUMP_CONSERVATIVE_GC_ROOTS");
    memset(&conservativeStats, 0, sizeof(conservativeStats));
#endif
}

GCMarker::~GCMarker()
{
#ifdef JS_DUMP_CONSERVATIVE_GC_ROOTS
    dumpConservativeRoots();
#endif
#ifdef JS_GCMETER
    /* Update total stats. */
    context->runtime->gcStats.conservative.add(conservativeStats);
#endif
}

void
GCMarker::delayMarkingChildren(const void *thing)
{
    const Cell *cell = reinterpret_cast<const Cell *>(thing);
    ArenaHeader *aheader = cell->arenaHeader();
    if (aheader->getMarkingDelay()->link) {
        /* Arena already scheduled to be marked later */
        return;
    }
    aheader->getMarkingDelay()->link = unmarkedArenaStackTop;
    unmarkedArenaStackTop = aheader;
    METER(markLaterArenas++);
    METER_UPDATE_MAX(cell->compartment()->rt->gcStats.maxunmarked, markLaterArenas);
}

template<typename T>
static void
MarkDelayedChilderen(JSTracer *trc, ArenaHeader *aheader)
{
    Arena<T> *a = aheader->getArena<T>();
    T *end = &a->t.things[Arena<T>::ThingsPerArena];
    for (T* thing = &a->t.things[0]; thing != end; ++thing) {
        if (thing->isMarked())
            js::gc::MarkChildren(trc, thing);
    }
}

void
GCMarker::markDelayedChildren()
{
    while (unmarkedArenaStackTop != MarkingDelay::stackBottom()) {
        /*
         * If marking gets delayed at the same arena again, we must repeat
         * marking of its things. For that we pop arena from the stack and
         * clear its nextDelayedMarking before we begin the marking.
         */
        ArenaHeader *aheader = unmarkedArenaStackTop;
        unmarkedArenaStackTop = aheader->getMarkingDelay()->link;
        JS_ASSERT(unmarkedArenaStackTop);
        aheader->getMarkingDelay()->link = NULL;
#ifdef DEBUG
        JS_ASSERT(markLaterArenas);
        markLaterArenas--;
#endif

        switch (aheader->getThingKind()) {
          case FINALIZE_OBJECT0:
          case FINALIZE_OBJECT0_BACKGROUND:
            MarkDelayedChilderen<JSObject>(this, aheader);
            break;
          case FINALIZE_OBJECT2:
          case FINALIZE_OBJECT2_BACKGROUND:
            MarkDelayedChilderen<JSObject_Slots2>(this, aheader);
            break;
          case FINALIZE_OBJECT4:
          case FINALIZE_OBJECT4_BACKGROUND:
            MarkDelayedChilderen<JSObject_Slots4>(this, aheader);
            break;
          case FINALIZE_OBJECT8:
          case FINALIZE_OBJECT8_BACKGROUND:
            MarkDelayedChilderen<JSObject_Slots8>(this, aheader);
            break;
          case FINALIZE_OBJECT12:
          case FINALIZE_OBJECT12_BACKGROUND:
            MarkDelayedChilderen<JSObject_Slots12>(this, aheader);
            break;
          case FINALIZE_OBJECT16:
          case FINALIZE_OBJECT16_BACKGROUND:
            MarkDelayedChilderen<JSObject_Slots16>(this, aheader);
            break;
          case FINALIZE_STRING:
            MarkDelayedChilderen<JSString>(this, aheader);
            break;
          case FINALIZE_EXTERNAL_STRING:
            MarkDelayedChilderen<JSExternalString>(this, aheader);
            break;
          case FINALIZE_SHORT_STRING:
            JS_NOT_REACHED("no delayed marking");
            break;
          case FINALIZE_FUNCTION:
            MarkDelayedChilderen<JSFunction>(this, aheader);
            break;
          case FINALIZE_SHAPE:
            MarkDelayedChilderen<Shape>(this, aheader);
            break;
#if JS_HAS_XML_SUPPORT
          case FINALIZE_XML:
            MarkDelayedChilderen<JSXML>(this, aheader);
            break;
#endif
          default:
            JS_NOT_REACHED("wrong thingkind");
        }
    }
    JS_ASSERT(!markLaterArenas);
}

} /* namespace js */

#ifdef DEBUG
static void
EmptyMarkCallback(JSTracer *trc, void *thing, uint32 kind)
{
}
#endif

static void
gc_root_traversal(JSTracer *trc, const RootEntry &entry)
{
#ifdef DEBUG
    void *ptr;
    if (entry.value.type == JS_GC_ROOT_GCTHING_PTR) {
        ptr = *reinterpret_cast<void **>(entry.key);
    } else {
        Value *vp = reinterpret_cast<Value *>(entry.key);
        ptr = vp->isGCThing() ? vp->toGCThing() : NULL;
    }

    if (ptr) {
        if (!JSAtom::isStatic(ptr)) {
            /* Use conservative machinery to find if ptr is a valid GC thing. */
            JSTracer checker;
            JS_TRACER_INIT(&checker, trc->context, EmptyMarkCallback);
            ConservativeGCTest test = MarkIfGCThingWord(&checker, reinterpret_cast<jsuword>(ptr));
            if (test != CGCT_VALID && entry.value.name) {
                fprintf(stderr,
"JS API usage error: the address passed to JS_AddNamedRoot currently holds an\n"
"invalid gcthing.  This is usually caused by a missing call to JS_RemoveRoot.\n"
"The root's name is \"%s\".\n",
                        entry.value.name);
            }
            JS_ASSERT(test == CGCT_VALID);
        }
    }
#endif
    JS_SET_TRACING_NAME(trc, entry.value.name ? entry.value.name : "root");
    if (entry.value.type == JS_GC_ROOT_GCTHING_PTR)
        MarkGCThing(trc, *reinterpret_cast<void **>(entry.key));
    else
        MarkValueRaw(trc, *reinterpret_cast<Value *>(entry.key));
}

static void
gc_lock_traversal(const GCLocks::Entry &entry, JSTracer *trc)
{
    JS_ASSERT(entry.value >= 1);
    MarkGCThing(trc, entry.key, "locked object");
}

void
js_TraceStackFrame(JSTracer *trc, StackFrame *fp)
{
    MarkObject(trc, fp->scopeChain(), "scope chain");
    if (fp->isDummyFrame())
        return;
    if (fp->hasArgsObj())
        MarkObject(trc, fp->argsObj(), "arguments");
    js_TraceScript(trc, fp->script());
    fp->script()->compartment->active = true;
    MarkValue(trc, fp->returnValue(), "rval");
}

void
AutoIdArray::trace(JSTracer *trc)
{
    JS_ASSERT(tag == IDARRAY);
    gc::MarkIdRange(trc, idArray->length, idArray->vector, "JSAutoIdArray.idArray");
}

void
AutoEnumStateRooter::trace(JSTracer *trc)
{
    gc::MarkObject(trc, *obj, "js::AutoEnumStateRooter.obj");
}

inline void
AutoGCRooter::trace(JSTracer *trc)
{
    switch (tag) {
      case JSVAL:
        MarkValue(trc, static_cast<AutoValueRooter *>(this)->val, "js::AutoValueRooter.val");
        return;

      case SHAPE:
        MarkShape(trc, static_cast<AutoShapeRooter *>(this)->shape, "js::AutoShapeRooter.val");
        return;

      case PARSER:
        static_cast<Parser *>(this)->trace(trc);
        return;

      case SCRIPT:
        if (JSScript *script = static_cast<AutoScriptRooter *>(this)->script)
            js_TraceScript(trc, script);
        return;

      case ENUMERATOR:
        static_cast<AutoEnumStateRooter *>(this)->trace(trc);
        return;

      case IDARRAY: {
        JSIdArray *ida = static_cast<AutoIdArray *>(this)->idArray;
        MarkIdRange(trc, ida->length, ida->vector, "js::AutoIdArray.idArray");
        return;
      }

      case DESCRIPTORS: {
        PropDescArray &descriptors =
            static_cast<AutoPropDescArrayRooter *>(this)->descriptors;
        for (size_t i = 0, len = descriptors.length(); i < len; i++) {
            PropDesc &desc = descriptors[i];
            MarkValue(trc, desc.pd, "PropDesc::pd");
            MarkValue(trc, desc.value, "PropDesc::value");
            MarkValue(trc, desc.get, "PropDesc::get");
            MarkValue(trc, desc.set, "PropDesc::set");
        }
        return;
      }

      case DESCRIPTOR : {
        PropertyDescriptor &desc = *static_cast<AutoPropertyDescriptorRooter *>(this);
        if (desc.obj)
            MarkObject(trc, *desc.obj, "Descriptor::obj");
        MarkValue(trc, desc.value, "Descriptor::value");
        if ((desc.attrs & JSPROP_GETTER) && desc.getter)
            MarkObject(trc, *CastAsObject(desc.getter), "Descriptor::get");
        if (desc.attrs & JSPROP_SETTER && desc.setter)
            MarkObject(trc, *CastAsObject(desc.setter), "Descriptor::set");
        return;
      }

      case NAMESPACES: {
        JSXMLArray &array = static_cast<AutoNamespaceArray *>(this)->array;
        MarkObjectRange(trc, array.length, reinterpret_cast<JSObject **>(array.vector),
                        "JSXMLArray.vector");
        array.cursors->trace(trc);
        return;
      }

      case XML:
        js_TraceXML(trc, static_cast<AutoXMLRooter *>(this)->xml);
        return;

      case OBJECT:
        if (JSObject *obj = static_cast<AutoObjectRooter *>(this)->obj)
            MarkObject(trc, *obj, "js::AutoObjectRooter.obj");
        return;

      case ID:
        MarkId(trc, static_cast<AutoIdRooter *>(this)->id_, "js::AutoIdRooter.val");
        return;

      case VALVECTOR: {
        AutoValueVector::VectorImpl &vector = static_cast<AutoValueVector *>(this)->vector;
        MarkValueRange(trc, vector.length(), vector.begin(), "js::AutoValueVector.vector");
        return;
      }

      case STRING:
        if (JSString *str = static_cast<AutoStringRooter *>(this)->str)
            MarkString(trc, str, "js::AutoStringRooter.str");
        return;

      case IDVECTOR: {
        AutoIdVector::VectorImpl &vector = static_cast<AutoIdVector *>(this)->vector;
        MarkIdRange(trc, vector.length(), vector.begin(), "js::AutoIdVector.vector");
        return;
      }

      case SHAPEVECTOR: {
        AutoShapeVector::VectorImpl &vector = static_cast<js::AutoShapeVector *>(this)->vector;
        MarkShapeRange(trc, vector.length(), vector.begin(), "js::AutoShapeVector.vector");
        return;
      }

      case BINDINGS: {
        static_cast<js::AutoBindingsRooter *>(this)->bindings.trace(trc);
        return;
      }

      case TYPE: {
        types::TypeObject *type = static_cast<types::AutoTypeRooter *>(this)->type;
        if (!type->marked)
            type->trace(trc);
        return;
      }

      case VALARRAY: {
        AutoValueArray *array = static_cast<AutoValueArray *>(this);
        MarkValueRange(trc, array->length(), array->start(), "js::AutoValueArray");
        return;
      }
    }

    JS_ASSERT(tag >= 0);
    MarkValueRange(trc, tag, static_cast<AutoArrayRooter *>(this)->array, "js::AutoArrayRooter.array");
}

namespace js {

JS_FRIEND_API(void)
MarkContext(JSTracer *trc, JSContext *acx)
{
    /* Stack frames and slots are traced by StackSpace::mark. */

    /* Mark other roots-by-definition in acx. */
    if (acx->globalObject && !acx->hasRunOption(JSOPTION_UNROOTED_GLOBAL))
        MarkObject(trc, *acx->globalObject, "global object");
    if (acx->isExceptionPending())
        MarkValue(trc, acx->getPendingException(), "exception");

    for (js::AutoGCRooter *gcr = acx->autoGCRooters; gcr; gcr = gcr->down)
        gcr->trace(trc);

    if (acx->sharpObjectMap.depth > 0)
        js_TraceSharpMap(trc, &acx->sharpObjectMap);

    MarkValue(trc, acx->iterValue, "iterValue");
}

JS_REQUIRES_STACK void
MarkRuntime(JSTracer *trc)
{
    JSRuntime *rt = trc->context->runtime;

    if (rt->state != JSRTS_LANDING)
        MarkConservativeStackRoots(trc);

    for (RootRange r = rt->gcRootsHash.all(); !r.empty(); r.popFront())
        gc_root_traversal(trc, r.front());

    for (GCLocks::Range r = rt->gcLocksHash.all(); !r.empty(); r.popFront())
        gc_lock_traversal(r.front(), trc);

    js_TraceAtomState(trc);
    js_MarkTraps(trc);

    JSContext *iter = NULL;
    while (JSContext *acx = js_ContextIterator(rt, JS_TRUE, &iter))
        MarkContext(trc, acx);

    for (JSCompartment **c = rt->compartments.begin(); c != rt->compartments.end(); ++c) {
        if ((*c)->activeAnalysis)
            (*c)->markTypes(trc);
#ifdef JS_TRACER
        (*c)->traceMonitor.mark(trc);
#endif
    }

    for (ThreadDataIter i(rt); !i.empty(); i.popFront())
        i.threadData()->mark(trc);

    /*
     * We mark extra roots at the last thing so it can use use additional
     * colors to implement cycle collection.
     */
    if (rt->gcExtraRootsTraceOp)
        rt->gcExtraRootsTraceOp(trc, rt->gcExtraRootsData);

#ifdef DEBUG
    if (rt->functionMeterFilename) {
        for (int k = 0; k < 2; k++) {
            typedef JSRuntime::FunctionCountMap HM;
            HM &h = (k == 0) ? rt->methodReadBarrierCountMap : rt->unjoinedFunctionCountMap;
            for (HM::Range r = h.all(); !r.empty(); r.popFront()) {
                JSFunction *fun = r.front().key;
                JS_CALL_OBJECT_TRACER(trc, fun, "FunctionCountMap key");
            }
        }
    }
#endif
}

void
TriggerGC(JSRuntime *rt)
{
    JS_ASSERT(!rt->gcRunning);
    if (rt->gcIsNeeded)
        return;

    /*
     * Trigger the GC when it is safe to call an operation callback on any
     * thread.
     */
    rt->gcIsNeeded = true;
    rt->gcTriggerCompartment = NULL;
    TriggerAllOperationCallbacks(rt);
}

void
TriggerCompartmentGC(JSCompartment *comp)
{
    JSRuntime *rt = comp->rt;
    JS_ASSERT(!rt->gcRunning);

#ifdef JS_GC_ZEAL
    if (rt->gcZeal >= 1) {
        TriggerGC(rt);
        return;
    }
#endif

    if (rt->gcMode != JSGC_MODE_COMPARTMENT || comp == rt->atomsCompartment) {
        /* We can't do a compartmental GC of the default compartment. */
        TriggerGC(rt);
        return;
    }

    if (rt->gcIsNeeded) {
        /* If we need to GC more than one compartment, run a full GC. */
        if (rt->gcTriggerCompartment != comp)
            rt->gcTriggerCompartment = NULL;
        return;
    }

    if (rt->gcBytes > 8192 && rt->gcBytes >= 3 * (rt->gcTriggerBytes / 2)) {
        /* If we're using significantly more than our quota, do a full GC. */
        TriggerGC(rt);
        return;
    }

    /*
     * Trigger the GC when it is safe to call an operation callback on any
     * thread.
     */
    rt->gcIsNeeded = true;
    rt->gcTriggerCompartment = comp;
    TriggerAllOperationCallbacks(comp->rt);
}

void
MaybeGC(JSContext *cx)
{
    JSRuntime *rt = cx->runtime;

#ifdef JS_GC_ZEAL
    if (rt->gcZeal > 0) {
        js_GC(cx, NULL, GC_NORMAL);
        return;
    }
#endif

    JSCompartment *comp = cx->compartment;
    if (rt->gcIsNeeded) {
        js_GC(cx, (comp == rt->gcTriggerCompartment) ? comp : NULL, GC_NORMAL);
        return;
    }

    if (comp->gcBytes > 8192 && comp->gcBytes >= 3 * (comp->gcTriggerBytes / 4))
        js_GC(cx, (rt->gcMode == JSGC_MODE_COMPARTMENT) ? comp : NULL, GC_NORMAL);
}

} /* namespace js */

void
js_DestroyScriptsToGC(JSContext *cx, JSCompartment *comp)
{
    JSScript **listp, *script;

    for (size_t i = 0; i != JS_ARRAY_LENGTH(comp->scriptsToGC); ++i) {
        listp = &comp->scriptsToGC[i];
        while ((script = *listp) != NULL) {
            *listp = script->u.nextToGC;
            script->u.nextToGC = NULL;
            js_DestroyCachedScript(cx, script);
        }
    }
}

void
JSCompartment::finalizeObjectArenaLists(JSContext *cx)
{
    arenas[FINALIZE_OBJECT0]. finalizeNow<JSObject>(cx);
    arenas[FINALIZE_OBJECT2]. finalizeNow<JSObject_Slots2>(cx);
    arenas[FINALIZE_OBJECT4]. finalizeNow<JSObject_Slots4>(cx);
    arenas[FINALIZE_OBJECT8]. finalizeNow<JSObject_Slots8>(cx);
    arenas[FINALIZE_OBJECT12].finalizeNow<JSObject_Slots12>(cx);
    arenas[FINALIZE_OBJECT16].finalizeNow<JSObject_Slots16>(cx);
    arenas[FINALIZE_FUNCTION].finalizeNow<JSFunction>(cx);

#ifdef JS_THREADSAFE
    arenas[FINALIZE_OBJECT0_BACKGROUND]. finalizeLater<JSObject>(cx);
    arenas[FINALIZE_OBJECT2_BACKGROUND]. finalizeLater<JSObject_Slots2>(cx);
    arenas[FINALIZE_OBJECT4_BACKGROUND]. finalizeLater<JSObject_Slots4>(cx);
    arenas[FINALIZE_OBJECT8_BACKGROUND]. finalizeLater<JSObject_Slots8>(cx);
    arenas[FINALIZE_OBJECT12_BACKGROUND].finalizeLater<JSObject_Slots12>(cx);
    arenas[FINALIZE_OBJECT16_BACKGROUND].finalizeLater<JSObject_Slots16>(cx);
#endif

#if JS_HAS_XML_SUPPORT
    arenas[FINALIZE_XML].finalizeNow<JSXML>(cx);
#endif
}

void
JSCompartment::finalizeStringArenaLists(JSContext *cx)
{
#ifdef JS_THREADSAFE
    arenas[FINALIZE_SHORT_STRING].finalizeLater<JSShortString>(cx);
    arenas[FINALIZE_STRING].finalizeLater<JSString>(cx);
#else
    arenas[FINALIZE_SHORT_STRING].finalizeNow<JSShortString>(cx);
    arenas[FINALIZE_STRING].finalizeNow<JSString>(cx);
#endif
    arenas[FINALIZE_EXTERNAL_STRING].finalizeNow<JSExternalString>(cx);
}

void
JSCompartment::finalizeShapeArenaLists(JSContext *cx)
{
    arenas[FINALIZE_SHAPE].finalizeNow<Shape>(cx);
}

#ifdef JS_THREADSAFE

namespace js {

bool
GCHelperThread::init(JSRuntime *rt)
{
    if (!(wakeup = PR_NewCondVar(rt->gcLock)))
        return false;
    if (!(sweepingDone = PR_NewCondVar(rt->gcLock)))
        return false;

    thread = PR_CreateThread(PR_USER_THREAD, threadMain, rt, PR_PRIORITY_NORMAL,
                             PR_LOCAL_THREAD, PR_JOINABLE_THREAD, 0);
    return !!thread;

}

void
GCHelperThread::finish(JSRuntime *rt)
{
    PRThread *join = NULL;
    {
        AutoLockGC lock(rt);
        if (thread && !shutdown) {
            shutdown = true;
            PR_NotifyCondVar(wakeup);
            join = thread;
        }
    }
    if (join) {
        /* PR_DestroyThread is not necessary. */
        PR_JoinThread(join);
    }
    if (wakeup)
        PR_DestroyCondVar(wakeup);
    if (sweepingDone)
        PR_DestroyCondVar(sweepingDone);
}

/* static */
void
GCHelperThread::threadMain(void *arg)
{
    JSRuntime *rt = static_cast<JSRuntime *>(arg);
    rt->gcHelperThread.threadLoop(rt);
}

void
GCHelperThread::threadLoop(JSRuntime *rt)
{
    AutoLockGC lock(rt);
    while (!shutdown) {
        /*
         * Sweeping can be true here on the first iteration if a GC and the
         * corresponding startBackgroundSweep call happen before this thread
         * has a chance to run.
         */
        if (!sweeping)
            PR_WaitCondVar(wakeup, PR_INTERVAL_NO_TIMEOUT);
        if (sweeping) {
            AutoUnlockGC unlock(rt);
            doSweep();
        }
        sweeping = false;
        PR_NotifyAllCondVar(sweepingDone);
    }
}

void
GCHelperThread::startBackgroundSweep(JSRuntime *rt)
{
    /* The caller takes the GC lock. */
    JS_ASSERT(!sweeping);
    sweeping = true;
    PR_NotifyCondVar(wakeup);
}

void
GCHelperThread::waitBackgroundSweepEnd(JSRuntime *rt, bool gcUnlocked)
{
    Maybe<AutoLockGC> lock;
    if (gcUnlocked)
        lock.construct(rt);
    while (sweeping)
        PR_WaitCondVar(sweepingDone, PR_INTERVAL_NO_TIMEOUT);
}

JS_FRIEND_API(void)
GCHelperThread::replenishAndFreeLater(void *ptr)
{
    JS_ASSERT(freeCursor == freeCursorEnd);
    do {
        if (freeCursor && !freeVector.append(freeCursorEnd - FREE_ARRAY_LENGTH))
            break;
        freeCursor = (void **) OffTheBooks::malloc_(FREE_ARRAY_SIZE);
        if (!freeCursor) {
            freeCursorEnd = NULL;
            break;
        }
        freeCursorEnd = freeCursor + FREE_ARRAY_LENGTH;
        *freeCursor++ = ptr;
        return;
    } while (false);
    Foreground::free_(ptr);
}

void
GCHelperThread::doSweep()
{
    JS_ASSERT(cx);
    for (ArenaHeader **i = finalizeVector.begin(); i != finalizeVector.end(); ++i)
        ArenaList::backgroundFinalize(cx, *i);
    finalizeVector.resize(0);
    ExpireGCChunks(cx->runtime);
    cx = NULL;

    if (freeCursor) {
        void **array = freeCursorEnd - FREE_ARRAY_LENGTH;
        freeElementsAndArray(array, freeCursor);
        freeCursor = freeCursorEnd = NULL;
    } else {
        JS_ASSERT(!freeCursorEnd);
    }
    for (void ***iter = freeVector.begin(); iter != freeVector.end(); ++iter) {
        void **array = *iter;
        freeElementsAndArray(array, array + FREE_ARRAY_LENGTH);
    }
    freeVector.resize(0);
}

}

#endif /* JS_THREADSAFE */

static void
SweepCrossCompartmentWrappers(JSContext *cx)
{
    JSRuntime *rt = cx->runtime;
    /*
     * Figure out how much JIT code should be released from inactive compartments.
     * If multiple eighth-lives have passed, compound the release interval linearly;
     * if enough time has passed, all inactive JIT code will be released.
     */
    uint32 releaseInterval = 0;
    int64 now = PRMJ_Now();
    if (now >= rt->gcJitReleaseTime) {
        releaseInterval = 8;
        while (now >= rt->gcJitReleaseTime) {
            if (--releaseInterval == 1)
                rt->gcJitReleaseTime = now;
            rt->gcJitReleaseTime += JIT_SCRIPT_EIGHTH_LIFETIME;
        }
    }

    /*
     * Sweep the compartment:
     * (1) Remove dead wrappers from the compartment map.
     * (2) Finalize any unused empty shapes.
     * (3) Sweep the trace JIT of unused code.
     * (4) Sweep the method JIT ICs and release infrequently used JIT code.
     */
    for (JSCompartment **c = rt->compartments.begin(); c != rt->compartments.end(); ++c)
        (*c)->sweep(cx, releaseInterval);
}

static void
SweepCompartments(JSContext *cx, JSGCInvocationKind gckind)
{
    JSRuntime *rt = cx->runtime;
    JSCompartmentCallback callback = rt->compartmentCallback;

    /* Skip the atomsCompartment. */
    JSCompartment **read = rt->compartments.begin() + 1;
    JSCompartment **end = rt->compartments.end();
    JSCompartment **write = read;
    JS_ASSERT(rt->compartments.length() >= 1);
    JS_ASSERT(*rt->compartments.begin() == rt->atomsCompartment);

    while (read < end) {
        JSCompartment *compartment = *read++;

        if (!compartment->hold &&
            (compartment->arenaListsAreEmpty() || gckind == GC_LAST_CONTEXT))
        {
            JS_ASSERT(compartment->freeLists.isEmpty());
            if (callback)
                JS_ALWAYS_TRUE(callback(cx, compartment, JSCOMPARTMENT_DESTROY));
            if (compartment->principals)
                JSPRINCIPALS_DROP(cx, compartment->principals);
            cx->delete_(compartment);
            continue;
        }
        *write++ = compartment;
    }
    rt->compartments.resize(write - rt->compartments.begin());
}

/*
 * Perform mark-and-sweep GC.
 *
 * In a JS_THREADSAFE build, the calling thread must be rt->gcThread and each
 * other thread must be either outside all requests or blocked waiting for GC
 * to finish. Note that the caller does not hold rt->gcLock.
 * If comp is set, we perform a single-compartment GC.
 */
static void
MarkAndSweep(JSContext *cx, JSCompartment *comp, JSGCInvocationKind gckind GCTIMER_PARAM)
{
    JS_ASSERT_IF(comp, gckind != GC_LAST_CONTEXT);
    JS_ASSERT_IF(comp, comp != comp->rt->atomsCompartment);
    JS_ASSERT_IF(comp, comp->rt->gcMode == JSGC_MODE_COMPARTMENT);

    JSRuntime *rt = cx->runtime;
    rt->gcNumber++;

    /* Clear gcIsNeeded now, when we are about to start a normal GC cycle. */
    rt->gcIsNeeded = false;
    rt->gcTriggerCompartment = NULL;

    /* Reset malloc counter. */
    rt->resetGCMallocBytes();

#ifdef JS_DUMP_SCOPE_METERS
    {
        extern void js_DumpScopeMeters(JSRuntime *rt);
        js_DumpScopeMeters(rt);
    }
#endif

    /*
     * Reset the property cache's type id generator so we can compress ids.
     * Same for the protoHazardShape proxy-shape standing in for all object
     * prototypes having readonly or setter properties.
     */
    if (rt->shapeGen & SHAPE_OVERFLOW_BIT
#ifdef JS_GC_ZEAL
        || rt->gcZeal >= 1
#endif
        ) {
        rt->gcRegenShapes = true;
        rt->shapeGen = 0;
        rt->protoHazardShape = 0;
    }

    if (rt->gcCurrentCompartment) {
        rt->gcCurrentCompartment->purge(cx);
    } else {
        for (JSCompartment **c = rt->compartments.begin(); c != rt->compartments.end(); ++c)
            (*c)->purge(cx);
    }

    js_PurgeThreads(cx);
    {
        JSContext *iter = NULL;
        while (JSContext *acx = js_ContextIterator(rt, JS_TRUE, &iter))
            acx->purge();
    }

    JS_ASSERT_IF(comp, !rt->gcRegenShapes);

    /*
     * Mark phase.
     */
    GCTIMESTAMP(startMark);
    GCMarker gcmarker(cx);
    JS_ASSERT(IS_GC_MARKING_TRACER(&gcmarker));
    JS_ASSERT(gcmarker.getMarkColor() == BLACK);
    rt->gcMarkingTracer = &gcmarker;

    for (GCChunkSet::Range r(rt->gcChunkSet.all()); !r.empty(); r.popFront())
         r.front()->bitmap.clear();

    if (comp) {
        for (JSCompartment **c = rt->compartments.begin(); c != rt->compartments.end(); ++c)
            (*c)->markCrossCompartmentWrappers(&gcmarker);
    } else {
        js_MarkScriptFilenames(rt);
    }

    MarkRuntime(&gcmarker);

    gcmarker.drainMarkStack();

    /*
     * Mark weak roots.
     */
    while (true) {
        if (!js_TraceWatchPoints(&gcmarker) && !WeakMap::markIteratively(&gcmarker))
            break;
        gcmarker.drainMarkStack();
    }

    rt->gcMarkingTracer = NULL;

    if (rt->gcCallback)
        (void) rt->gcCallback(cx, JSGC_MARK_END);

#ifdef DEBUG
    /* Make sure that we didn't mark an object in another compartment */
    if (comp) {
        for (JSCompartment **c = rt->compartments.begin(); c != rt->compartments.end(); ++c)
            JS_ASSERT_IF(*c != comp && *c != rt->atomsCompartment, checkArenaListAllUnmarked(*c));
    }
#endif

    /*
     * Sweep phase.
     *
     * Finalize as we sweep, outside of rt->gcLock but with rt->gcRunning set
     * so that any attempt to allocate a GC-thing from a finalizer will fail,
     * rather than nest badly and leave the unmarked newborn to be swept.
     *
     * We first sweep atom state so we can use IsAboutToBeFinalized on
     * JSString held in a hashtable to check if the hashtable entry can be
     * freed. Note that even after the entry is freed, JSObject finalizers can
     * continue to access the corresponding JSString* assuming that they are
     * unique. This works since the atomization API must not be called during
     * the GC.
     */
    GCTIMESTAMP(startSweep);

    /* Finalize unreachable (key,value) pairs in all weak maps. */
    WeakMap::sweep(cx);

    js_SweepAtomState(cx);

    /* Finalize watch points associated with unreachable objects. */
    js_SweepWatchPoints(cx);

    /*
     * We finalize objects before other GC things to ensure that object's finalizer
     * can access them even if they will be freed. Sweep the runtime's property trees
     * after finalizing objects, in case any had watchpoints referencing tree nodes.
     * Do this before sweeping compartments, so that we sweep all shapes in
     * unreachable compartments.
     */
    if (comp) {
        comp->sweep(cx, 0);
        comp->finalizeObjectArenaLists(cx);
        GCTIMESTAMP(sweepObjectEnd);
        comp->finalizeStringArenaLists(cx);
        GCTIMESTAMP(sweepStringEnd);
        comp->finalizeShapeArenaLists(cx);
        GCTIMESTAMP(sweepShapeEnd);
    } else {
        SweepCrossCompartmentWrappers(cx);
        for (JSCompartment **c = rt->compartments.begin(); c != rt->compartments.end(); c++)
            (*c)->finalizeObjectArenaLists(cx);

        GCTIMESTAMP(sweepObjectEnd);

        for (JSCompartment **c = rt->compartments.begin(); c != rt->compartments.end(); c++)
            (*c)->finalizeStringArenaLists(cx);

        GCTIMESTAMP(sweepStringEnd);

        for (JSCompartment **c = rt->compartments.begin(); c != rt->compartments.end(); c++)
            (*c)->finalizeShapeArenaLists(cx);

        GCTIMESTAMP(sweepShapeEnd);

#ifdef DEBUG
        for (JSCompartment **c = rt->compartments.begin(); c != rt->compartments.end(); ++c)
            (*c)->propertyTree.dumpShapeStats();
#endif
#ifdef JS_GCMETER
        for (JSCompartment **c = rt->compartments.begin(); c != rt->compartments.end(); ++c)
            UpdateAllCompartmentGCStats(*c);
#endif
    }

#ifdef DEBUG
     PropertyTree::dumpShapes(cx);
#endif

    if (!comp) {
        SweepCompartments(cx, gckind);

        /*
         * Sweep script filenames after sweeping functions in the generic loop
         * above. In this way when a scripted function's finalizer destroys the
         * script and calls rt->destroyScriptHook, the hook can still access the
         * script's filename. See bug 323267.
         */
        js_SweepScriptFilenames(rt);
    }

#ifndef JS_THREADSAFE
    /*
     * Destroy arenas after we finished the sweeping so finalizers can safely
     * use IsAboutToBeFinalized().
     * This is done on the GCHelperThread if JS_THREADSAFE is defined.
     */
    ExpireGCChunks(rt);
#endif
    GCTIMESTAMP(sweepDestroyEnd);

    if (rt->gcCallback)
        (void) rt->gcCallback(cx, JSGC_FINALIZE_END);
#ifdef DEBUG_srcnotesize
  { extern void DumpSrcNoteSizeHist();
    DumpSrcNoteSizeHist();
    printf("GC HEAP SIZE %lu\n", (unsigned long)rt->gcBytes);
  }
#endif
}

#ifdef JS_THREADSAFE

/*
 * If the GC is running and we're called on another thread, wait for this GC
 * activation to finish. We can safely wait here without fear of deadlock (in
 * the case where we are called within a request on another thread's context)
 * because the GC doesn't set rt->gcRunning until after it has waited for all
 * active requests to end.
 *
 * We call here js_CurrentThreadId() after checking for rt->gcState to avoid
 * an expensive call when the GC is not running.
 */
void
js_WaitForGC(JSRuntime *rt)
{
    if (rt->gcRunning && rt->gcThread->id != js_CurrentThreadId()) {
        do {
            JS_AWAIT_GC_DONE(rt);
        } while (rt->gcRunning);
    }
}

/*
 * GC is running on another thread. Temporarily suspend all requests running
 * on the current thread and wait until the GC is done.
 */
static void
LetOtherGCFinish(JSContext *cx)
{
    JSRuntime *rt = cx->runtime;
    JS_ASSERT(rt->gcThread);
    JS_ASSERT(cx->thread() != rt->gcThread);

    size_t requestDebit = cx->thread()->data.requestDepth ? 1 : 0;
    JS_ASSERT(requestDebit <= rt->requestCount);
#ifdef JS_TRACER
    JS_ASSERT_IF(requestDebit == 0, !JS_ON_TRACE(cx));
#endif
    if (requestDebit != 0) {
#ifdef JS_TRACER
        if (JS_ON_TRACE(cx)) {
            /*
             * Leave trace before we decrease rt->requestCount and notify the
             * GC. Otherwise the GC may start immediately after we unlock while
             * this thread is still on trace.
             */
            AutoUnlockGC unlock(rt);
            LeaveTrace(cx);
        }
#endif
        rt->requestCount -= requestDebit;
        if (rt->requestCount == 0)
            JS_NOTIFY_REQUEST_DONE(rt);

        /*
         * Update the native stack before we wait so the GC thread see the
         * correct stack bounds.
         */
        RecordNativeStackTopForGC(cx);
    }

    /*
     * Check that we did not release the GC lock above and let the GC to
     * finish before we wait.
     */
    JS_ASSERT(rt->gcThread);

    /*
     * Wait for GC to finish on the other thread, even if requestDebit is 0
     * and even if GC has not started yet because the gcThread is waiting in
     * AutoGCSession. This ensures that js_GC never returns without a full GC
     * cycle happening.
     */
    do {
        JS_AWAIT_GC_DONE(rt);
    } while (rt->gcThread);

    rt->requestCount += requestDebit;
}

#endif

class AutoGCSession {
  public:
    explicit AutoGCSession(JSContext *cx);
    ~AutoGCSession();

  private:
    JSContext   *context;

    /* Disable copy constructor or assignments */
    AutoGCSession(const AutoGCSession&);
    void operator=(const AutoGCSession&);
};

/*
 * Start a new GC session. Together with LetOtherGCFinish this function
 * contains the rendezvous algorithm by which we stop the world for GC.
 *
 * This thread becomes the GC thread. Wait for all other threads to quiesce.
 * Then set rt->gcRunning and return.
 */
AutoGCSession::AutoGCSession(JSContext *cx)
  : context(cx)
{
    JSRuntime *rt = cx->runtime;

#ifdef JS_THREADSAFE
    if (rt->gcThread && rt->gcThread != cx->thread())
        LetOtherGCFinish(cx);
#endif

    JS_ASSERT(!rt->gcRunning);

#ifdef JS_THREADSAFE
    /* No other thread is in GC, so indicate that we're now in GC. */
    JS_ASSERT(!rt->gcThread);
    rt->gcThread = cx->thread();

    /*
     * Notify operation callbacks on other threads, which will give them a
     * chance to yield their requests. Threads without requests perform their
     * callback at some later point, which then will be unnecessary, but
     * harmless.
     */
    for (JSThread::Map::Range r = rt->threads.all(); !r.empty(); r.popFront()) {
        JSThread *thread = r.front().value;
        if (thread != cx->thread())
            thread->data.triggerOperationCallback(rt);
    }

    /*
     * Discount the request on the current thread from contributing to
     * rt->requestCount before we wait for all other requests to finish.
     * JS_NOTIFY_REQUEST_DONE, which will wake us up, is only called on
     * rt->requestCount transitions to 0.
     */
    size_t requestDebit = cx->thread()->data.requestDepth ? 1 : 0;
    JS_ASSERT(requestDebit <= rt->requestCount);
    if (requestDebit != rt->requestCount) {
        rt->requestCount -= requestDebit;

        do {
            JS_AWAIT_REQUEST_DONE(rt);
        } while (rt->requestCount > 0);
        rt->requestCount += requestDebit;
    }

#endif /* JS_THREADSAFE */

    /*
     * Set rt->gcRunning here within the GC lock, and after waiting for any
     * active requests to end. This way js_WaitForGC called outside a request
     * would not block on the GC that is waiting for other requests to finish
     * with rt->gcThread set while JS_BeginRequest would do such wait.
     */
    rt->gcRunning = true;
}

/* End the current GC session and allow other threads to proceed. */
AutoGCSession::~AutoGCSession()
{
    JSRuntime *rt = context->runtime;
    rt->gcRunning = false;
#ifdef JS_THREADSAFE
    JS_ASSERT(rt->gcThread == context->thread());
    rt->gcThread = NULL;
    JS_NOTIFY_GC_DONE(rt);
#endif
}

/*
 * GC, repeatedly if necessary, until we think we have not created any new
 * garbage and no other threads are demanding more GC. We disable inlining
 * to ensure that the bottom of the stack with possible GC roots recorded in
 * js_GC excludes any pointers we use during the marking implementation.
 */
static JS_NEVER_INLINE void
GCCycle(JSContext *cx, JSCompartment *comp, JSGCInvocationKind gckind  GCTIMER_PARAM)
{
    JSRuntime *rt = cx->runtime;

    /*
     * Recursive GC is no-op and a call from another thread waits the started
     * GC cycle to finish.
     */
    if (rt->gcMarkAndSweep) {
#ifdef JS_THREADSAFE
        JS_ASSERT(rt->gcThread);
        if (rt->gcThread != cx->thread()) {
            /* We do not return until another GC finishes. */
            LetOtherGCFinish(cx);
        }
#endif
        return;
    }

    AutoGCSession gcsession(cx);

    /*
     * Don't GC if any thread is reporting an OOM. We check the flag after we
     * have set up the GC session and know that the thread that reported OOM
     * is either the current thread or waits for the GC to complete on this
     * thread.
     */
    if (rt->inOOMReport) {
        JS_ASSERT(gckind != GC_LAST_CONTEXT);
        return;
    }

    /*
     * We should not be depending on cx->compartment in the GC, so set it to
     * NULL to look for violations.
     */
    SwitchToCompartment sc(cx, (JSCompartment *)NULL);

    JS_ASSERT(!rt->gcCurrentCompartment);
    rt->gcCurrentCompartment = comp;

    rt->gcMarkAndSweep = true;
    {
        AutoUnlockGC unlock(rt);

#ifdef JS_THREADSAFE
        /*
         * As we about to purge caches and clear the mark bits we must wait
         * for any background finalization to finish.
         */
        JS_ASSERT(!cx->gcBackgroundFree);
        rt->gcHelperThread.waitBackgroundSweepEnd(rt);
        if (gckind != GC_LAST_CONTEXT && rt->state != JSRTS_LANDING) {
            cx->gcBackgroundFree = &rt->gcHelperThread;
            cx->gcBackgroundFree->setContext(cx);
        }
#endif
        MarkAndSweep(cx, comp, gckind  GCTIMER_ARG);
    }

#ifdef JS_THREADSAFE
    if (gckind != GC_LAST_CONTEXT && rt->state != JSRTS_LANDING) {
        JS_ASSERT(cx->gcBackgroundFree == &rt->gcHelperThread);
        cx->gcBackgroundFree = NULL;
        rt->gcHelperThread.startBackgroundSweep(rt);
    } else {
        JS_ASSERT(!cx->gcBackgroundFree);
    }
#endif

    rt->gcMarkAndSweep = false;
    rt->gcRegenShapes = false;
    rt->setGCLastBytes(rt->gcBytes);
    rt->gcCurrentCompartment = NULL;

    for (JSCompartment **c = rt->compartments.begin(); c != rt->compartments.end(); ++c)
        (*c)->setGCLastBytes((*c)->gcBytes);
}

void
js_GC(JSContext *cx, JSCompartment *comp, JSGCInvocationKind gckind)
{
    JSRuntime *rt = cx->runtime;

    /*
     * Don't collect garbage if the runtime isn't up, and cx is not the last
     * context in the runtime.  The last context must force a GC, and nothing
     * should suppress that final collection or there may be shutdown leaks,
     * or runtime bloat until the next context is created.
     */
    if (rt->state != JSRTS_UP && gckind != GC_LAST_CONTEXT)
        return;

    if (JS_ON_TRACE(cx)) {
        JS_ASSERT(gckind != GC_LAST_CONTEXT);
        return;
    }

    RecordNativeStackTopForGC(cx);

    GCTIMER_BEGIN(rt, comp);

    do {
        /*
         * Let the API user decide to defer a GC if it wants to (unless this
         * is the last context).  Invoke the callback regardless. Sample the
         * callback in case we are freely racing with a JS_SetGCCallback{,RT}
         * on another thread.
         */
        if (JSGCCallback callback = rt->gcCallback) {
            if (!callback(cx, JSGC_BEGIN) && gckind != GC_LAST_CONTEXT)
                return;
        }

        {
#ifdef JS_THREADSAFE
            rt->gcHelperThread.waitBackgroundSweepEnd(rt);
#endif
            /* Lock out other GC allocator and collector invocations. */
            AutoLockGC lock(rt);
            rt->gcPoke = false;
            GCCycle(cx, comp, gckind  GCTIMER_ARG);
        }

        /* We re-sample the callback again as the finalizers can change it. */
        if (JSGCCallback callback = rt->gcCallback)
            (void) callback(cx, JSGC_END);

        /*
         * On shutdown, iterate until finalizers or the JSGC_END callback
         * stop creating garbage.
         */
    } while (gckind == GC_LAST_CONTEXT && rt->gcPoke);
#ifdef JS_GCMETER
    js_DumpGCStats(cx->runtime, stderr);
#endif
    GCTIMER_END(gckind == GC_LAST_CONTEXT);
}

namespace js {
<<<<<<< HEAD
namespace gc {

JSCompartment *
NewCompartment(JSContext *cx, JSPrincipals *principals)
{
    JSRuntime *rt = cx->runtime;
    JSCompartment *compartment = cx->new_<JSCompartment>(rt);
    if (!compartment || !compartment->init(cx)) {
        Foreground::delete_(compartment);
        JS_ReportOutOfMemory(cx);
        return NULL;
    }

    if (principals) {
        compartment->principals = principals;
        JSPRINCIPALS_HOLD(cx, principals);
    }

    compartment->setGCLastBytes(8192);

    {
        AutoLockGC lock(rt);

        if (!rt->compartments.append(compartment)) {
            AutoUnlockGC unlock(rt);
            Foreground::delete_(compartment);
            JS_ReportOutOfMemory(cx);
            return NULL;
        }
    }

    JSCompartmentCallback callback = rt->compartmentCallback;
    if (callback && !callback(cx, compartment, JSCOMPARTMENT_NEW)) {
        AutoLockGC lock(rt);
        rt->compartments.popBack();
        Foreground::delete_(compartment);
        return NULL;
    }
    return compartment;
}

} /* namespace gc */
=======
>>>>>>> 6b855eb6

class AutoCopyFreeListToArenas {
    JSRuntime *rt;

  public:
    AutoCopyFreeListToArenas(JSRuntime *rt)
      : rt(rt) {
        for (JSCompartment **c = rt->compartments.begin(); c != rt->compartments.end(); ++c)
            (*c)->freeLists.copyToArenas();
    }

    ~AutoCopyFreeListToArenas() {
        for (JSCompartment **c = rt->compartments.begin(); c != rt->compartments.end(); ++c)
            (*c)->freeLists.clearInArenas();
    }
};

void
TraceRuntime(JSTracer *trc)
{
    LeaveTrace(trc->context);

#ifdef JS_THREADSAFE
    {
        JSContext *cx = trc->context;
        JSRuntime *rt = cx->runtime;
        if (rt->gcThread != cx->thread()) {
            AutoLockGC lock(rt);
            AutoGCSession gcsession(cx);

            rt->gcHelperThread.waitBackgroundSweepEnd(rt, false);
            AutoUnlockGC unlock(rt);

            AutoCopyFreeListToArenas copy(rt);
            RecordNativeStackTopForGC(trc->context);
            MarkRuntime(trc);
            return;
        }
    }
#else
    AutoCopyFreeListToArenas copy(trc->context->runtime);
    RecordNativeStackTopForGC(trc->context);
#endif

    /*
     * Calls from inside a normal GC or a recursive calls are OK and do not
     * require session setup.
     */
    MarkRuntime(trc);
}

template<typename T>
static void
IterateArenaCells(JSContext *cx, ArenaHeader *aheader, void *data, IterateCallback callback)
{
    Arena<T> *a = aheader->getArena<T>();
    FreeCell *nextFree = aheader->getFreeList();
    size_t traceKind = GetFinalizableTraceKind(aheader->getThingKind());
    T *end = &a->t.things[Arena<T>::ThingsPerArena];
    for (T *thing = &a->t.things[0]; thing != end; ++thing) {
        if (thing->asFreeCell() == nextFree)
            nextFree = nextFree->link;
        else
            (*callback)(cx, data, traceKind, (void *)thing);
    }
}

static void
IterateCompartmentCells(JSContext *cx, JSCompartment *comp, uint64 traceKindMask,
                        void *data, IterateCallback callback)
{
    for (unsigned thingKind = 0; thingKind < FINALIZE_LIMIT; thingKind++) {
        size_t traceKind = GetFinalizableTraceKind(thingKind);
        if (traceKindMask && !TraceKindInMask(traceKind, traceKindMask))
            continue;

        for (ArenaHeader *aheader = comp->arenas[thingKind].getHead();
             aheader;
             aheader = aheader->next)
        {
            switch (thingKind) {
              case FINALIZE_OBJECT0:
              case FINALIZE_OBJECT0_BACKGROUND:
                IterateArenaCells<JSObject>(cx, aheader, data, callback);
                break;
              case FINALIZE_OBJECT2:
              case FINALIZE_OBJECT2_BACKGROUND:
                IterateArenaCells<JSObject_Slots2>(cx, aheader, data, callback);
                break;
              case FINALIZE_OBJECT4:
              case FINALIZE_OBJECT4_BACKGROUND:
                IterateArenaCells<JSObject_Slots4>(cx, aheader, data, callback);
                break;
              case FINALIZE_OBJECT8:
              case FINALIZE_OBJECT8_BACKGROUND:
                IterateArenaCells<JSObject_Slots8>(cx, aheader, data, callback);
                break;
              case FINALIZE_OBJECT12:
              case FINALIZE_OBJECT12_BACKGROUND:
                IterateArenaCells<JSObject_Slots12>(cx, aheader, data, callback);
                break;
              case FINALIZE_OBJECT16:
              case FINALIZE_OBJECT16_BACKGROUND:
                IterateArenaCells<JSObject_Slots16>(cx, aheader, data, callback);
                break;
              case FINALIZE_STRING:
                IterateArenaCells<JSString>(cx, aheader, data, callback);
                break;
              case FINALIZE_EXTERNAL_STRING:
                IterateArenaCells<JSExternalString>(cx, aheader, data, callback);
                break;
              case FINALIZE_SHORT_STRING:
                IterateArenaCells<JSShortString>(cx, aheader, data, callback);
                break;
              case FINALIZE_FUNCTION:
                IterateArenaCells<JSFunction>(cx, aheader, data, callback);
                break;
              case FINALIZE_SHAPE:
                IterateArenaCells<Shape>(cx, aheader, data, callback);
                break;
#if JS_HAS_XML_SUPPORT
              case FINALIZE_XML:
                IterateArenaCells<JSXML>(cx, aheader, data, callback);
                break;
#endif
              default:
                JS_NOT_REACHED("wrong thingkind");
            }
        }
    }
}

void
IterateCells(JSContext *cx, JSCompartment *comp, uint64 traceKindMask,
             void *data, IterateCallback callback)
{
    LeaveTrace(cx);

    JSRuntime *rt = cx->runtime;
    JS_ASSERT(!rt->gcRunning);

    AutoLockGC lock(rt);
    AutoGCSession gcsession(cx);
#ifdef JS_THREADSAFE
    rt->gcHelperThread.waitBackgroundSweepEnd(rt, false);
#endif
    AutoUnlockGC unlock(rt);

    AutoCopyFreeListToArenas copy(rt);
    if (comp) {
        IterateCompartmentCells(cx, comp, traceKindMask, data, callback);
    } else {
        for (JSCompartment **c = rt->compartments.begin(); c != rt->compartments.end(); ++c)
            IterateCompartmentCells(cx, *c, traceKindMask, data, callback);
    }
}

namespace gc {

JSCompartment *
NewCompartment(JSContext *cx, JSPrincipals *principals)
{
    JSRuntime *rt = cx->runtime;
    JSCompartment *compartment = cx->new_<JSCompartment>(rt);
    if (compartment && compartment->init()) {
        if (principals) {
            compartment->principals = principals;
            JSPRINCIPALS_HOLD(cx, principals);
        }

        compartment->setGCLastBytes(8192);

        AutoLockGC lock(rt);
        if (rt->compartments.append(compartment))
            return compartment;
    }
    Foreground::delete_(compartment);
    JS_ReportOutOfMemory(cx);
    return NULL;
}

} /* namespace gc */

} /* namespace js */<|MERGE_RESOLUTION|>--- conflicted
+++ resolved
@@ -2777,51 +2777,6 @@
 }
 
 namespace js {
-<<<<<<< HEAD
-namespace gc {
-
-JSCompartment *
-NewCompartment(JSContext *cx, JSPrincipals *principals)
-{
-    JSRuntime *rt = cx->runtime;
-    JSCompartment *compartment = cx->new_<JSCompartment>(rt);
-    if (!compartment || !compartment->init(cx)) {
-        Foreground::delete_(compartment);
-        JS_ReportOutOfMemory(cx);
-        return NULL;
-    }
-
-    if (principals) {
-        compartment->principals = principals;
-        JSPRINCIPALS_HOLD(cx, principals);
-    }
-
-    compartment->setGCLastBytes(8192);
-
-    {
-        AutoLockGC lock(rt);
-
-        if (!rt->compartments.append(compartment)) {
-            AutoUnlockGC unlock(rt);
-            Foreground::delete_(compartment);
-            JS_ReportOutOfMemory(cx);
-            return NULL;
-        }
-    }
-
-    JSCompartmentCallback callback = rt->compartmentCallback;
-    if (callback && !callback(cx, compartment, JSCOMPARTMENT_NEW)) {
-        AutoLockGC lock(rt);
-        rt->compartments.popBack();
-        Foreground::delete_(compartment);
-        return NULL;
-    }
-    return compartment;
-}
-
-} /* namespace gc */
-=======
->>>>>>> 6b855eb6
 
 class AutoCopyFreeListToArenas {
     JSRuntime *rt;
@@ -2986,7 +2941,7 @@
 {
     JSRuntime *rt = cx->runtime;
     JSCompartment *compartment = cx->new_<JSCompartment>(rt);
-    if (compartment && compartment->init()) {
+    if (compartment && compartment->init(cx)) {
         if (principals) {
             compartment->principals = principals;
             JSPRINCIPALS_HOLD(cx, principals);
