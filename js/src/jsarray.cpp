--- conflicted
+++ resolved
@@ -1631,7 +1631,7 @@
                 }
             } else {
                 FastInvokeGuard fig(cx, fval);
-                MOZ_ASSERT(!InParallelSection(),
+                MOZ_ASSERT(!ParallelJSActive(),
                            "Array.sort() can't currently be used from parallel code");
                 JS_ALWAYS_TRUE(vec.resize(n * 2));
                 if (!MergeSort(vec.begin(), n, vec.begin() + n,
@@ -1639,23 +1639,6 @@
                 {
                     return false;
                 }
-<<<<<<< HEAD
-
-                /* Order vec[n:2n-1] using strElements.index */
-                for (size_t i = 0; i < n; i ++)
-                    vec[n + i] = vec[strElements[i].elementIndex];
-
-                result = vec.begin() + n;
-            }
-        } else {
-            /* array.sort() cannot currently be used from parallel code */
-            JS_ASSERT(!ParallelJSActive());
-            FastInvokeGuard fig(cx, fval);
-            if (!MergeSort(vec.begin(), n, vec.begin() + n,
-                           SortComparatorFunction(cx, fval, fig))) {
-                return false;
-=======
->>>>>>> 487afeca
             }
         }
 
@@ -2398,88 +2381,6 @@
     return JS_TRUE;
 }
 
-<<<<<<< HEAD
-/* ES5 15.4.4.19. */
-static JSBool
-array_map(JSContext *cx, unsigned argc, Value *vp)
-{
-    CallArgs args = CallArgsFromVp(argc, vp);
-
-    /* Step 1. */
-    RootedObject obj(cx, ToObject(cx, args.thisv()));
-    if (!obj)
-        return false;
-
-    /* Step 2-3. */
-    uint32_t len;
-    if (!GetLengthProperty(cx, obj, &len))
-        return false;
-
-    /* Step 4. */
-    if (args.length() == 0) {
-        js_ReportMissingArg(cx, args.calleev(), 0);
-        return false;
-    }
-    RootedObject callable(cx, ValueToCallable(cx, args[0], args.length() - 1));
-    if (!callable)
-        return false;
-
-    /* Step 5. */
-    RootedValue thisv(cx, args.length() >= 2 ? args[1] : UndefinedValue());
-
-    /* Step 6. */
-    RootedObject arr(cx, NewDenseAllocatedArray(cx, len));
-    if (!arr)
-        return false;
-    TypeObject *newtype = GetTypeCallerInitObject(cx, JSProto_Array);
-    if (!newtype)
-        return false;
-    arr->setType(newtype);
-
-    /* Step 7. */
-    uint32_t k = 0;
-
-    /* Step 8. */
-    RootedValue kValue(cx);
-    JS_ASSERT(!ParallelJSActive());
-    FastInvokeGuard fig(cx, ObjectValue(*callable));
-    InvokeArgsGuard &ag = fig.args();
-    while (k < len) {
-        if (!JS_CHECK_OPERATION_LIMIT(cx))
-            return false;
-
-        /* Step a, b, and c.i. */
-        JSBool kNotPresent;
-        if (!GetElement(cx, obj, k, &kNotPresent, &kValue))
-            return false;
-
-        /* Step c.ii-iii. */
-        if (!kNotPresent) {
-            if (!ag.pushed() && !cx->stack.pushInvokeArgs(cx, 3, &ag))
-                return false;
-            ag.setCallee(ObjectValue(*callable));
-            ag.setThis(thisv);
-            ag[0] = kValue;
-            ag[1] = NumberValue(k);
-            ag[2] = ObjectValue(*obj);
-            if (!fig.invoke(cx))
-                return false;
-            kValue = ag.rval();
-            if (!SetArrayElement(cx, arr, k, kValue))
-                return false;
-        }
-
-        /* Step d. */
-        k++;
-    }
-
-    /* Step 9. */
-    args.rval().setObject(*arr);
-    return true;
-}
-
-=======
->>>>>>> 487afeca
 /* ES5 15.4.4.20. */
 static JSBool
 array_filter(JSContext *cx, unsigned argc, Value *vp)
