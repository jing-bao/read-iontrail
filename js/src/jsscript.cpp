/* -*- Mode: C++; tab-width: 8; indent-tabs-mode: nil; c-basic-offset: 4 -*-
 * vim: set ts=8 sw=4 et tw=78:
 *
 * This Source Code Form is subject to the terms of the Mozilla Public
 * License, v. 2.0. If a copy of the MPL was not distributed with this
 * file, You can obtain one at http://mozilla.org/MPL/2.0/. */

/*
 * JS script operations.
 */

#include <string.h>
#include "jstypes.h"
#include "jsutil.h"
#include "jscrashreport.h"
#include "jsprf.h"
#include "jsapi.h"
#include "jsatom.h"
#include "jscntxt.h"
#include "jsversion.h"
#include "jsdbgapi.h"
#include "jsfun.h"
#include "jsgc.h"
#include "jsinterp.h"
#include "jslock.h"
#include "jsnum.h"
#include "jsopcode.h"
#include "jsscript.h"

#include "gc/Marking.h"
#include "frontend/BytecodeEmitter.h"
#include "frontend/Parser.h"
#include "js/MemoryMetrics.h"
#include "methodjit/MethodJIT.h"
#include "ion/IonCode.h"
#include "methodjit/Retcon.h"
#include "vm/Debugger.h"
#include "vm/Shape.h"
#include "vm/Xdr.h"

#include "jsinferinlines.h"
#include "jsinterpinlines.h"
#include "jsobjinlines.h"
#include "jsscriptinlines.h"

#include "frontend/SharedContext-inl.h"
#include "vm/RegExpObject-inl.h"

using namespace js;
using namespace js::gc;
using namespace js::frontend;

typedef Rooted<GlobalObject *> RootedGlobalObject;

/* static */ unsigned
Bindings::argumentsVarIndex(JSContext *cx, InternalBindingsHandle bindings)
{
    HandlePropertyName arguments = cx->names().arguments;
    BindingIter bi(bindings);
    while (bi->name() != arguments)
        bi++;
    return bi.frameIndex();
}

bool
Bindings::initWithTemporaryStorage(JSContext *cx, InternalBindingsHandle self,
                                   unsigned numArgs, unsigned numVars,
                                   Binding *bindingArray)
{
    JS_ASSERT(!self->callObjShape_);
    JS_ASSERT(self->bindingArrayAndFlag_ == TEMPORARY_STORAGE_BIT);

    if (numArgs > UINT16_MAX || numVars > UINT16_MAX) {
        JS_ReportErrorNumber(cx, js_GetErrorMessage, NULL,
                             self->numArgs_ > self->numVars_ ?
                             JSMSG_TOO_MANY_FUN_ARGS :
                             JSMSG_TOO_MANY_LOCALS);
        return false;
    }

    JS_ASSERT(!(uintptr_t(bindingArray) & TEMPORARY_STORAGE_BIT));
    self->bindingArrayAndFlag_ = uintptr_t(bindingArray) | TEMPORARY_STORAGE_BIT;
    self->numArgs_ = numArgs;
    self->numVars_ = numVars;

    /*
     * Get the initial shape to use when creating CallObjects for this script.
     * Since unaliased variables are, by definition, only accessed by local
     * operations and never through the scope chain, only give shapes to
     * aliased variables. While the debugger may observe any scope object at
     * any time, such accesses are mediated by DebugScopeProxy (see
     * DebugScopeProxy::handleUnaliasedAccess).
     */

    JS_STATIC_ASSERT(CallObject::RESERVED_SLOTS == 2);
    gc::AllocKind allocKind = gc::FINALIZE_OBJECT2_BACKGROUND;
    JS_ASSERT(gc::GetGCKindSlots(allocKind) == CallObject::RESERVED_SLOTS);
    RootedShape initial(cx,
        EmptyShape::getInitialShape(cx, &CallClass, NULL, cx->global(),
                                    allocKind, BaseShape::VAROBJ | BaseShape::DELEGATE));
    if (!initial)
        return false;
    self->callObjShape_.init(initial);

#ifdef DEBUG
    HashSet<PropertyName *> added(cx);
    if (!added.init())
        return false;
#endif

    BindingIter bi(self);
    unsigned slot = CallObject::RESERVED_SLOTS;
    for (unsigned i = 0, n = self->count(); i < n; i++, bi++) {
        if (!bi->aliased())
            continue;

#ifdef DEBUG
        /* The caller ensures no duplicate aliased names. */
        JS_ASSERT(!added.has(bi->name()));
        if (!added.put(bi->name()))
            return false;
#endif

        StackBaseShape base(&CallClass, cx->global(), BaseShape::VAROBJ | BaseShape::DELEGATE);

        UnrootedUnownedBaseShape nbase = BaseShape::getUnowned(cx, base);
        if (!nbase)
            return false;

        RootedId id(cx, NameToId(bi->name()));
        unsigned attrs = JSPROP_PERMANENT | JSPROP_ENUMERATE |
                         (bi->kind() == CONSTANT ? JSPROP_READONLY : 0);
        unsigned frameIndex = bi.frameIndex();
        StackShape child(nbase, id, slot++, 0, attrs, Shape::HAS_SHORTID, frameIndex);
        DropUnrooted(nbase);

        UnrootedShape shape = self->callObjShape_->getChildBinding(cx, child);
        if (!shape)
            return false;

        self->callObjShape_ = shape;
    }
    JS_ASSERT(!bi);

    return true;
}

uint8_t *
Bindings::switchToScriptStorage(Binding *newBindingArray)
{
    JS_ASSERT(bindingArrayUsingTemporaryStorage());
    JS_ASSERT(!(uintptr_t(newBindingArray) & TEMPORARY_STORAGE_BIT));

    PodCopy(newBindingArray, bindingArray(), count());
    bindingArrayAndFlag_ = uintptr_t(newBindingArray);
    return reinterpret_cast<uint8_t *>(newBindingArray + count());
}

bool
Bindings::clone(JSContext *cx, InternalBindingsHandle self,
                uint8_t *dstScriptData, HandleScript srcScript)
{
    /* The clone has the same bindingArray_ offset as 'src'. */
    Bindings &src = srcScript->bindings;
    ptrdiff_t off = (uint8_t *)src.bindingArray() - srcScript->data;
    JS_ASSERT(off >= 0);
    JS_ASSERT(off <= srcScript->dataSize);
    Binding *dstPackedBindings = (Binding *)(dstScriptData + off);

    /*
     * Since atoms are shareable throughout the runtime, we can simply copy
     * the source's bindingArray directly.
     */
    if (!initWithTemporaryStorage(cx, self, src.numArgs(), src.numVars(), src.bindingArray()))
        return false;
    self->switchToScriptStorage(dstPackedBindings);
    return true;
}

/* static */ Bindings
RootMethods<Bindings>::initial()
{
    return Bindings();
}

template<XDRMode mode>
static bool
XDRScriptBindings(XDRState<mode> *xdr, LifoAllocScope &las, unsigned numArgs, unsigned numVars,
                  HandleScript script)
{
    JSContext *cx = xdr->cx();

    if (mode == XDR_ENCODE) {
        for (BindingIter bi(script); bi; bi++) {
            RootedAtom atom(cx, bi->name());
            if (!XDRAtom(xdr, &atom))
                return false;
        }

        for (BindingIter bi(script); bi; bi++) {
            uint8_t u8 = (uint8_t(bi->kind()) << 1) | uint8_t(bi->aliased());
            if (!xdr->codeUint8(&u8))
                return false;
        }
    } else {
        unsigned nameCount = numArgs + numVars;

        AutoValueVector atoms(cx);
        if (!atoms.resize(nameCount))
            return false;
        for (unsigned i = 0; i < nameCount; i++) {
            RootedAtom atom(cx);
            if (!XDRAtom(xdr, &atom))
                return false;
            atoms[i] = StringValue(atom);
        }

        Binding *bindingArray = las.alloc().newArrayUninitialized<Binding>(nameCount);
        if (!bindingArray)
            return false;
        for (unsigned i = 0; i < nameCount; i++) {
            uint8_t u8;
            if (!xdr->codeUint8(&u8))
                return false;

            PropertyName *name = atoms[i].toString()->asAtom().asPropertyName();
            BindingKind kind = BindingKind(u8 >> 1);
            bool aliased = bool(u8 & 1);

            bindingArray[i] = Binding(name, kind, aliased);
        }

        InternalBindingsHandle bindings(script, &script->bindings);
        if (!Bindings::initWithTemporaryStorage(cx, bindings, numArgs, numVars, bindingArray))
            return false;
    }

    return true;
}

bool
Bindings::bindingIsAliased(unsigned bindingIndex)
{
    JS_ASSERT(bindingIndex < count());
    return bindingArray()[bindingIndex].aliased();
}

void
Bindings::trace(JSTracer *trc)
{
    if (callObjShape_)
        MarkShape(trc, &callObjShape_, "callObjShape");

    /*
     * As the comment in Bindings explains, bindingsArray may point into freed
     * storage when bindingArrayUsingTemporaryStorage so we don't mark it.
     * Note: during compilation, atoms are already kept alive by gcKeepAtoms.
     */
    if (bindingArrayUsingTemporaryStorage())
        return;

    for (Binding *b = bindingArray(), *end = b + count(); b != end; b++) {
        PropertyName *name = b->name();
        MarkStringUnbarriered(trc, &name, "bindingArray");
    }
}

bool
js::FillBindingVector(HandleScript fromScript, BindingVector *vec)
{
    for (BindingIter bi(fromScript); bi; bi++) {
        if (!vec->append(*bi))
            return false;
    }

    return true;
}

template<XDRMode mode>
static bool
XDRScriptConst(XDRState<mode> *xdr, HeapValue *vp)
{
    JSContext *cx = xdr->cx();

    /*
     * A script constant can be an arbitrary primitive value as they are used
     * to implement JSOP_LOOKUPSWITCH. But they cannot be objects, see
     * bug 407186.
     */
    enum ConstTag {
        SCRIPT_INT     = 0,
        SCRIPT_DOUBLE  = 1,
        SCRIPT_ATOM    = 2,
        SCRIPT_TRUE    = 3,
        SCRIPT_FALSE   = 4,
        SCRIPT_NULL    = 5,
        SCRIPT_VOID    = 6
    };

    uint32_t tag;
    if (mode == XDR_ENCODE) {
        if (vp->isInt32()) {
            tag = SCRIPT_INT;
        } else if (vp->isDouble()) {
            tag = SCRIPT_DOUBLE;
        } else if (vp->isString()) {
            tag = SCRIPT_ATOM;
        } else if (vp->isTrue()) {
            tag = SCRIPT_TRUE;
        } else if (vp->isFalse()) {
            tag = SCRIPT_FALSE;
        } else if (vp->isNull()) {
            tag = SCRIPT_NULL;
        } else {
            JS_ASSERT(vp->isUndefined());
            tag = SCRIPT_VOID;
        }
    }

    if (!xdr->codeUint32(&tag))
        return false;

    switch (tag) {
      case SCRIPT_INT: {
        uint32_t i;
        if (mode == XDR_ENCODE)
            i = uint32_t(vp->toInt32());
        if (!xdr->codeUint32(&i))
            return JS_FALSE;
        if (mode == XDR_DECODE)
            vp->init(Int32Value(int32_t(i)));
        break;
      }
      case SCRIPT_DOUBLE: {
        double d;
        if (mode == XDR_ENCODE)
            d = vp->toDouble();
        if (!xdr->codeDouble(&d))
            return false;
        if (mode == XDR_DECODE)
            vp->init(DoubleValue(d));
        break;
      }
      case SCRIPT_ATOM: {
        RootedAtom atom(cx);
        if (mode == XDR_ENCODE)
            atom = &vp->toString()->asAtom();
        if (!XDRAtom(xdr, &atom))
            return false;
        if (mode == XDR_DECODE)
            vp->init(StringValue(atom));
        break;
      }
      case SCRIPT_TRUE:
        if (mode == XDR_DECODE)
            vp->init(BooleanValue(true));
        break;
      case SCRIPT_FALSE:
        if (mode == XDR_DECODE)
            vp->init(BooleanValue(false));
        break;
      case SCRIPT_NULL:
        if (mode == XDR_DECODE)
            vp->init(NullValue());
        break;
      case SCRIPT_VOID:
        if (mode == XDR_DECODE)
            vp->init(UndefinedValue());
        break;
    }
    return true;
}

static inline uint32_t
FindBlockIndex(RawScript script, StaticBlockObject &block)
{
    ObjectArray *objects = script->objects();
    HeapPtrObject *vector = objects->vector;
    unsigned length = objects->length;
    for (unsigned i = 0; i < length; ++i) {
        if (vector[i] == &block)
            return i;
    }

    JS_NOT_REACHED("Block not found");
    return UINT32_MAX;
}

template<XDRMode mode>
bool
js::XDRScript(XDRState<mode> *xdr, HandleObject enclosingScope, HandleScript enclosingScript,
              HandleFunction fun, MutableHandleScript scriptp)
{
    /* NB: Keep this in sync with CloneScript. */

    enum ScriptBits {
        NoScriptRval,
        SavedCallerFun,
        Strict,
        ContainsDynamicNameAccess,
        FunHasExtensibleScope,
        FunHasAnyAliasedFormal,
        ArgumentsHasVarBinding,
        NeedsArgsObj,
        OwnFilename,
        ParentFilename,
        IsGenerator,
        IsGeneratorExp,
        OwnSource,
        ExplicitUseStrict
    };

    uint32_t length, lineno, nslots;
    uint32_t natoms, nsrcnotes, ntrynotes, nobjects, nregexps, nconsts, i;
    uint32_t prologLength, version;
    uint32_t ndefaults = 0;
    uint32_t nTypeSets = 0;
    uint32_t scriptBits = 0;

    JSContext *cx = xdr->cx();
    RootedScript script(cx);
    nsrcnotes = ntrynotes = natoms = nobjects = nregexps = nconsts = 0;

    /* XDR arguments and vars. */
    uint16_t nargs = 0, nvars = 0;
    uint32_t argsVars = 0;
    if (mode == XDR_ENCODE) {
        script = scriptp.get();
        JS_ASSERT_IF(enclosingScript, enclosingScript->compartment() == script->compartment());

        nargs = script->bindings.numArgs();
        nvars = script->bindings.numVars();
        argsVars = (nargs << 16) | nvars;
    }
    if (!xdr->codeUint32(&argsVars))
        return false;
    if (mode == XDR_DECODE) {
        nargs = argsVars >> 16;
        nvars = argsVars & 0xFFFF;
    }

    if (mode == XDR_ENCODE)
        length = script->length;
    if (!xdr->codeUint32(&length))
        return JS_FALSE;

    if (mode == XDR_ENCODE) {
        prologLength = script->mainOffset;
        JS_ASSERT(script->getVersion() != JSVERSION_UNKNOWN);
        version = (uint32_t)script->getVersion() | (script->nfixed << 16);
        lineno = script->lineno;
        nslots = (uint32_t)script->nslots;
        nslots = (uint32_t)((script->staticLevel << 16) | script->nslots);
        natoms = script->natoms;

        nsrcnotes = script->numNotes();

        if (script->hasConsts())
            nconsts = script->consts()->length;
        if (script->hasObjects())
            nobjects = script->objects()->length;
        if (script->hasRegexps())
            nregexps = script->regexps()->length;
        if (script->hasTrynotes())
            ntrynotes = script->trynotes()->length;

        nTypeSets = script->nTypeSets;
        ndefaults = script->ndefaults;

        if (script->noScriptRval)
            scriptBits |= (1 << NoScriptRval);
        if (script->savedCallerFun)
            scriptBits |= (1 << SavedCallerFun);
        if (script->strict)
            scriptBits |= (1 << Strict);
        if (script->explicitUseStrict)
            scriptBits |= (1 << ExplicitUseStrict);
        if (script->bindingsAccessedDynamically)
            scriptBits |= (1 << ContainsDynamicNameAccess);
        if (script->funHasExtensibleScope)
            scriptBits |= (1 << FunHasExtensibleScope);
        if (script->funHasAnyAliasedFormal)
            scriptBits |= (1 << FunHasAnyAliasedFormal);
        if (script->argumentsHasVarBinding())
            scriptBits |= (1 << ArgumentsHasVarBinding);
        if (script->analyzedArgsUsage() && script->needsArgsObj())
            scriptBits |= (1 << NeedsArgsObj);
        if (script->filename) {
            scriptBits |= (enclosingScript && enclosingScript->filename == script->filename)
                          ? (1 << ParentFilename)
                          : (1 << OwnFilename);
        }
        if (!enclosingScript || enclosingScript->scriptSource() != script->scriptSource())
            scriptBits |= (1 << OwnSource);
        if (script->isGenerator)
            scriptBits |= (1 << IsGenerator);
        if (script->isGeneratorExp)
            scriptBits |= (1 << IsGeneratorExp);

        JS_ASSERT(!script->compileAndGo);
        JS_ASSERT(!script->hasSingletons);
    }

    if (!xdr->codeUint32(&prologLength))
        return JS_FALSE;
    if (!xdr->codeUint32(&version))
        return JS_FALSE;

    /*
     * To fuse allocations, we need srcnote, atom, objects, regexp, and trynote
     * counts early.
     */
    if (!xdr->codeUint32(&natoms))
        return JS_FALSE;
    if (!xdr->codeUint32(&nsrcnotes))
        return JS_FALSE;
    if (!xdr->codeUint32(&ntrynotes))
        return JS_FALSE;
    if (!xdr->codeUint32(&nobjects))
        return JS_FALSE;
    if (!xdr->codeUint32(&nregexps))
        return JS_FALSE;
    if (!xdr->codeUint32(&nconsts))
        return JS_FALSE;
    if (!xdr->codeUint32(&nTypeSets))
        return JS_FALSE;
    if (!xdr->codeUint32(&ndefaults))
        return JS_FALSE;
    if (!xdr->codeUint32(&scriptBits))
        return JS_FALSE;

    if (mode == XDR_DECODE) {
        /* Note: version is packed into the 32b space with another 16b value. */
        JSVersion version_ = JSVersion(version & JS_BITMASK(16));
        JS_ASSERT((version_ & VersionFlags::MASK) == unsigned(version_));

        // principals and originPrincipals are set with xdr->initScriptPrincipals(script) below.
        // staticLevel is set below.
        CompileOptions options(cx);
        options.setVersion(version_)
               .setNoScriptRval(!!(scriptBits & (1 << NoScriptRval)));
        ScriptSource *ss;
        if (scriptBits & (1 << OwnSource)) {
            ss = cx->new_<ScriptSource>();
            if (!ss)
                return false;
        } else {
            JS_ASSERT(enclosingScript);
            ss = enclosingScript->scriptSource();
        }
        ScriptSourceHolder ssh(ss);
        script = JSScript::Create(cx, enclosingScope, !!(scriptBits & (1 << SavedCallerFun)),
                                  options, /* staticLevel = */ 0, ss, 0, 0);
        if (!script)
            return false;
    }

    /* JSScript::partiallyInit assumes script->bindings is fully initialized. */
    LifoAllocScope las(&cx->tempLifoAlloc());
    if (!XDRScriptBindings(xdr, las, nargs, nvars, script))
        return false;

    if (mode == XDR_DECODE) {
        if (!JSScript::partiallyInit(cx, script, nobjects, nregexps, ntrynotes, nconsts, nTypeSets))
            return false;

        JS_ASSERT(!script->mainOffset);
        script->mainOffset = prologLength;
        script->length = length;
        script->nfixed = uint16_t(version >> 16);
        script->ndefaults = ndefaults;

        scriptp.set(script);

        if (scriptBits & (1 << Strict))
            script->strict = true;
        if (scriptBits & (1 << ExplicitUseStrict))
            script->explicitUseStrict = true;
        if (scriptBits & (1 << ContainsDynamicNameAccess))
            script->bindingsAccessedDynamically = true;
        if (scriptBits & (1 << FunHasExtensibleScope))
            script->funHasExtensibleScope = true;
        if (scriptBits & (1 << FunHasAnyAliasedFormal))
            script->funHasAnyAliasedFormal = true;
        if (scriptBits & (1 << ArgumentsHasVarBinding))
            script->setArgumentsHasVarBinding();
        if (scriptBits & (1 << NeedsArgsObj))
            script->setNeedsArgsObj(true);
        if (scriptBits & (1 << IsGenerator))
            script->isGenerator = true;
        if (scriptBits & (1 << IsGeneratorExp))
            script->isGeneratorExp = true;
    }

    JS_STATIC_ASSERT(sizeof(jsbytecode) == 1);
    JS_STATIC_ASSERT(sizeof(jssrcnote) == 1);


    if (scriptBits & (1 << OwnFilename)) {
        const char *filename;
        if (mode == XDR_ENCODE)
            filename = script->filename;
        if (!xdr->codeCString(&filename))
            return false;
        if (mode == XDR_DECODE) {
            script->filename = SaveScriptFilename(cx, filename);
            if (!script->filename)
                return false;
        }
    } else if (scriptBits & (1 << ParentFilename)) {
        JS_ASSERT(enclosingScript);
        if (mode == XDR_DECODE)
            script->filename = enclosingScript->filename;
    }

    if (scriptBits & (1 << OwnSource)) {
        if (!script->scriptSource()->performXDR<mode>(xdr))
            return false;
    }
    if (!xdr->codeUint32(&script->sourceStart))
        return false;
    if (!xdr->codeUint32(&script->sourceEnd))
        return false;

    if (!xdr->codeUint32(&lineno) || !xdr->codeUint32(&nslots))
        return false;

    if (mode == XDR_DECODE) {
        script->lineno = lineno;
        script->nslots = uint16_t(nslots);
        script->staticLevel = uint16_t(nslots >> 16);
        xdr->initScriptPrincipals(script);
    }

    jsbytecode *code = script->code;
    SharedScriptData *ssd;
    if (mode == XDR_DECODE) {
        ssd = SharedScriptData::new_(cx, length, nsrcnotes, natoms);
        if (!ssd)
            return false;
        code = ssd->data;
        if (natoms != 0) {
            script->natoms = natoms;
            script->atoms = ssd->atoms(length, nsrcnotes);
        }
    }

    if (!xdr->codeBytes(code, length) || !xdr->codeBytes(code + length, nsrcnotes)) {
        if (mode == XDR_DECODE)
            js_free(ssd);
        return false;
    }

    for (i = 0; i != natoms; ++i) {
        if (mode == XDR_DECODE) {
            RootedAtom tmp(cx);
            if (!XDRAtom(xdr, &tmp))
                return false;
            script->atoms[i].init(tmp);
        } else {
            RootedAtom tmp(cx, script->atoms[i]);
            if (!XDRAtom(xdr, &tmp))
                return false;
        }
    }

    if (mode == XDR_DECODE) {
        if (!SaveSharedScriptData(cx, script, ssd))
            return false;
    }

    /*
     * Here looping from 0-to-length to xdr objects is essential to ensure that
     * all references to enclosing blocks (via FindBlockIndex below) happen
     * after the enclosing block has been XDR'd.
     */
    for (i = 0; i != nobjects; ++i) {
        HeapPtr<JSObject> *objp = &script->objects()->vector[i];
        uint32_t isBlock;
        if (mode == XDR_ENCODE) {
            RawObject obj = *objp;
            JS_ASSERT(obj->isFunction() || obj->isStaticBlock());
            isBlock = obj->isBlock() ? 1 : 0;
        }
        if (!xdr->codeUint32(&isBlock))
            return false;
        if (isBlock == 0) {
            /* Code the nested function's enclosing scope. */
            uint32_t funEnclosingScopeIndex = 0;
            if (mode == XDR_ENCODE) {
                RootedObject staticScope(cx, (*objp)->toFunction()->nonLazyScript()->enclosingStaticScope());
                StaticScopeIter ssi(cx, staticScope);
                if (ssi.done() || ssi.type() == StaticScopeIter::FUNCTION) {
                    JS_ASSERT(ssi.done() == !fun);
                    funEnclosingScopeIndex = UINT32_MAX;
                } else {
                    funEnclosingScopeIndex = FindBlockIndex(script, ssi.block());
                    JS_ASSERT(funEnclosingScopeIndex < i);
                }
            }
            if (!xdr->codeUint32(&funEnclosingScopeIndex))
                return false;
            Rooted<JSObject*> funEnclosingScope(cx);
            if (mode == XDR_DECODE) {
                if (funEnclosingScopeIndex == UINT32_MAX) {
                    funEnclosingScope = fun;
                } else {
                    JS_ASSERT(funEnclosingScopeIndex < i);
                    funEnclosingScope = script->objects()->vector[funEnclosingScopeIndex];
                }
            }

            RootedObject tmp(cx, *objp);
            if (!XDRInterpretedFunction(xdr, funEnclosingScope, script, &tmp))
                return false;
            *objp = tmp;
        } else {
            /* Code the nested block's enclosing scope. */
            JS_ASSERT(isBlock == 1);
            uint32_t blockEnclosingScopeIndex = 0;
            if (mode == XDR_ENCODE) {
                if (StaticBlockObject *block = (*objp)->asStaticBlock().enclosingBlock())
                    blockEnclosingScopeIndex = FindBlockIndex(script, *block);
                else
                    blockEnclosingScopeIndex = UINT32_MAX;
            }
            if (!xdr->codeUint32(&blockEnclosingScopeIndex))
                return false;
            Rooted<JSObject*> blockEnclosingScope(cx);
            if (mode == XDR_DECODE) {
                if (blockEnclosingScopeIndex != UINT32_MAX) {
                    JS_ASSERT(blockEnclosingScopeIndex < i);
                    blockEnclosingScope = script->objects()->vector[blockEnclosingScopeIndex];
                } else {
                    blockEnclosingScope = fun;
                }
            }

            Rooted<StaticBlockObject*> tmp(cx, static_cast<StaticBlockObject *>(objp->get()));
            if (!XDRStaticBlockObject(xdr, blockEnclosingScope, script, tmp.address()))
                return false;
            *objp = tmp;
        }
    }
    for (i = 0; i != nregexps; ++i) {
        if (!XDRScriptRegExpObject(xdr, &script->regexps()->vector[i]))
            return false;
    }

    if (ntrynotes != 0) {
        /*
         * We combine tn->kind and tn->stackDepth when serializing as XDR is not
         * efficient when serializing small integer types.
         */
        JSTryNote *tn, *tnfirst;
        uint32_t kindAndDepth;
        JS_STATIC_ASSERT(sizeof(tn->kind) == sizeof(uint8_t));
        JS_STATIC_ASSERT(sizeof(tn->stackDepth) == sizeof(uint16_t));

        tnfirst = script->trynotes()->vector;
        JS_ASSERT(script->trynotes()->length == ntrynotes);
        tn = tnfirst + ntrynotes;
        do {
            --tn;
            if (mode == XDR_ENCODE) {
                kindAndDepth = (uint32_t(tn->kind) << 16)
                               | uint32_t(tn->stackDepth);
            }
            if (!xdr->codeUint32(&kindAndDepth) ||
                !xdr->codeUint32(&tn->start) ||
                !xdr->codeUint32(&tn->length)) {
                return false;
            }
            if (mode == XDR_DECODE) {
                tn->kind = uint8_t(kindAndDepth >> 16);
                tn->stackDepth = uint16_t(kindAndDepth);
            }
        } while (tn != tnfirst);
    }

    if (nconsts) {
        HeapValue *vector = script->consts()->vector;
        for (i = 0; i != nconsts; ++i) {
            if (!XDRScriptConst(xdr, &vector[i]))
                return false;
        }
    }

    if (mode == XDR_DECODE) {
        if (cx->hasOption(JSOPTION_PCCOUNT))
            (void) script->initScriptCounts(cx);
        scriptp.set(script);
    }

    return true;
}

template bool
js::XDRScript(XDRState<XDR_ENCODE> *, HandleObject, HandleScript, HandleFunction,
              MutableHandleScript);

template bool
js::XDRScript(XDRState<XDR_DECODE> *, HandleObject, HandleScript, HandleFunction,
              MutableHandleScript);

bool
JSScript::initScriptCounts(JSContext *cx)
{
    JS_ASSERT(!hasScriptCounts);

    size_t n = 0;

    jsbytecode *pc, *next;
    for (pc = code; pc < code + length; pc = next) {
        n += PCCounts::numCounts(JSOp(*pc));
        next = pc + GetBytecodeLength(pc);
    }

    size_t bytes = (length * sizeof(PCCounts)) + (n * sizeof(double));
    char *base = (char *) cx->calloc_(bytes);
    if (!base)
        return false;

    /* Create compartment's scriptCountsMap if necessary. */
    ScriptCountsMap *map = compartment()->scriptCountsMap;
    if (!map) {
        map = cx->new_<ScriptCountsMap>();
        if (!map || !map->init()) {
            js_free(base);
            js_delete(map);
            return false;
        }
        compartment()->scriptCountsMap = map;
    }

    char *cursor = base;

    ScriptCounts scriptCounts;
    scriptCounts.pcCountsVector = (PCCounts *) cursor;
    cursor += length * sizeof(PCCounts);

    for (pc = code; pc < code + length; pc = next) {
        JS_ASSERT(uintptr_t(cursor) % sizeof(double) == 0);
        scriptCounts.pcCountsVector[pc - code].counts = (double *) cursor;
        size_t capacity = PCCounts::numCounts(JSOp(*pc));
#ifdef DEBUG
        scriptCounts.pcCountsVector[pc - code].capacity = capacity;
#endif
        cursor += capacity * sizeof(double);
        next = pc + GetBytecodeLength(pc);
    }

    if (!map->putNew(this, scriptCounts)) {
        js_free(base);
        return false;
    }
    hasScriptCounts = true; // safe to set this;  we can't fail after this point

    JS_ASSERT(size_t(cursor - base) == bytes);

    /* Enable interrupts in any interpreter frames running on this script. */
    InterpreterFrames *frames;
    for (frames = cx->runtime->interpreterFrames; frames; frames = frames->older)
        frames->enableInterruptsIfRunning(this);

    return true;
}

static inline ScriptCountsMap::Ptr GetScriptCountsMapEntry(UnrootedScript script)
{
    JS_ASSERT(script->hasScriptCounts);
    ScriptCountsMap *map = script->compartment()->scriptCountsMap;
    ScriptCountsMap::Ptr p = map->lookup(script);
    JS_ASSERT(p);
    return p;
}

js::PCCounts
JSScript::getPCCounts(jsbytecode *pc) {
    JS_ASSERT(size_t(pc - code) < length);
    ScriptCountsMap::Ptr p = GetScriptCountsMapEntry(this);
    return p->value.pcCountsVector[pc - code];
}

void
JSScript::addIonCounts(ion::IonScriptCounts *ionCounts)
{
    ScriptCountsMap::Ptr p = GetScriptCountsMapEntry(this);
    if (p->value.ionCounts)
        ionCounts->setPrevious(p->value.ionCounts);
    p->value.ionCounts = ionCounts;
}

ion::IonScriptCounts *
JSScript::getIonCounts()
{
    ScriptCountsMap::Ptr p = GetScriptCountsMapEntry(this);
    return p->value.ionCounts;
}

ScriptCounts
JSScript::releaseScriptCounts()
{
    ScriptCountsMap::Ptr p = GetScriptCountsMapEntry(this);
    ScriptCounts counts = p->value;
    compartment()->scriptCountsMap->remove(p);
    hasScriptCounts = false;
    return counts;
}

void
JSScript::destroyScriptCounts(FreeOp *fop)
{
    if (hasScriptCounts) {
        ScriptCounts scriptCounts = releaseScriptCounts();
        scriptCounts.destroy(fop);
    }
}

#ifdef JS_THREADSAFE
void
SourceCompressorThread::compressorThread(void *arg)
{
    PR_SetCurrentThreadName("JS Source Compressing Thread");
    static_cast<SourceCompressorThread *>(arg)->threadLoop();
}

bool
SourceCompressorThread::init()
{
    JS_ASSERT(!thread);
    lock = PR_NewLock();
    if (!lock)
        return false;
    wakeup = PR_NewCondVar(lock);
    if (!wakeup)
        return false;
    done = PR_NewCondVar(lock);
    if (!done)
        return false;
    thread = PR_CreateThread(PR_USER_THREAD, compressorThread, this, PR_PRIORITY_NORMAL,
                             PR_GLOBAL_THREAD, PR_JOINABLE_THREAD, 0);
    if (!thread)
        return false;
    return true;
}

void
SourceCompressorThread::finish()
{
    if (thread) {
        PR_Lock(lock);
        // We should only be compressing things when in the compiler.
        JS_ASSERT(state == IDLE);
        PR_NotifyCondVar(wakeup);
        state = SHUTDOWN;
        PR_Unlock(lock);
        PR_JoinThread(thread);
    }
    if (wakeup)
        PR_DestroyCondVar(wakeup);
    if (done)
        PR_DestroyCondVar(done);
    if (lock)
        PR_DestroyLock(lock);
}

const jschar *
SourceCompressorThread::currentChars() const
{
    JS_ASSERT(tok);
    return tok->chars;
}

bool
SourceCompressorThread::internalCompress()
{
    JS_ASSERT(state == COMPRESSING);
    JS_ASSERT(tok);

    ScriptSource *ss = tok->ss;
    JS_ASSERT(!ss->ready());
    size_t compressedLength = 0;
    size_t nbytes = sizeof(jschar) * ss->length_;

    // Memory allocation functions on JSRuntime and JSContext are not
    // threadsafe. We have to use the js_* variants.

#ifdef USE_ZLIB
    const size_t COMPRESS_THRESHOLD = 512;
    if (nbytes >= COMPRESS_THRESHOLD) {
        // Try to keep the maximum memory usage down by only allocating half the
        // size of the string, first.
        size_t firstSize = nbytes / 2;
        if (!ss->adjustDataSize(firstSize))
            return false;
        Compressor comp(reinterpret_cast<const unsigned char *>(tok->chars), nbytes);
        if (!comp.init())
            return false;
        comp.setOutput(ss->data.compressed, firstSize);
        bool cont = !stop;
        while (cont) {
            switch (comp.compressMore()) {
              case Compressor::CONTINUE:
                break;
              case Compressor::MOREOUTPUT: {
                if (comp.outWritten() == nbytes) {
                    cont = false;
                    break;
                }

                // The compressed output is greater than half the size of the
                // original string. Reallocate to the full size.
                if (!ss->adjustDataSize(nbytes))
                    return false;
                comp.setOutput(ss->data.compressed, nbytes);
                break;
              }
              case Compressor::DONE:
                cont = false;
                break;
              case Compressor::OOM:
                return false;
            }
            cont = cont && !stop;
        }
        compressedLength = comp.outWritten();
        if (stop || compressedLength == nbytes)
            compressedLength = 0;
    }
#endif
    if (compressedLength == 0) {
        if (!ss->adjustDataSize(nbytes))
            return false;
        PodCopy(ss->data.source, tok->chars, ss->length());
    } else {
        // Shrink the buffer to the size of the compressed data. Shouldn't fail.
        JS_ALWAYS_TRUE(ss->adjustDataSize(compressedLength));
    }
    ss->compressedLength_ = compressedLength;
    return true;
}

void
SourceCompressorThread::threadLoop()
{
    PR_Lock(lock);
    while (true) {
        switch (state) {
          case SHUTDOWN:
            PR_Unlock(lock);
            return;
          case IDLE:
            PR_WaitCondVar(wakeup, PR_INTERVAL_NO_TIMEOUT);
            break;
          case COMPRESSING:
            if (!internalCompress())
                tok->oom = true;

            // We hold the lock, so no one should have changed this.
            JS_ASSERT(state == COMPRESSING);
            state = IDLE;
            PR_NotifyCondVar(done);
            break;
        }
    }
}

void
SourceCompressorThread::compress(SourceCompressionToken *sct)
{
    if (tok)
        // We have reentered the compiler. Complete the current compression
        // before starting the next one.
        waitOnCompression(tok);
    JS_ASSERT(state == IDLE);
    JS_ASSERT(!tok);
    stop = false;
    PR_Lock(lock);
    sct->ss->ready_ = false;
    tok = sct;
    state = COMPRESSING;
    PR_NotifyCondVar(wakeup);
    PR_Unlock(lock);
}

void
SourceCompressorThread::waitOnCompression(SourceCompressionToken *userTok)
{
    JS_ASSERT(userTok == tok);
    PR_Lock(lock);
    while (state == COMPRESSING)
        PR_WaitCondVar(done, PR_INTERVAL_NO_TIMEOUT);
    JS_ASSERT(state == IDLE);
    SourceCompressionToken *saveTok = tok;
    tok = NULL;
    PR_Unlock(lock);

    JS_ASSERT(!saveTok->ss->ready());
    saveTok->ss->ready_ = true;

    // Update memory accounting.
    if (!saveTok->oom)
        saveTok->cx->runtime->updateMallocCounter(NULL, saveTok->ss->computedSizeOfData());

    saveTok->ss = NULL;
    saveTok->chars = NULL;
}

void
SourceCompressorThread::abort(SourceCompressionToken *userTok)
{
    JS_ASSERT(userTok == tok);
    stop = true;
}
#endif /* JS_THREADSAFE */

static const unsigned char emptySource[] = "";

/* Adjust the amount of memory this script source uses for source data,
   reallocating if needed. */
bool
ScriptSource::adjustDataSize(size_t nbytes)
{
    // Allocating 0 bytes has undefined behavior, so special-case it.
    if (nbytes == 0) {
        if (data.compressed != emptySource)
            js_free(data.compressed);
        data.compressed = const_cast<unsigned char *>(emptySource);
        return true;
    }

    // |data.compressed| can be NULL.
    void *buf = js_realloc(data.compressed, nbytes);
    if (!buf && data.compressed != emptySource)
        js_free(data.compressed);
    data.compressed = static_cast<unsigned char *>(buf);
    return !!data.compressed;
}

void
JSScript::setScriptSource(ScriptSource *ss)
{
    JS_ASSERT(ss);
    ss->incref();
    scriptSource_ = ss;
}

/* static */ bool
JSScript::loadSource(JSContext *cx, HandleScript script, bool *worked)
{
    JS_ASSERT(!script->scriptSource_->hasSourceData());
    *worked = false;
    if (!cx->runtime->sourceHook || !script->scriptSource_->sourceRetrievable())
        return true;
    jschar *src = NULL;
    uint32_t length;
    if (!cx->runtime->sourceHook(cx, script, &src, &length))
        return false;
    if (!src)
        return true;
    ScriptSource *ss = script->scriptSource();
    ss->setSource(src, length);
    *worked = true;
    return true;
}

JSFlatString *
JSScript::sourceData(JSContext *cx)
{
    JS_ASSERT(scriptSource_->hasSourceData());
    return scriptSource_->substring(cx, sourceStart, sourceEnd);
}

JSStableString *
SourceDataCache::lookup(ScriptSource *ss)
{
    if (!map_)
        return NULL;
    if (Map::Ptr p = map_->lookup(ss))
        return p->value;
    return NULL;
}

void
SourceDataCache::put(ScriptSource *ss, JSStableString *str)
{
    if (!map_) {
        map_ = js_new<Map>();
        if (!map_)
            return;
        if (!map_->init()) {
            purge();
            return;
        }
    }

    (void) map_->put(ss, str);
}

void
SourceDataCache::purge()
{
    js_delete(map_);
    map_ = NULL;
}

JSFlatString *
ScriptSource::substring(JSContext *cx, uint32_t start, uint32_t stop)
{
    const jschar *chars;
#if USE_ZLIB
    Rooted<JSStableString *> cached(cx, NULL);
#ifdef JS_THREADSAFE
    if (!ready()) {
        chars = cx->runtime->sourceCompressorThread.currentChars();
    } else
#endif
    if (compressed()) {
        cached = cx->runtime->sourceDataCache.lookup(this);
        if (!cached) {
            const size_t nbytes = sizeof(jschar) * (length_ + 1);
            jschar *decompressed = static_cast<jschar *>(cx->malloc_(nbytes));
            if (!decompressed)
                return NULL;
            if (!DecompressString(data.compressed, compressedLength_,
                                  reinterpret_cast<unsigned char *>(decompressed), nbytes)) {
                JS_ReportOutOfMemory(cx);
                js_free(decompressed);
                return NULL;
            }
            decompressed[length_] = 0;
            cached = js_NewString<CanGC>(cx, decompressed, length_);
            if (!cached) {
                js_free(decompressed);
                return NULL;
            }
            cx->runtime->sourceDataCache.put(this, cached);
        }
        chars = cached->chars().get();
        JS_ASSERT(chars);
    } else {
        chars = data.source;
    }
#else
    chars = data.source;
#endif
    return js_NewStringCopyN<CanGC>(cx, chars + start, stop - start);
}

bool
ScriptSource::setSourceCopy(JSContext *cx, const jschar *src, uint32_t length,
                            bool argumentsNotIncluded, SourceCompressionToken *tok)
{
    JS_ASSERT(!hasSourceData());
    length_ = length;
    argumentsNotIncluded_ = argumentsNotIncluded;

#ifdef JS_THREADSAFE
    if (tok && cx->runtime->useHelperThreads()) {
        tok->ss = this;
        tok->chars = src;
        cx->runtime->sourceCompressorThread.compress(tok);
    } else
#endif
    {
        if (!adjustDataSize(sizeof(jschar) * length))
            return false;
        PodCopy(data.source, src, length_);
    }

    return true;
}

void
ScriptSource::setSource(const jschar *src, uint32_t length)
{
    JS_ASSERT(!hasSourceData());
    length_ = length;
    JS_ASSERT(!argumentsNotIncluded_);
    data.source = const_cast<jschar *>(src);
}

bool
SourceCompressionToken::complete()
{
    JS_ASSERT_IF(!ss, !chars);
#ifdef JS_THREADSAFE
    if (active()) {
        cx->runtime->sourceCompressorThread.waitOnCompression(this);
        JS_ASSERT(!active());
    }
    if (oom) {
        JS_ReportOutOfMemory(cx);
        return false;
    }
#endif
    return true;
}

void
SourceCompressionToken::abort()
{
    JS_ASSERT(active());
#ifdef JS_THREADSAFE
    cx->runtime->sourceCompressorThread.abort(this);
#endif
}

void
ScriptSource::destroy()
{
    JS_ASSERT(ready());
    adjustDataSize(0);
    js_free(sourceMap_);
    ready_ = false;
    js_free(this);
}

size_t
ScriptSource::sizeOfIncludingThis(JSMallocSizeOfFun mallocSizeOf)
{
    // |data| is a union, but both members are pointers to allocated memory,
    // |emptySource|, or NULL, so just using |data.compressed| will work.
    size_t n = mallocSizeOf(this);
    n += (ready() && data.compressed != emptySource)
       ? mallocSizeOf(data.compressed)
       : 0;
    return n;
}

template<XDRMode mode>
bool
ScriptSource::performXDR(XDRState<mode> *xdr)
{
    uint8_t hasSource = hasSourceData();
    if (!xdr->codeUint8(&hasSource))
        return false;

    uint8_t retrievable = sourceRetrievable_;
    if (!xdr->codeUint8(&retrievable))
        return false;
    sourceRetrievable_ = retrievable;

    if (hasSource && !sourceRetrievable_) {
        // Only set members when we know decoding cannot fail. This prevents the
        // script source from being partially initialized.
        uint32_t length = length_;
        if (!xdr->codeUint32(&length))
            return false;

        uint32_t compressedLength = compressedLength_;
        if (!xdr->codeUint32(&compressedLength))
            return false;

        uint8_t argumentsNotIncluded = argumentsNotIncluded_;
        if (!xdr->codeUint8(&argumentsNotIncluded))
            return false;

        size_t byteLen = compressedLength ? compressedLength : (length * sizeof(jschar));
        if (mode == XDR_DECODE) {
            if (!adjustDataSize(byteLen))
                return false;
        }
        if (!xdr->codeBytes(data.compressed, byteLen)) {
            if (mode == XDR_DECODE) {
                js_free(data.compressed);
                data.compressed = NULL;
            }
            return false;
        }
        length_ = length;
        compressedLength_ = compressedLength;
        argumentsNotIncluded_ = argumentsNotIncluded;
    }

    uint8_t haveSourceMap = hasSourceMap();
    if (!xdr->codeUint8(&haveSourceMap))
        return false;

    if (haveSourceMap) {
        uint32_t sourceMapLen = (mode == XDR_DECODE) ? 0 : js_strlen(sourceMap_);
        if (!xdr->codeUint32(&sourceMapLen))
            return false;

        if (mode == XDR_DECODE) {
            size_t byteLen = (sourceMapLen + 1) * sizeof(jschar);
            sourceMap_ = static_cast<jschar *>(xdr->cx()->malloc_(byteLen));
            if (!sourceMap_)
                return false;
        }
        if (!xdr->codeChars(sourceMap_, sourceMapLen)) {
            if (mode == XDR_DECODE) {
                js_free(sourceMap_);
                sourceMap_ = NULL;
            }
            return false;
        }
        sourceMap_[sourceMapLen] = '\0';
    }

    if (mode == XDR_DECODE)
        ready_ = true;

    return true;
}

bool
ScriptSource::setSourceMap(JSContext *cx, jschar *sourceMapURL, const char *filename)
{
    JS_ASSERT(sourceMapURL);
    if (hasSourceMap()) {
        if (!JS_ReportErrorFlagsAndNumber(cx, JSREPORT_WARNING, js_GetErrorMessage, NULL,
                                          JSMSG_ALREADY_HAS_SOURCEMAP, filename)) {
            js_free(sourceMapURL);
            return false;
        }
    }
    sourceMap_ = sourceMapURL;
    return true;
}

const jschar *
ScriptSource::sourceMap()
{
    JS_ASSERT(hasSourceMap());
    return sourceMap_;
}

/*
 * Shared script filename management.
 */

const char *
js::SaveScriptFilename(JSContext *cx, const char *filename)
{
    if (!filename)
        return NULL;

    JSRuntime *rt = cx->runtime;

    ScriptFilenameTable::AddPtr p = rt->scriptFilenameTable.lookupForAdd(filename);
    if (!p) {
        size_t size = offsetof(ScriptFilenameEntry, filename) + strlen(filename) + 1;
        ScriptFilenameEntry *entry = (ScriptFilenameEntry *) cx->malloc_(size);
        if (!entry)
            return NULL;
        entry->marked = false;
        strcpy(entry->filename, filename);

        if (!rt->scriptFilenameTable.add(p, entry)) {
            js_free(entry);
            JS_ReportOutOfMemory(cx);
            return NULL;
        }
    }

    ScriptFilenameEntry *sfe = *p;
#ifdef JSGC_INCREMENTAL
    /*
     * During the IGC we need to ensure that filename is marked whenever it is
     * accessed even if the name was already in the table: at this point old
     * scripts or exceptions pointing to the filename may no longer be
     * reachable. This is effectively a read barrier.
     */
    if (IsIncrementalGCInProgress(rt) && rt->gcIsFull)
        sfe->marked = true;
#endif

    return sfe->filename;
}

void
js::SweepScriptFilenames(JSRuntime *rt)
{
    JS_ASSERT(rt->gcIsFull);
    ScriptFilenameTable &table = rt->scriptFilenameTable;
    for (ScriptFilenameTable::Enum e(table); !e.empty(); e.popFront()) {
        ScriptFilenameEntry *entry = e.front();
        if (entry->marked) {
            entry->marked = false;
        } else if (!rt->gcKeepAtoms) {
            js_free(entry);
            e.removeFront();
        }
    }
}

void
js::FreeScriptFilenames(JSRuntime *rt)
{
    ScriptFilenameTable &table = rt->scriptFilenameTable;
    if (!table.initialized())
        return;

    for (ScriptFilenameTable::Enum e(table); !e.empty(); e.popFront())
        js_free(e.front());

    table.clear();
}

/*
 * Shared script data management.
 */

SharedScriptData *
js::SharedScriptData::new_(JSContext *cx, uint32_t codeLength,
                           uint32_t srcnotesLength, uint32_t natoms)
{
    uint32_t baseLength = codeLength + srcnotesLength;
    uint32_t padding = sizeof(JSAtom *) - baseLength % sizeof(JSAtom *);
    uint32_t length = baseLength + padding + sizeof(JSAtom *) * natoms;

    SharedScriptData *entry = (SharedScriptData *)cx->malloc_(length +
                                                              offsetof(SharedScriptData, data));

    if (!entry)
        return NULL;
    entry->marked = false;
    entry->length = length;
    memset(entry->data + baseLength, 0, padding);
    return entry;
}

bool
js::SaveSharedScriptData(JSContext *cx, Handle<JSScript *> script, SharedScriptData *ssd)
{
    ASSERT(script != NULL);
    ASSERT(ssd != NULL);

    JSRuntime *rt = cx->runtime;
    ScriptBytecodeHasher::Lookup l(ssd);

    ScriptDataTable::AddPtr p = rt->scriptDataTable.lookupForAdd(l);
    if (p) {
        js_free(ssd);
        ssd = *p;
    } else {
        if (!rt->scriptDataTable.add(p, ssd)) {
            js_free(ssd);
            JS_ReportOutOfMemory(cx);
            return false;
        }
    }

#ifdef JSGC_INCREMENTAL
    /*
     * During the IGC we need to ensure that bytecode is marked whenever it is
     * accessed even if the bytecode was already in the table: at this point
     * old scripts or exceptions pointing to the bytecode may no longer be
     * reachable. This is effectively a read barrier.
     */
    if (IsIncrementalGCInProgress(rt) && rt->gcIsFull)
        ssd->marked = true;
#endif

    script->code = ssd->data;
    script->atoms = ssd->atoms(script->length, script->numNotes());
    return true;
}

void
js::SweepScriptData(JSRuntime *rt)
{
    JS_ASSERT(rt->gcIsFull);
    ScriptDataTable &table = rt->scriptDataTable;
    for (ScriptDataTable::Enum e(table); !e.empty(); e.popFront()) {
        SharedScriptData *entry = e.front();
        if (entry->marked) {
            entry->marked = false;
        } else if (!rt->gcKeepAtoms) {
            js_free(entry);
            e.removeFront();
        }
    }
}

void
js::FreeScriptData(JSRuntime *rt)
{
    ScriptDataTable &table = rt->scriptDataTable;
    if (!table.initialized())
        return;

    for (ScriptDataTable::Enum e(table); !e.empty(); e.popFront())
        js_free(e.front());

    table.clear();
}

/*
 * JSScript::data and SharedScriptData::data have complex,
 * manually-controlled, memory layouts.
 *
 * JSScript::data begins with some optional array headers. They are optional
 * because they often aren't needed, i.e. the corresponding arrays often have
 * zero elements. Each header has a bit in JSScript::hasArrayBits that
 * indicates if it's present within |data|; from this the offset of each
 * present array header can be computed. Each header has an accessor function
 * in JSScript that encapsulates this offset computation.
 *
 * Array type       Array elements  Accessor
 * ----------       --------------  --------
 * ConstArray       Consts          consts()
 * ObjectArray      Objects         objects()
 * ObjectArray      Regexps         regexps()
 * TryNoteArray     Try notes       trynotes()
 *
 * Then are the elements of several arrays.
 * - Most of these arrays have headers listed above (if present). For each of
 *   these, the array pointer and the array length is stored in the header.
 * - The remaining arrays have pointers and lengths that are stored directly in
 *   JSScript. This is because, unlike the others, they are nearly always
 *   non-zero length and so the optional-header space optimization isn't
 *   worthwhile.
 *
 * Array elements   Pointed to by         Length
 * --------------   -------------         ------
 * Consts           consts()->vector      consts()->length
 * Objects          objects()->vector     objects()->length
 * Regexps          regexps()->vector     regexps()->length
 * Try notes        trynotes()->vector    trynotes()->length
 *
 * IMPORTANT: This layout has two key properties.
 * - It ensures that everything has sufficient alignment; in particular, the
 *   consts() elements need jsval alignment.
 * - It ensures there are no gaps between elements, which saves space and makes
 *   manual layout easy. In particular, in the second part, arrays with larger
 *   elements precede arrays with smaller elements.
 *
 * SharedScriptData::data contains data that can be shared within a
 * runtime. These items' layout is manually controlled to make it easier to
 * manage both during (temporary) allocation and during matching against
 * existing entries in the runtime. As the jsbytecode has to come first to
 * enable lookup by bytecode identity, SharedScriptData::data, the atoms part
 * has to manually be aligned sufficiently by adding padding after the notes
 * part.
 *
 * Array elements   Pointed to by         Length
 * --------------   -------------         ------
 * jsbytecode       code                  length
 * jsscrnote        notes()               numNotes()
 * Atoms            atoms                 natoms
 *
 * The following static assertions check JSScript::data's alignment properties.
 */

#define KEEPS_JSVAL_ALIGNMENT(T) \
    (JS_ALIGNMENT_OF(jsval) % JS_ALIGNMENT_OF(T) == 0 && \
     sizeof(T) % sizeof(jsval) == 0)

#define HAS_JSVAL_ALIGNMENT(T) \
    (JS_ALIGNMENT_OF(jsval) == JS_ALIGNMENT_OF(T) && \
     sizeof(T) == sizeof(jsval))

#define NO_PADDING_BETWEEN_ENTRIES(T1, T2) \
    (JS_ALIGNMENT_OF(T1) % JS_ALIGNMENT_OF(T2) == 0)

/*
 * These assertions ensure that there is no padding between the array headers,
 * and also that the consts() elements (which follow immediately afterward) are
 * jsval-aligned.  (There is an assumption that |data| itself is jsval-aligned;
 * we check this below).
 */
JS_STATIC_ASSERT(KEEPS_JSVAL_ALIGNMENT(ConstArray));
JS_STATIC_ASSERT(KEEPS_JSVAL_ALIGNMENT(ObjectArray));       /* there are two of these */
JS_STATIC_ASSERT(KEEPS_JSVAL_ALIGNMENT(TryNoteArray));

/* These assertions ensure there is no padding required between array elements. */
JS_STATIC_ASSERT(HAS_JSVAL_ALIGNMENT(HeapValue));
JS_STATIC_ASSERT(NO_PADDING_BETWEEN_ENTRIES(HeapValue, HeapPtrObject));
JS_STATIC_ASSERT(NO_PADDING_BETWEEN_ENTRIES(HeapPtrObject, HeapPtrObject));
JS_STATIC_ASSERT(NO_PADDING_BETWEEN_ENTRIES(HeapPtrObject, JSTryNote));
JS_STATIC_ASSERT(NO_PADDING_BETWEEN_ENTRIES(JSTryNote, uint32_t));
JS_STATIC_ASSERT(NO_PADDING_BETWEEN_ENTRIES(uint32_t, uint32_t));

static inline size_t
ScriptDataSize(uint32_t nbindings, uint32_t nobjects, uint32_t nregexps,
               uint32_t ntrynotes, uint32_t nconsts)
{
    size_t size = 0;

    if (nconsts != 0)
        size += sizeof(ConstArray) + nconsts * sizeof(Value);
    if (nobjects != 0)
        size += sizeof(ObjectArray) + nobjects * sizeof(JSObject *);
    if (nregexps != 0)
        size += sizeof(ObjectArray) + nregexps * sizeof(JSObject *);
    if (ntrynotes != 0)
        size += sizeof(TryNoteArray) + ntrynotes * sizeof(JSTryNote);

    size += nbindings * sizeof(Binding);
    return size;
}

UnrootedScript
JSScript::Create(JSContext *cx, HandleObject enclosingScope, bool savedCallerFun,
                 const CompileOptions &options, unsigned staticLevel,
                 ScriptSource *ss, uint32_t bufStart, uint32_t bufEnd)
{
    RootedScript script(cx, js_NewGCScript(cx));
    if (!script)
        return UnrootedScript(NULL);

    PodZero(script.get());
    new (&script->bindings) Bindings;

    script->enclosingScopeOrOriginalFunction_ = enclosingScope;
    script->savedCallerFun = savedCallerFun;

    /* Establish invariant: principals implies originPrincipals. */
    if (options.principals) {
        JS_ASSERT(options.principals == cx->compartment->principals);
        script->originPrincipals
            = options.originPrincipals ? options.originPrincipals : options.principals;
        JS_HoldPrincipals(script->originPrincipals);
    } else if (options.originPrincipals) {
        script->originPrincipals = options.originPrincipals;
        JS_HoldPrincipals(script->originPrincipals);
    }

    script->compileAndGo = options.compileAndGo;
    script->noScriptRval = options.noScriptRval;

    script->version = options.version;
    JS_ASSERT(script->getVersion() == options.version);     // assert that no overflow occurred

    // This is an unsigned-to-uint16_t conversion, test for too-high values.
    // In practice, recursion in Parser and/or BytecodeEmitter will blow the
    // stack if we nest functions more than a few hundred deep, so this will
    // never trigger.  Oh well.
    if (staticLevel > UINT16_MAX) {
        JS_ReportErrorNumber(cx, js_GetErrorMessage, NULL, JSMSG_TOO_DEEP, js_function_str);
        return UnrootedScript(NULL);
    }
    script->staticLevel = uint16_t(staticLevel);

    script->setScriptSource(ss);
    script->sourceStart = bufStart;
    script->sourceEnd = bufEnd;
    script->userBit = options.userBit;

    return script;
}

static inline uint8_t *
AllocScriptData(JSContext *cx, size_t size)
{
    uint8_t *data = static_cast<uint8_t *>(cx->calloc_(JS_ROUNDUP(size, sizeof(Value))));
    if (!data)
        return NULL;

    // All script data is optional, so size might be 0. In that case, we don't care about alignment.
    JS_ASSERT(size == 0 || size_t(data) % sizeof(Value) == 0);
    return data;
}

/* static */ bool
JSScript::partiallyInit(JSContext *cx, Handle<JSScript*> script, uint32_t nobjects,
                        uint32_t nregexps, uint32_t ntrynotes, uint32_t nconsts, uint32_t nTypeSets)
{
    size_t size = ScriptDataSize(script->bindings.count(), nobjects, nregexps, ntrynotes, nconsts);
    script->data = AllocScriptData(cx, size);
    if (!script->data)
        return false;
    script->dataSize = size;

    JS_ASSERT(nTypeSets <= UINT16_MAX);
    script->nTypeSets = uint16_t(nTypeSets);

    uint8_t *cursor = script->data;
    if (nconsts != 0) {
        script->setHasArray(CONSTS);
        cursor += sizeof(ConstArray);
    }
    if (nobjects != 0) {
        script->setHasArray(OBJECTS);
        cursor += sizeof(ObjectArray);
    }
    if (nregexps != 0) {
        script->setHasArray(REGEXPS);
        cursor += sizeof(ObjectArray);
    }
    if (ntrynotes != 0) {
        script->setHasArray(TRYNOTES);
        cursor += sizeof(TryNoteArray);
    }

    if (nconsts != 0) {
        JS_ASSERT(reinterpret_cast<uintptr_t>(cursor) % sizeof(jsval) == 0);
        script->consts()->length = nconsts;
        script->consts()->vector = (HeapValue *)cursor;
        cursor += nconsts * sizeof(script->consts()->vector[0]);
    }

    if (nobjects != 0) {
        script->objects()->length = nobjects;
        script->objects()->vector = (HeapPtr<JSObject> *)cursor;
        cursor += nobjects * sizeof(script->objects()->vector[0]);
    }

    if (nregexps != 0) {
        script->regexps()->length = nregexps;
        script->regexps()->vector = (HeapPtr<JSObject> *)cursor;
        cursor += nregexps * sizeof(script->regexps()->vector[0]);
    }

    if (ntrynotes != 0) {
        script->trynotes()->length = ntrynotes;
        script->trynotes()->vector = reinterpret_cast<JSTryNote *>(cursor);
        size_t vectorSize = ntrynotes * sizeof(script->trynotes()->vector[0]);
#ifdef DEBUG
        memset(cursor, 0, vectorSize);
#endif
        cursor += vectorSize;
    }

    cursor = script->bindings.switchToScriptStorage(reinterpret_cast<Binding *>(cursor));

    JS_ASSERT(cursor == script->data + size);
    return true;
}

/* static */ bool
JSScript::fullyInitTrivial(JSContext *cx, Handle<JSScript*> script)
{
    if (!partiallyInit(cx, script, 0, 0, 0, 0, 0))
        return false;

    SharedScriptData *ssd = SharedScriptData::new_(cx, 1, 1, 0);
    if (!ssd)
        return false;

    ssd->data[0] = JSOP_STOP;
    ssd->data[1] = SRC_NULL;
    script->length = 1;
    return SaveSharedScriptData(cx, script, ssd);
}

/* static */ bool
JSScript::fullyInitFromEmitter(JSContext *cx, Handle<JSScript*> script, BytecodeEmitter *bce)
{
    /* The counts of indexed things must be checked during code generation. */
    JS_ASSERT(bce->atomIndices->count() <= INDEX_LIMIT);
    JS_ASSERT(bce->objectList.length <= INDEX_LIMIT);
    JS_ASSERT(bce->regexpList.length <= INDEX_LIMIT);

    uint32_t mainLength = bce->offset();
    uint32_t prologLength = bce->prologOffset();
    uint32_t nsrcnotes = uint32_t(bce->countFinalSourceNotes());
    uint32_t natoms = bce->atomIndices->count();
    if (!partiallyInit(cx, script,
                       bce->objectList.length, bce->regexpList.length, bce->tryNoteList.length(),
                       bce->constList.length(), bce->typesetCount))
    {
        return false;
    }

    JS_ASSERT(script->mainOffset == 0);
    script->mainOffset = prologLength;

    const char *filename = bce->parser->tokenStream.getFilename();
    if (filename) {
        script->filename = SaveScriptFilename(cx, filename);
        if (!script->filename)
            return false;
    }
    script->lineno = bce->firstLine;

    script->length = prologLength + mainLength;
    script->natoms = natoms;
    SharedScriptData *ssd = SharedScriptData::new_(cx, script->length, nsrcnotes, natoms);
    if (!ssd)
        return false;

    jsbytecode *code = ssd->data;
    PodCopy<jsbytecode>(code, bce->prolog.code.begin(), prologLength);
    PodCopy<jsbytecode>(code + prologLength, bce->code().begin(), mainLength);
    if (!FinishTakingSrcNotes(cx, bce, (jssrcnote *)(code + script->length)))
        return false;
    InitAtomMap(cx, bce->atomIndices.getMap(), ssd->atoms(script->length, nsrcnotes));

    if (!SaveSharedScriptData(cx, script, ssd))
        return false;

    uint32_t nfixed = bce->sc->isFunctionBox() ? script->bindings.numVars() : 0;
    JS_ASSERT(nfixed < SLOTNO_LIMIT);
    script->nfixed = uint16_t(nfixed);
    if (script->nfixed + bce->maxStackDepth >= JS_BIT(16)) {
        bce->reportError(NULL, JSMSG_NEED_DIET, "script");
        return false;
    }
    script->nslots = script->nfixed + bce->maxStackDepth;

    FunctionBox *funbox = bce->sc->isFunctionBox() ? bce->sc->asFunctionBox() : NULL;

    if (bce->tryNoteList.length() != 0)
        bce->tryNoteList.finish(script->trynotes());
    if (bce->objectList.length != 0)
        bce->objectList.finish(script->objects());
    if (bce->regexpList.length != 0)
        bce->regexpList.finish(script->regexps());
    if (bce->constList.length() != 0)
        bce->constList.finish(script->consts());
    script->strict = bce->sc->strict;
    script->explicitUseStrict = bce->sc->hasExplicitUseStrict();
    script->bindingsAccessedDynamically = bce->sc->bindingsAccessedDynamically();
    script->funHasExtensibleScope = funbox ? funbox->hasExtensibleScope() : false;
    script->hasSingletons = bce->hasSingletons;
#ifdef JS_METHODJIT
    if (cx->compartment->debugMode())
        script->debugMode = true;
#endif

    if (funbox) {
        if (funbox->argumentsHasLocalBinding()) {
            // This must precede the script->bindings.transfer() call below
            script->setArgumentsHasVarBinding();
            if (funbox->definitelyNeedsArgsObj())
                script->setNeedsArgsObj(true);
        } else {
            JS_ASSERT(!funbox->definitelyNeedsArgsObj());
        }

        script->ndefaults = funbox->ndefaults;
    }

    RootedFunction fun(cx, NULL);
    if (funbox) {
        JS_ASSERT(!bce->script->noScriptRval);
        script->isGenerator = funbox->isGenerator();
        script->isGeneratorExp = funbox->inGenexpLambda;
        script->setFunction(funbox->function());
    }

    /*
     * initScriptCounts updates scriptCountsMap if necessary. The other script
     * maps in JSCompartment are populated lazily.
     */
    if (cx->hasOption(JSOPTION_PCCOUNT))
        (void) script->initScriptCounts(cx);

    for (unsigned i = 0, n = script->bindings.numArgs(); i < n; ++i) {
        if (script->formalIsAliased(i)) {
            script->funHasAnyAliasedFormal = true;
            break;
        }
    }

    return true;
}

size_t
JSScript::computedSizeOfData()
{
    return dataSize;
}

size_t
JSScript::sizeOfData(JSMallocSizeOfFun mallocSizeOf)
{
    return mallocSizeOf(data);
}

/*
 * Nb: srcnotes are variable-length.  This function computes the number of
 * srcnote *slots*, which may be greater than the number of srcnotes.
 */
uint32_t
JSScript::numNotes()
{
    jssrcnote *sn;
    jssrcnote *notes_ = notes();
    for (sn = notes_; !SN_IS_TERMINATOR(sn); sn = SN_NEXT(sn))
        continue;
    return sn - notes_ + 1;    /* +1 for the terminator */
}

bool
JSScript::isShortRunning()
{
    return length < 100 &&
           hasAnalysis() &&
           !analysis()->hasFunctionCalls()
#ifdef JS_METHODJIT
           && getMaxLoopCount() < 40
#endif
           ;
}

bool
JSScript::enclosingScriptsCompiledSuccessfully() const
{
    /*
     * When a nested script is succesfully compiled, it is eagerly given the
     * static JSFunction of its enclosing script. The enclosing function's
     * 'script' field will be NULL until the enclosing script successfully
     * compiles. Thus, we can detect failed compilation by looking for
     * JSFunctions in the enclosingScope chain without scripts.
     */
<<<<<<< HEAD
    RawObject enclosing = enclosingScopeNoAssert();
=======
    RawObject enclosing = enclosingStaticScope();
>>>>>>> 487afeca
    while (enclosing) {
        if (enclosing->isFunction()) {
            RawFunction fun = enclosing->toFunction();
            if (!fun->hasScript())
                return false;
<<<<<<< HEAD
            enclosing = fun->nonLazyScript()->enclosingScopeNoAssert();
=======
            enclosing = fun->nonLazyScript()->enclosingStaticScope();
>>>>>>> 487afeca
        } else {
            enclosing = enclosing->asStaticBlock().enclosingStaticScope();
        }
    }
    return true;
}

void
js::CallNewScriptHook(JSContext *cx, HandleScript script, HandleFunction fun)
{
    AssertCanGC();
    JS_ASSERT(!script->isActiveEval);
    if (JSNewScriptHook hook = cx->runtime->debugHooks.newScriptHook) {
        AutoKeepAtoms keep(cx->runtime);
        hook(cx, script->filename, script->lineno, script, fun,
             cx->runtime->debugHooks.newScriptHookData);
    }
}

void
js::CallDestroyScriptHook(FreeOp *fop, RawScript script)
{
    // The hook will only call into JS if a GC is not running.
    if (JSDestroyScriptHook hook = fop->runtime()->debugHooks.destroyScriptHook)
        hook(fop, script, fop->runtime()->debugHooks.destroyScriptHookData);
    script->clearTraps(fop);
}

void
JSScript::finalize(FreeOp *fop)
{
    // NOTE: this JSScript may be partially initialized at this point.  E.g. we
    // may have created it and partially initialized it with
    // JSScript::Create(), but not yet finished initializing it with
    // fullyInitFromEmitter() or fullyInitTrivial().

    CallDestroyScriptHook(fop, this);
    fop->runtime()->spsProfiler.onScriptFinalized(this);

    if (originPrincipals)
        JS_DropPrincipals(fop->runtime(), originPrincipals);

    if (types)
        types->destroy();

#ifdef JS_METHODJIT
    mjit::ReleaseScriptCode(fop, this);
# ifdef JS_ION
    ion::DestroyIonScripts(fop, this);
# endif
#endif

    destroyScriptCounts(fop);
    destroyDebugScript(fop);
    scriptSource_->decref();

    if (data) {
        JS_POISON(data, 0xdb, computedSizeOfData());
        fop->free_(data);
    }
}

static const uint32_t GSN_CACHE_THRESHOLD = 100;
static const uint32_t GSN_CACHE_MAP_INIT_SIZE = 20;

void
GSNCache::purge()
{
    code = NULL;
    if (map.initialized())
        map.finish();
}

jssrcnote *
js_GetSrcNote(JSContext *cx, RawScript script, jsbytecode *pc)
{
    GSNCache *cache = &cx->runtime->gsnCache;
    cx = NULL;  // nulling |cx| ensures GC can't be triggered, so |RawScript script| is safe

    size_t target = pc - script->code;
    if (target >= size_t(script->length))
        return NULL;

    if (cache->code == script->code) {
        JS_ASSERT(cache->map.initialized());
        GSNCache::Map::Ptr p = cache->map.lookup(pc);
        return p ? p->value : NULL;
    }

    size_t offset = 0;
    jssrcnote *result;
    for (jssrcnote *sn = script->notes(); ; sn = SN_NEXT(sn)) {
        if (SN_IS_TERMINATOR(sn)) {
            result = NULL;
            break;
        }
        offset += SN_DELTA(sn);
        if (offset == target && SN_IS_GETTABLE(sn)) {
            result = sn;
            break;
        }
    }

    if (cache->code != script->code && script->length >= GSN_CACHE_THRESHOLD) {
        unsigned nsrcnotes = 0;
        for (jssrcnote *sn = script->notes(); !SN_IS_TERMINATOR(sn);
             sn = SN_NEXT(sn)) {
            if (SN_IS_GETTABLE(sn))
                ++nsrcnotes;
        }
        if (cache->code) {
            JS_ASSERT(cache->map.initialized());
            cache->map.finish();
            cache->code = NULL;
        }
        if (cache->map.init(nsrcnotes)) {
            pc = script->code;
            for (jssrcnote *sn = script->notes(); !SN_IS_TERMINATOR(sn);
                 sn = SN_NEXT(sn)) {
                pc += SN_DELTA(sn);
                if (SN_IS_GETTABLE(sn))
                    JS_ALWAYS_TRUE(cache->map.put(pc, sn));
            }
            cache->code = script->code;
        }
    }

    return result;
}

unsigned
js::PCToLineNumber(unsigned startLine, jssrcnote *notes, jsbytecode *code, jsbytecode *pc,
                   unsigned *columnp)
{
    unsigned lineno = startLine;
    unsigned column = 0;

    /*
     * Walk through source notes accumulating their deltas, keeping track of
     * line-number notes, until we pass the note for pc's offset within
     * script->code.
     */
    ptrdiff_t offset = 0;
    ptrdiff_t target = pc - code;
    for (jssrcnote *sn = notes; !SN_IS_TERMINATOR(sn); sn = SN_NEXT(sn)) {
        offset += SN_DELTA(sn);
        SrcNoteType type = (SrcNoteType) SN_TYPE(sn);
        if (type == SRC_SETLINE) {
            if (offset <= target)
                lineno = (unsigned) js_GetSrcNoteOffset(sn, 0);
            column = 0;
        } else if (type == SRC_NEWLINE) {
            if (offset <= target)
                lineno++;
            column = 0;
        }

        if (offset > target)
            break;

        if (type == SRC_COLSPAN) {
            ptrdiff_t colspan = js_GetSrcNoteOffset(sn, 0);

            if (colspan >= SN_COLSPAN_DOMAIN / 2)
                colspan -= SN_COLSPAN_DOMAIN;
            JS_ASSERT(ptrdiff_t(column) + colspan >= 0);
            column += colspan;
        }
    }

    if (columnp)
        *columnp = column;

    return lineno;
}

unsigned
js::PCToLineNumber(RawScript script, jsbytecode *pc, unsigned *columnp)
{
    /* Cope with StackFrame.pc value prior to entering js_Interpret. */
    if (!pc)
        return 0;

    return PCToLineNumber(script->lineno, script->notes(), script->code, pc, columnp);
}

/* The line number limit is the same as the jssrcnote offset limit. */
#define SN_LINE_LIMIT   (SN_3BYTE_OFFSET_FLAG << 16)

jsbytecode *
js_LineNumberToPC(RawScript script, unsigned target)
{
    ptrdiff_t offset = 0;
    ptrdiff_t best = -1;
    unsigned lineno = script->lineno;
    unsigned bestdiff = SN_LINE_LIMIT;
    for (jssrcnote *sn = script->notes(); !SN_IS_TERMINATOR(sn); sn = SN_NEXT(sn)) {
        /*
         * Exact-match only if offset is not in the prolog; otherwise use
         * nearest greater-or-equal line number match.
         */
        if (lineno == target && offset >= ptrdiff_t(script->mainOffset))
            goto out;
        if (lineno >= target) {
            unsigned diff = lineno - target;
            if (diff < bestdiff) {
                bestdiff = diff;
                best = offset;
            }
        }
        offset += SN_DELTA(sn);
        SrcNoteType type = (SrcNoteType) SN_TYPE(sn);
        if (type == SRC_SETLINE) {
            lineno = (unsigned) js_GetSrcNoteOffset(sn, 0);
        } else if (type == SRC_NEWLINE) {
            lineno++;
        }
    }
    if (best >= 0)
        offset = best;
out:
    return script->code + offset;
}

JS_FRIEND_API(unsigned)
js_GetScriptLineExtent(RawScript script)
{
    unsigned lineno = script->lineno;
    unsigned maxLineNo = 0;
    bool counting = true;
    for (jssrcnote *sn = script->notes(); !SN_IS_TERMINATOR(sn); sn = SN_NEXT(sn)) {
        SrcNoteType type = (SrcNoteType) SN_TYPE(sn);
        if (type == SRC_SETLINE) {
            if (maxLineNo < lineno)
                maxLineNo = lineno;
            lineno = (unsigned) js_GetSrcNoteOffset(sn, 0);
            counting = true;
            if (maxLineNo < lineno)
                maxLineNo = lineno;
            else
                counting = false;
        } else if (type == SRC_NEWLINE) {
            if (counting)
                lineno++;
        }
    }

    if (maxLineNo > lineno)
        lineno = maxLineNo;

    return 1 + lineno - script->lineno;
}

unsigned
js::CurrentLine(JSContext *cx)
{
    AutoAssertNoGC nogc;
    return PCToLineNumber(cx->fp()->script(), cx->regs().pc);
}

void
js::CurrentScriptFileLineOriginSlow(JSContext *cx, const char **file, unsigned *linenop,
                                    JSPrincipals **origin)
{
    AutoAssertNoGC nogc;
    NonBuiltinScriptFrameIter iter(cx);

    if (iter.done()) {
        *file = NULL;
        *linenop = 0;
        *origin = NULL;
        return;
    }

    UnrootedScript script = iter.script();
    *file = script->filename;
    *linenop = PCToLineNumber(iter.script(), iter.pc());
    *origin = script->originPrincipals;
}

template <class T>
static inline T *
Rebase(RawScript dst, RawScript src, T *srcp)
{
    size_t off = reinterpret_cast<uint8_t *>(srcp) - src->data;
    return reinterpret_cast<T *>(dst->data + off);
}

UnrootedScript
js::CloneScript(JSContext *cx, HandleObject enclosingScope, HandleFunction fun, HandleScript src)
{
    AssertCanGC();

    /* NB: Keep this in sync with XDRScript. */

    uint32_t nconsts   = src->hasConsts()   ? src->consts()->length   : 0;
    uint32_t nobjects  = src->hasObjects()  ? src->objects()->length  : 0;
    uint32_t nregexps  = src->hasRegexps()  ? src->regexps()->length  : 0;
    uint32_t ntrynotes = src->hasTrynotes() ? src->trynotes()->length : 0;

    /* Script data */

    size_t size = src->dataSize;
    uint8_t *data = AllocScriptData(cx, size);
    if (!data)
        return UnrootedScript(NULL);

    /* Bindings */

    Rooted<Bindings> bindings(cx);
    InternalHandle<Bindings*> bindingsHandle =
        InternalHandle<Bindings*>::fromMarkedLocation(bindings.address());
    if (!Bindings::clone(cx, bindingsHandle, data, src))
        return UnrootedScript(NULL);

    /* Objects */

    AutoObjectVector objects(cx);
    if (nobjects != 0) {
        HeapPtrObject *vector = src->objects()->vector;
        for (unsigned i = 0; i < nobjects; i++) {
            RootedObject obj(cx, vector[i]);
            RootedObject clone(cx);
            if (obj->isStaticBlock()) {
                Rooted<StaticBlockObject*> innerBlock(cx, &obj->asStaticBlock());

                RootedObject enclosingScope(cx);
                if (StaticBlockObject *enclosingBlock = innerBlock->enclosingBlock())
                    enclosingScope = objects[FindBlockIndex(src, *enclosingBlock)];
                else
                    enclosingScope = fun;

                clone = CloneStaticBlockObject(cx, enclosingScope, innerBlock);
            } else if (obj->isFunction()) {
                RootedFunction innerFun(cx, obj->toFunction());
                RootedObject staticScope(cx, innerFun->nonLazyScript()->enclosingStaticScope());
                StaticScopeIter ssi(cx, staticScope);
                RootedObject enclosingScope(cx);
                if (!ssi.done() && ssi.type() == StaticScopeIter::BLOCK)
                    enclosingScope = objects[FindBlockIndex(src, ssi.block())];
                else
                    enclosingScope = fun;

                clone = CloneInterpretedFunction(cx, enclosingScope, innerFun);
            } else {
                /*
                 * Clone object literals emitted for the JSOP_NEWOBJECT opcode. We only emit that
                 * instead of the less-optimized JSOP_NEWINIT for self-hosted code or code compiled
                 * with JSOPTION_COMPILE_N_GO set. As we don't clone the latter type of code, this
                 * case should only ever be hit when cloning objects from self-hosted code.
                 */
                clone = CloneObjectLiteral(cx, cx->global(), obj);
            }
            if (!clone || !objects.append(clone))
                return UnrootedScript(NULL);
        }
    }

    /* RegExps */

    AutoObjectVector regexps(cx);
    for (unsigned i = 0; i < nregexps; i++) {
        HeapPtrObject *vector = src->regexps()->vector;
        for (unsigned i = 0; i < nregexps; i++) {
            RawObject clone = CloneScriptRegExpObject(cx, vector[i]->asRegExp());
            if (!clone || !regexps.append(clone))
                return UnrootedScript(NULL);
        }
    }

    /* Now that all fallible allocation is complete, create the GC thing. */

    CompileOptions options(cx);
    options.setPrincipals(cx->compartment->principals)
           .setOriginPrincipals(src->originPrincipals)
           .setCompileAndGo(src->compileAndGo)
           .setNoScriptRval(src->noScriptRval)
           .setVersion(src->getVersion())
           .setUserBit(src->userBit);
    RootedScript dst(cx, JSScript::Create(cx, enclosingScope, src->savedCallerFun,
                                          options, src->staticLevel,
                                          src->scriptSource(), src->sourceStart, src->sourceEnd));
    if (!dst) {
        js_free(data);
        return UnrootedScript(NULL);
    }
    AutoAssertNoGC nogc;

    dst->bindings = bindings;

    /* This assignment must occur before all the Rebase calls. */
    dst->data = data;
    dst->dataSize = size;
    memcpy(data, src->data, size);

    /* Script filenames, bytecodes and atoms are runtime-wide. */
    dst->filename = src->filename;
    dst->code = src->code;
    dst->atoms = src->atoms;

    dst->length = src->length;
    dst->lineno = src->lineno;
    dst->mainOffset = src->mainOffset;
    dst->natoms = src->natoms;
    dst->nfixed = src->nfixed;
    dst->nTypeSets = src->nTypeSets;
    dst->nslots = src->nslots;
    if (src->argumentsHasVarBinding()) {
        dst->setArgumentsHasVarBinding();
        if (src->analyzedArgsUsage())
            dst->setNeedsArgsObj(src->needsArgsObj());
    }
    dst->cloneHasArray(src);
    dst->strict = src->strict;
    dst->explicitUseStrict = src->explicitUseStrict;
    dst->bindingsAccessedDynamically = src->bindingsAccessedDynamically;
    dst->funHasExtensibleScope = src->funHasExtensibleScope;
    dst->funHasAnyAliasedFormal = src->funHasAnyAliasedFormal;
    dst->hasSingletons = src->hasSingletons;
    dst->isGenerator = src->isGenerator;
    dst->isGeneratorExp = src->isGeneratorExp;

    /* Copy over hints. */
<<<<<<< HEAD
    dst->shouldInline = src->shouldInline;
=======
>>>>>>> 487afeca
    dst->shouldCloneAtCallsite = src->shouldCloneAtCallsite;
    dst->isCallsiteClone = src->isCallsiteClone;

    /*
     * initScriptCounts updates scriptCountsMap if necessary. The other script
     * maps in JSCompartment are populated lazily.
     */
    if (cx->hasOption(JSOPTION_PCCOUNT))
        (void) dst->initScriptCounts(cx);

    if (nconsts != 0) {
        HeapValue *vector = Rebase<HeapValue>(dst, src, src->consts()->vector);
        dst->consts()->vector = vector;
        for (unsigned i = 0; i < nconsts; ++i)
            JS_ASSERT_IF(vector[i].isMarkable(), vector[i].toString()->isAtom());
    }
    if (nobjects != 0) {
        HeapPtrObject *vector = Rebase<HeapPtr<JSObject> >(dst, src, src->objects()->vector);
        dst->objects()->vector = vector;
        for (unsigned i = 0; i < nobjects; ++i)
            vector[i].init(objects[i]);
    }
    if (nregexps != 0) {
        HeapPtrObject *vector = Rebase<HeapPtr<JSObject> >(dst, src, src->regexps()->vector);
        dst->regexps()->vector = vector;
        for (unsigned i = 0; i < nregexps; ++i)
            vector[i].init(regexps[i]);
    }
    if (ntrynotes != 0)
        dst->trynotes()->vector = Rebase<JSTryNote>(dst, src, src->trynotes()->vector);

    return dst;
}

bool
js::CloneFunctionScript(JSContext *cx, HandleFunction original, HandleFunction clone)
{
    JS_ASSERT(clone->isInterpreted());

    RootedScript script(cx, clone->nonLazyScript());
    JS_ASSERT(script);
    JS_ASSERT(script->compartment() == original->compartment());
    JS_ASSERT_IF(script->compartment() != cx->compartment,
                 !script->enclosingStaticScope());

    RootedObject scope(cx, script->enclosingStaticScope());

    clone->mutableScript().init(NULL);

    RawScript cscript = CloneScript(cx, scope, clone, script);
    if (!cscript)
        return false;

    clone->setScript(cscript);
    cscript->setFunction(clone);

    RootedGlobalObject global(cx, script->compileAndGo ? &script->global() : NULL);

    script = clone->nonLazyScript();
    CallNewScriptHook(cx, script, clone);
    Debugger::onNewScript(cx, script, global);

    return true;
}

DebugScript *
JSScript::debugScript()
{
    JS_ASSERT(hasDebugScript);
    DebugScriptMap *map = compartment()->debugScriptMap;
    JS_ASSERT(map);
    DebugScriptMap::Ptr p = map->lookup(this);
    JS_ASSERT(p);
    return p->value;
}

DebugScript *
JSScript::releaseDebugScript()
{
    JS_ASSERT(hasDebugScript);
    DebugScriptMap *map = compartment()->debugScriptMap;
    JS_ASSERT(map);
    DebugScriptMap::Ptr p = map->lookup(this);
    JS_ASSERT(p);
    DebugScript *debug = p->value;
    map->remove(p);
    hasDebugScript = false;
    return debug;
}

void
JSScript::destroyDebugScript(FreeOp *fop)
{
    if (hasDebugScript) {
        jsbytecode *end = code + length;
        for (jsbytecode *pc = code; pc < end; pc++) {
            if (BreakpointSite *site = getBreakpointSite(pc)) {
                /* Breakpoints are swept before finalization. */
                JS_ASSERT(site->firstBreakpoint() == NULL);
                site->clearTrap(fop, NULL, NULL);
                JS_ASSERT(getBreakpointSite(pc) == NULL);
            }
        }
        fop->free_(releaseDebugScript());
    }
}

bool
JSScript::ensureHasDebugScript(JSContext *cx)
{
    if (hasDebugScript)
        return true;

    size_t nbytes = offsetof(DebugScript, breakpoints) + length * sizeof(BreakpointSite*);
    DebugScript *debug = (DebugScript *) cx->calloc_(nbytes);
    if (!debug)
        return false;

    /* Create compartment's debugScriptMap if necessary. */
    DebugScriptMap *map = compartment()->debugScriptMap;
    if (!map) {
        map = cx->new_<DebugScriptMap>();
        if (!map || !map->init()) {
            js_free(debug);
            js_delete(map);
            return false;
        }
        compartment()->debugScriptMap = map;
    }

    if (!map->putNew(this, debug)) {
        js_free(debug);
        return false;
    }
    hasDebugScript = true; // safe to set this;  we can't fail after this point

    /*
     * Ensure that any Interpret() instances running on this script have
     * interrupts enabled. The interrupts must stay enabled until the
     * debug state is destroyed.
     */
    InterpreterFrames *frames;
    for (frames = cx->runtime->interpreterFrames; frames; frames = frames->older)
        frames->enableInterruptsIfRunning(this);

    return true;
}

void
JSScript::recompileForStepMode(FreeOp *fop)
{
#ifdef JS_METHODJIT
    if (hasMJITInfo()) {
        mjit::Recompiler::clearStackReferences(fop, this);
        mjit::ReleaseScriptCode(fop, this);
    }
#endif
}

bool
JSScript::tryNewStepMode(JSContext *cx, uint32_t newValue)
{
    JS_ASSERT(hasDebugScript);

    DebugScript *debug = debugScript();
    uint32_t prior = debug->stepMode;
    debug->stepMode = newValue;

    if (!prior != !newValue) {
        /* Step mode has been enabled or disabled. Alert the methodjit. */
        recompileForStepMode(cx->runtime->defaultFreeOp());

        if (!stepModeEnabled() && !debug->numSites)
            js_free(releaseDebugScript());
    }

    return true;
}

bool
JSScript::setStepModeFlag(JSContext *cx, bool step)
{
    if (!ensureHasDebugScript(cx))
        return false;

    return tryNewStepMode(cx, (debugScript()->stepMode & stepCountMask) |
                               (step ? stepFlagMask : 0));
}

bool
JSScript::changeStepModeCount(JSContext *cx, int delta)
{
    if (!ensureHasDebugScript(cx))
        return false;

    assertSameCompartment(cx, this);
    JS_ASSERT_IF(delta > 0, cx->compartment->debugMode());

    DebugScript *debug = debugScript();
    uint32_t count = debug->stepMode & stepCountMask;
    JS_ASSERT(((count + delta) & stepCountMask) == count + delta);
    return tryNewStepMode(cx,
                          (debug->stepMode & stepFlagMask) |
                          ((count + delta) & stepCountMask));
}

BreakpointSite *
JSScript::getOrCreateBreakpointSite(JSContext *cx, jsbytecode *pc)
{
    JS_ASSERT(size_t(pc - code) < length);

    if (!ensureHasDebugScript(cx))
        return NULL;

    DebugScript *debug = debugScript();
    BreakpointSite *&site = debug->breakpoints[pc - code];

    if (!site) {
        site = cx->runtime->new_<BreakpointSite>(this, pc);
        if (!site) {
            js_ReportOutOfMemory(cx);
            return NULL;
        }
        debug->numSites++;
    }

    return site;
}

void
JSScript::destroyBreakpointSite(FreeOp *fop, jsbytecode *pc)
{
    JS_ASSERT(unsigned(pc - code) < length);

    DebugScript *debug = debugScript();
    BreakpointSite *&site = debug->breakpoints[pc - code];
    JS_ASSERT(site);

    fop->delete_(site);
    site = NULL;

    if (--debug->numSites == 0 && !stepModeEnabled())
        fop->free_(releaseDebugScript());
}

void
JSScript::clearBreakpointsIn(FreeOp *fop, js::Debugger *dbg, RawObject handler)
{
    if (!hasAnyBreakpointsOrStepMode())
        return;

    jsbytecode *end = code + length;
    for (jsbytecode *pc = code; pc < end; pc++) {
        BreakpointSite *site = getBreakpointSite(pc);
        if (site) {
            Breakpoint *nextbp;
            for (Breakpoint *bp = site->firstBreakpoint(); bp; bp = nextbp) {
                nextbp = bp->nextInSite();
                if ((!dbg || bp->debugger == dbg) && (!handler || bp->getHandler() == handler))
                    bp->destroy(fop);
            }
        }
    }
}

bool
JSScript::hasBreakpointsAt(jsbytecode *pc)
{
    BreakpointSite *site = getBreakpointSite(pc);
    if (!site)
        return false;

    return site->enabledCount > 0 || site->trapHandler;
}

void
JSScript::clearTraps(FreeOp *fop)
{
    if (!hasAnyBreakpointsOrStepMode())
        return;

    jsbytecode *end = code + length;
    for (jsbytecode *pc = code; pc < end; pc++) {
        BreakpointSite *site = getBreakpointSite(pc);
        if (site)
            site->clearTrap(fop);
    }
}

void
JSScript::markChildren(JSTracer *trc)
{
    // NOTE: this JSScript may be partially initialized at this point.  E.g. we
    // may have created it and partially initialized it with
    // JSScript::Create(), but not yet finished initializing it with
    // fullyInitFromEmitter() or fullyInitTrivial().

    JS_ASSERT_IF(trc->runtime->gcStrictCompartmentChecking, zone()->isCollecting());

    for (uint32_t i = 0; i < natoms; ++i) {
        if (atoms[i])
            MarkString(trc, &atoms[i], "atom");
    }

    if (hasObjects()) {
        ObjectArray *objarray = objects();
        MarkObjectRange(trc, objarray->length, objarray->vector, "objects");
    }

    if (hasRegexps()) {
        ObjectArray *objarray = regexps();
        MarkObjectRange(trc, objarray->length, objarray->vector, "objects");
    }

    if (hasConsts()) {
        ConstArray *constarray = consts();
        MarkValueRange(trc, constarray->length, constarray->vector, "consts");
    }

    if (function())
        MarkObject(trc, &function_, "function");

    if (enclosingScopeOrOriginalFunction_)
        MarkObject(trc, &enclosingScopeOrOriginalFunction_, "enclosing");

    if (IS_GC_MARKING_TRACER(trc)) {
        if (filename)
            MarkScriptFilename(trc->runtime, filename);
        if (code)
            MarkScriptBytecode(trc->runtime, code);
    }

    bindings.trace(trc);

#ifdef JS_METHODJIT
    for (int constructing = 0; constructing <= 1; constructing++) {
        for (int barriers = 0; barriers <= 1; barriers++) {
            mjit::JITScript *jit = getJIT((bool) constructing, (bool) barriers);
            if (jit)
                jit->trace(trc);
        }
    }
#endif

    if (hasAnyBreakpointsOrStepMode()) {
        for (unsigned i = 0; i < length; i++) {
            BreakpointSite *site = debugScript()->breakpoints[i];
            if (site && site->trapHandler)
                MarkValue(trc, &site->trapClosure, "trap closure");
        }
    }

#ifdef JS_ION
    ion::TraceIonScripts(trc, this);
#endif
}

void
JSScript::setArgumentsHasVarBinding()
{
    argsHasVarBinding_ = true;
    needsArgsAnalysis_ = true;
}

void
JSScript::setNeedsArgsObj(bool needsArgsObj)
{
    JS_ASSERT(!analyzedArgsUsage());
    JS_ASSERT_IF(needsArgsObj, argumentsHasVarBinding());
    needsArgsAnalysis_ = false;
    needsArgsObj_ = needsArgsObj;
}

void
js::SetFrameArgumentsObject(JSContext *cx, AbstractFramePtr frame,
                            HandleScript script, JSObject *argsobj)
{
    /*
     * Replace any optimized arguments in the frame with an explicit arguments
     * object. Note that 'arguments' may have already been overwritten.
     */

    InternalBindingsHandle bindings(script, &script->bindings);
    const unsigned var = Bindings::argumentsVarIndex(cx, bindings);

    if (script->varIsAliased(var)) {
        /*
         * Scan the script to find the slot in the call object that 'arguments'
         * is assigned to.
         */
        jsbytecode *pc = script->code;
        while (*pc != JSOP_ARGUMENTS)
            pc += GetBytecodeLength(pc);
        pc += JSOP_ARGUMENTS_LENGTH;
        JS_ASSERT(*pc == JSOP_SETALIASEDVAR);

        if (frame.callObj().asScope().aliasedVar(pc).isMagic(JS_OPTIMIZED_ARGUMENTS))
            frame.callObj().asScope().setAliasedVar(pc, ObjectValue(*argsobj));
    } else {
        if (frame.unaliasedLocal(var).isMagic(JS_OPTIMIZED_ARGUMENTS))
            frame.unaliasedLocal(var) = ObjectValue(*argsobj);
    }
}

/* static */ bool
JSScript::argumentsOptimizationFailed(JSContext *cx, HandleScript script)
{
    AssertCanGC();
    JS_ASSERT(script->function());
    JS_ASSERT(script->analyzedArgsUsage());
    JS_ASSERT(script->argumentsHasVarBinding());

    /*
     * It is possible that the arguments optimization has already failed,
     * everything has been fixed up, but there was an outstanding magic value
     * on the stack that has just now flowed into an apply. In this case, there
     * is nothing to do; GuardFunApplySpeculation will patch in the real
     * argsobj.
     */
    if (script->needsArgsObj())
        return true;

    JS_ASSERT(!script->isGenerator);

    script->needsArgsObj_ = true;

    /*
     * By design, the arguments optimization is only made when there are no
     * outstanding cases of MagicValue(JS_OPTIMIZED_ARGUMENTS) at any points
     * where the optimization could fail, other than an active invocation of
     * 'f.apply(x, arguments)'. Thus, there are no outstanding values of
     * MagicValue(JS_OPTIMIZED_ARGUMENTS) on the stack. However, there are
     * three things that need fixup:
     *  - there may be any number of activations of this script that don't have
     *    an argsObj that now need one.
     *  - jit code compiled (and possible active on the stack) with the static
     *    assumption of !script->needsArgsObj();
     *  - type inference data for the script assuming script->needsArgsObj
     */
    for (AllFramesIter i(cx->runtime); !i.done(); ++i) {
        /*
         * We cannot reliably create an arguments object for Ion activations of
         * this script.  To maintain the invariant that "script->needsArgsObj
         * implies fp->hasArgsObj", the Ion bail mechanism will create an
         * arguments object right after restoring the StackFrame and before
         * entering the interpreter (in ion::ThunkToInterpreter).  This delay is
         * safe since the engine avoids any observation of a StackFrame when it
         * beginsIonActivation (see StackIter::interpFrame comment).
         */
        if (i.isIon())
            continue;
        AbstractFramePtr frame = i.abstractFramePtr();
        if (frame.isFunctionFrame() && frame.script() == script) {
            ArgumentsObject *argsobj = ArgumentsObject::createExpected(cx, frame);
            if (!argsobj) {
                /*
                 * We can't leave stack frames with script->needsArgsObj but no
                 * arguments object. It is, however, safe to leave frames with
                 * an arguments object but !script->needsArgsObj.
                 */
                script->needsArgsObj_ = false;
                return false;
            }

            SetFrameArgumentsObject(cx, frame, script, argsobj);
        }
    }

#ifdef JS_METHODJIT
    if (script->hasMJITInfo()) {
        mjit::ExpandInlineFrames(cx->compartment);
        mjit::Recompiler::clearStackReferences(cx->runtime->defaultFreeOp(), script);
        mjit::ReleaseScriptCode(cx->runtime->defaultFreeOp(), script);
    }
#endif

    if (script->hasAnalysis() && script->analysis()->ranInference()) {
        types::AutoEnterAnalysis enter(cx);
        types::TypeScript::MonitorUnknown(cx, script, script->argumentsBytecode());
    }

    return true;
}

bool
JSScript::varIsAliased(unsigned varSlot)
{
    return bindings.bindingIsAliased(bindings.numArgs() + varSlot);
}

bool
JSScript::formalIsAliased(unsigned argSlot)
{
    return bindings.bindingIsAliased(argSlot);
}

bool
JSScript::formalLivesInArgumentsObject(unsigned argSlot)
{
    return argsObjAliasesFormals() && !formalIsAliased(argSlot);
}
<|MERGE_RESOLUTION|>--- conflicted
+++ resolved
@@ -1998,21 +1998,13 @@
      * compiles. Thus, we can detect failed compilation by looking for
      * JSFunctions in the enclosingScope chain without scripts.
      */
-<<<<<<< HEAD
-    RawObject enclosing = enclosingScopeNoAssert();
-=======
     RawObject enclosing = enclosingStaticScope();
->>>>>>> 487afeca
     while (enclosing) {
         if (enclosing->isFunction()) {
             RawFunction fun = enclosing->toFunction();
             if (!fun->hasScript())
                 return false;
-<<<<<<< HEAD
-            enclosing = fun->nonLazyScript()->enclosingScopeNoAssert();
-=======
             enclosing = fun->nonLazyScript()->enclosingStaticScope();
->>>>>>> 487afeca
         } else {
             enclosing = enclosing->asStaticBlock().enclosingStaticScope();
         }
@@ -2436,10 +2428,7 @@
     dst->isGeneratorExp = src->isGeneratorExp;
 
     /* Copy over hints. */
-<<<<<<< HEAD
     dst->shouldInline = src->shouldInline;
-=======
->>>>>>> 487afeca
     dst->shouldCloneAtCallsite = src->shouldCloneAtCallsite;
     dst->isCallsiteClone = src->isCallsiteClone;
 
