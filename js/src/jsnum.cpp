/* -*- Mode: C++; tab-width: 8; indent-tabs-mode: nil; c-basic-offset: 4 -*-
 *
 * ***** BEGIN LICENSE BLOCK *****
 * Version: MPL 1.1/GPL 2.0/LGPL 2.1
 *
 * The contents of this file are subject to the Mozilla Public License Version
 * 1.1 (the "License"); you may not use this file except in compliance with
 * the License. You may obtain a copy of the License at
 * http://www.mozilla.org/MPL/
 *
 * Software distributed under the License is distributed on an "AS IS" basis,
 * WITHOUT WARRANTY OF ANY KIND, either express or implied. See the License
 * for the specific language governing rights and limitations under the
 * License.
 *
 * The Original Code is Mozilla Communicator client code, released
 * March 31, 1998.
 *
 * The Initial Developer of the Original Code is
 * Netscape Communications Corporation.
 * Portions created by the Initial Developer are Copyright (C) 1998
 * the Initial Developer. All Rights Reserved.
 *
 * Contributor(s):
 *   IBM Corp.
 *
 * Alternatively, the contents of this file may be used under the terms of
 * either of the GNU General Public License Version 2 or later (the "GPL"),
 * or the GNU Lesser General Public License Version 2.1 or later (the "LGPL"),
 * in which case the provisions of the GPL or the LGPL are applicable instead
 * of those above. If you wish to allow use of your version of this file only
 * under the terms of either the GPL or the LGPL, and not to allow others to
 * use your version of this file under the terms of the MPL, indicate your
 * decision by deleting the provisions above and replace them with the notice
 * and other provisions required by the GPL or the LGPL. If you do not delete
 * the provisions above, a recipient may use your version of this file under
 * the terms of any one of the MPL, the GPL or the LGPL.
 *
 * ***** END LICENSE BLOCK ***** */

/*
 * JS number type and wrapper class.
 */
#ifdef XP_OS2
#define _PC_53  PC_53
#define _MCW_EM MCW_EM
#define _MCW_PC MCW_PC
#endif
#include <locale.h>
#include <limits.h>
#include <math.h>
#include <stdlib.h>
#include <string.h>
#include "jstypes.h"
#include "jsstdint.h"
#include "jsutil.h" /* Added by JSIFY */
#include "jsapi.h"
#include "jsatom.h"
#include "jsbuiltins.h"
#include "jscntxt.h"
#include "jsversion.h"
#include "jsdtoa.h"
#include "jsgc.h"
#include "jsinterp.h"
#include "jsnum.h"
#include "jsobj.h"
#include "jsopcode.h"
#include "jsprf.h"
#include "jsscope.h"
#include "jsstr.h"
#include "jstracer.h"
#include "jsvector.h"

#include "jsobjinlines.h"
#include "jsstrinlines.h"

using namespace js;

#ifndef JS_HAVE_STDINT_H /* Native support is innocent until proven guilty. */

JS_STATIC_ASSERT(uint8_t(-1) == UINT8_MAX);
JS_STATIC_ASSERT(uint16_t(-1) == UINT16_MAX);
JS_STATIC_ASSERT(uint32_t(-1) == UINT32_MAX);
JS_STATIC_ASSERT(uint64_t(-1) == UINT64_MAX);

JS_STATIC_ASSERT(INT8_MAX > INT8_MIN);
JS_STATIC_ASSERT(uint8_t(INT8_MAX) + uint8_t(1) == uint8_t(INT8_MIN));
JS_STATIC_ASSERT(INT16_MAX > INT16_MIN);
JS_STATIC_ASSERT(uint16_t(INT16_MAX) + uint16_t(1) == uint16_t(INT16_MIN));
JS_STATIC_ASSERT(INT32_MAX > INT32_MIN);
JS_STATIC_ASSERT(uint32_t(INT32_MAX) + uint32_t(1) == uint32_t(INT32_MIN));
JS_STATIC_ASSERT(INT64_MAX > INT64_MIN);
JS_STATIC_ASSERT(uint64_t(INT64_MAX) + uint64_t(1) == uint64_t(INT64_MIN));

JS_STATIC_ASSERT(INTPTR_MAX > INTPTR_MIN);
JS_STATIC_ASSERT(uintptr_t(INTPTR_MAX) + uintptr_t(1) == uintptr_t(INTPTR_MIN));
JS_STATIC_ASSERT(uintptr_t(-1) == UINTPTR_MAX);
JS_STATIC_ASSERT(size_t(-1) == SIZE_MAX);
JS_STATIC_ASSERT(PTRDIFF_MAX > PTRDIFF_MIN);
JS_STATIC_ASSERT(ptrdiff_t(PTRDIFF_MAX) == PTRDIFF_MAX);
JS_STATIC_ASSERT(ptrdiff_t(PTRDIFF_MIN) == PTRDIFF_MIN);
JS_STATIC_ASSERT(uintptr_t(PTRDIFF_MAX) + uintptr_t(1) == uintptr_t(PTRDIFF_MIN));

#endif /* JS_HAVE_STDINT_H */

namespace {

/*
 * If we're accumulating a decimal number and the number is >= 2^53, then the
 * fast result from the loop in GetPrefixInteger may be inaccurate. Call
 * js_strtod_harder to get the correct answer.
 */
bool
ComputeAccurateDecimalInteger(JSContext *cx, const jschar *start, const jschar *end, jsdouble *dp)
{
    size_t length = end - start;
    char *cstr = static_cast<char *>(cx->malloc(length + 1));
    if (!cstr)
        return false;

    for (size_t i = 0; i < length; i++) {
        char c = char(start[i]);
        JS_ASSERT(('0' <= c && c <= '9') || ('a' <= c && c <= 'z') || ('A' <= c && c <= 'Z'));
        cstr[i] = c;
    }
    cstr[length] = 0;

    char *estr;
    int err = 0;
    *dp = js_strtod_harder(JS_THREAD_DATA(cx)->dtoaState, cstr, &estr, &err);
    if (err == JS_DTOA_ENOMEM) {
        JS_ReportOutOfMemory(cx);
        cx->free(cstr);
        return false;
    }
    if (err == JS_DTOA_ERANGE && *dp == HUGE_VAL)
        *dp = js_PositiveInfinity;
    cx->free(cstr);
    return true;
}

class BinaryDigitReader
{
    const int base;      /* Base of number; must be a power of 2 */
    int digit;           /* Current digit value in radix given by base */
    int digitMask;       /* Mask to extract the next bit from digit */
    const jschar *start; /* Pointer to the remaining digits */
    const jschar *end;   /* Pointer to first non-digit */

  public:
    BinaryDigitReader(int base, const jschar *start, const jschar *end)
      : base(base), digit(0), digitMask(0), start(start), end(end)
    {
    }

    /* Return the next binary digit from the number, or -1 if done. */
    int nextDigit() {
        if (digitMask == 0) {
            if (start == end)
                return -1;

            int c = *start++;
            JS_ASSERT(('0' <= c && c <= '9') || ('a' <= c && c <= 'z') || ('A' <= c && c <= 'Z'));
            if ('0' <= c && c <= '9')
                digit = c - '0';
            else if ('a' <= c && c <= 'z')
                digit = c - 'a' + 10;
            else
                digit = c - 'A' + 10;
            digitMask = base >> 1;
        }

        int bit = (digit & digitMask) != 0;
        digitMask >>= 1;
        return bit;
    }
};

/*
 * The fast result might also have been inaccurate for power-of-two bases. This
 * happens if the addition in value * 2 + digit causes a round-down to an even
 * least significant mantissa bit when the first dropped bit is a one.  If any
 * of the following digits in the number (which haven't been added in yet) are
 * nonzero, then the correct action would have been to round up instead of
 * down.  An example occurs when reading the number 0x1000000000000081, which
 * rounds to 0x1000000000000000 instead of 0x1000000000000100.
 */
jsdouble
ComputeAccurateBinaryBaseInteger(JSContext *cx, const jschar *start, const jschar *end, int base)
{
    BinaryDigitReader bdr(base, start, end);

    /* Skip leading zeroes. */
    int bit;
    do {
        bit = bdr.nextDigit();
    } while (bit == 0);

    JS_ASSERT(bit == 1); // guaranteed by GetPrefixInteger

    /* Gather the 53 significant bits (including the leading 1). */
    jsdouble value = 1.0;
    for (int j = 52; j > 0; j--) {
        bit = bdr.nextDigit();
        if (bit < 0)
            return value;
        value = value * 2 + bit;
    }

    /* bit2 is the 54th bit (the first dropped from the mantissa). */
    int bit2 = bdr.nextDigit();
    if (bit2 >= 0) {
        jsdouble factor = 2.0;
        int sticky = 0;  /* sticky is 1 if any bit beyond the 54th is 1 */
        int bit3;

        while ((bit3 = bdr.nextDigit()) >= 0) {
            sticky |= bit3;
            factor *= 2;
        }
        value += bit2 & (bit | sticky);
        value *= factor;
    }

    return value;
}

} // namespace

namespace js {

bool
GetPrefixInteger(JSContext *cx, const jschar *start, const jschar *end, int base,
                 const jschar **endp, jsdouble *dp)
{
    JS_ASSERT(start <= end);
    JS_ASSERT(2 <= base && base <= 36);

    const jschar *s = start;
    jsdouble d = 0.0;
    for (; s < end; s++) {
        int digit;
        jschar c = *s;
        if ('0' <= c && c <= '9')
            digit = c - '0';
        else if ('a' <= c && c <= 'z')
            digit = c - 'a' + 10;
        else if ('A' <= c && c <= 'Z')
            digit = c - 'A' + 10;
        else
            break;
        if (digit >= base)
            break;
        d = d * base + digit;
    }

    *endp = s;
    *dp = d;

    /* If we haven't reached the limit of integer precision, we're done. */
    if (d < DOUBLE_INTEGRAL_PRECISION_LIMIT)
        return true;

    /*
     * Otherwise compute the correct integer from the prefix of valid digits
     * if we're computing for base ten or a power of two.  Don't worry about
     * other bases; see 15.1.2.2 step 13.
     */
    if (base == 10)
        return ComputeAccurateDecimalInteger(cx, start, s, dp);
    if ((base & (base - 1)) == 0)
        *dp = ComputeAccurateBinaryBaseInteger(cx, start, s, base);

    return true;
}

} // namespace js

static JSBool
num_isNaN(JSContext *cx, uintN argc, Value *vp)
{
    if (argc == 0) {
        vp->setBoolean(true);
        return JS_TRUE;
    }
    jsdouble x;
    if (!ValueToNumber(cx, vp[2], &x))
        return false;
    vp->setBoolean(JSDOUBLE_IS_NaN(x));
    return JS_TRUE;
}

static JSBool
num_isFinite(JSContext *cx, uintN argc, Value *vp)
{
    if (argc == 0) {
        vp->setBoolean(false);
        return JS_TRUE;
    }
    jsdouble x;
    if (!ValueToNumber(cx, vp[2], &x))
        return JS_FALSE;
    vp->setBoolean(JSDOUBLE_IS_FINITE(x));
    return JS_TRUE;
}

static JSBool
num_parseFloat(JSContext *cx, uintN argc, Value *vp)
{
    JSString *str;
    jsdouble d;
    const jschar *bp, *end, *ep;

    if (argc == 0) {
        vp->setDouble(js_NaN);
        return JS_TRUE;
    }
    str = js_ValueToString(cx, vp[2]);
    if (!str)
        return JS_FALSE;
    str->getCharsAndEnd(bp, end);
    if (!js_strtod(cx, bp, end, &ep, &d))
        return JS_FALSE;
    if (ep == bp) {
        vp->setDouble(js_NaN);
        return JS_TRUE;
    }
    vp->setNumber(d);
    return JS_TRUE;
}

#ifdef JS_TRACER
static jsdouble FASTCALL
ParseFloat(JSContext* cx, JSString* str)
{
    const jschar* bp;
    const jschar* end;
    const jschar* ep;
    jsdouble d;

    str->getCharsAndEnd(bp, end);
    if (!js_strtod(cx, bp, end, &ep, &d) || ep == bp)
        return js_NaN;
    return d;
}
#endif

<<<<<<< HEAD
static inline jsdouble
DoubleToInteger(jsdouble d)
{
    if (!JSDOUBLE_IS_FINITE(d))
        return js_NaN;
    if (d > 0)
        return floor(d);
    if (d < 0)
    	return -floor(-d);
    return 0;
}

=======
namespace {

bool
ParseIntStringHelper(JSContext *cx, const jschar *ws, const jschar *end, int maybeRadix, bool stripPrefix, jsdouble *dp)
{
    JS_ASSERT(maybeRadix == 0 || (2 <= maybeRadix && maybeRadix <= 36));
    JS_ASSERT(ws <= end);

    const jschar *s = js_SkipWhiteSpace(ws, end);
    JS_ASSERT(ws <= s);
    JS_ASSERT(s <= end);

    /* 15.1.2.2 steps 3-4. */
    bool negative = (s != end && s[0] == '-');

    /* 15.1.2.2 step 5. */
    if (s != end && (s[0] == '-' || s[0] == '+'))
        s++;

    /* 15.1.2.2 step 9. */
    int radix = maybeRadix;
    if (radix == 0) {
        if (end - s >= 2 && s[0] == '0' && (s[1] != 'x' && s[1] != 'X')) {
            /*
             * Non-standard: ES5 requires that parseInt interpret leading-zero
             * strings not starting with "0x" or "0X" as decimal (absent an
             * explicitly specified non-zero radix), but we continue to
             * interpret such strings as octal when the caller is not in strict
             * mode code.  This strictness check throws us off trace, but it
             * only happens in code that doesn't specify an explicit, non-zero
             * radix; thus it is easily avoidable, and idiomatic code will not
             * suffer.
             */
            JSStackFrame *fp = js_GetScriptedCaller(cx, NULL);
            radix = (fp && !fp->script->strictModeCode) ? 8 : 10;
        } else {
            radix = 10;
        }
    }

    /* 15.1.2.2 step 10. */
    if (stripPrefix) {
        if (end - s >= 2 && s[0] == '0' && (s[1] == 'x' || s[1] == 'X')) {
            s += 2;
            radix = 16;
        }
    }

    /* 15.1.2.2 steps 11-14. */
    const jschar *actualEnd;
    if (!GetPrefixInteger(cx, s, end, radix, &actualEnd, dp))
        return false;
    if (s == actualEnd)
        *dp = js_NaN;
    else if (negative)
        *dp = -*dp;
    return true;
}

} // namespace

>>>>>>> c0ced630
/* See ECMA 15.1.2.2. */
static JSBool
num_parseInt(JSContext *cx, uintN argc, Value *vp)
{
    /* Fast paths and exceptional cases. */
    if (argc == 0) {
        vp->setDouble(js_NaN);
        return true;
    }

    if (argc > 0 && vp[2].isInt32()) {
        if (argc == 1) {
            *vp = vp[2];
            return true;
        }
        if (vp[3].isInt32() && (vp[3].toInt32() == 0 || vp[3].toInt32() == 10)) {
            *vp = vp[2];
            return true;
        }
    }

    /* Step 1. */
    JSString *inputString = js_ValueToString(cx, vp[2]);
    if (!inputString)
        return false;
    vp[2].setString(inputString);

    /* 15.1.2.2 steps 6-8. */
    bool stripPrefix = true;
    int32_t radix = 0;
    if (argc > 1) {
        if (!ValueToECMAInt32(cx, vp[3], &radix))
            return false;
        if (radix != 0) {
            if (radix < 2 || radix > 36) {
                vp->setDouble(js_NaN);
                return true;
            }
            if (radix != 16)
                stripPrefix = false;
        }
    }

    /* Steps 2-5, 9-14. */
    const jschar *ws, *end;
    inputString->getCharsAndEnd(ws, end);

<<<<<<< HEAD
    if (vp[2].isDouble() && (radix == 0 || radix == 10)) {
        vp->setDouble(DoubleToInteger(vp[2].toDouble()));
        return JS_TRUE;
    }

    str = js_ValueToString(cx, vp[2]);
    if (!str)
        return JS_FALSE;
    str->getCharsAndEnd(bp, end);
    if (!js_strtointeger(cx, bp, end, &ep, radix, &d))
        return JS_FALSE;
    if (ep == bp) {
        vp->setDouble(js_NaN);
        return JS_TRUE;
    }
    vp->setNumber(d);
    return JS_TRUE;
=======
    jsdouble number;
    if (!ParseIntStringHelper(cx, ws, end, radix, stripPrefix, &number))
        return false;

    /* Step 15. */
    vp->setNumber(number);
    return true;
>>>>>>> c0ced630
}

#ifdef JS_TRACER
static jsdouble FASTCALL
ParseInt(JSContext* cx, JSString* str)
{
    const jschar *start, *end;
    str->getCharsAndEnd(start, end);

    jsdouble d;
    if (!ParseIntStringHelper(cx, start, end, 0, true, &d)) {
        SetBuiltinError(cx);
        return js_NaN;
    }
    return d;
}

static jsdouble FASTCALL
ParseIntDouble(jsdouble d)
{
    return DoubleToInteger(d);
}
#endif

const char js_Infinity_str[]   = "Infinity";
const char js_NaN_str[]        = "NaN";
const char js_isNaN_str[]      = "isNaN";
const char js_isFinite_str[]   = "isFinite";
const char js_parseFloat_str[] = "parseFloat";
const char js_parseInt_str[]   = "parseInt";

#ifdef JS_TRACER

JS_DEFINE_TRCINFO_2(num_parseInt,
    (2, (static, DOUBLE_FAIL, ParseInt, CONTEXT, STRING,1, nanojit::ACCSET_NONE)),
    (1, (static, DOUBLE, ParseIntDouble, DOUBLE,        1, nanojit::ACCSET_NONE)))

JS_DEFINE_TRCINFO_1(num_parseFloat,
    (2, (static, DOUBLE, ParseFloat, CONTEXT, STRING,   1, nanojit::ACCSET_NONE)))

#endif /* JS_TRACER */

static JSFunctionSpec number_functions[] = {
    JS_FN(js_isNaN_str,         num_isNaN,           1,0),
    JS_FN(js_isFinite_str,      num_isFinite,        1,0),
    JS_TN(js_parseFloat_str,    num_parseFloat,      1,0, &num_parseFloat_trcinfo),
    JS_TN(js_parseInt_str,      num_parseInt,        2,0, &num_parseInt_trcinfo),
    JS_FS_END
};

Class js_NumberClass = {
    js_Number_str,
    JSCLASS_HAS_RESERVED_SLOTS(1) | JSCLASS_HAS_CACHED_PROTO(JSProto_Number),
    PropertyStub,   /* addProperty */
    PropertyStub,   /* delProperty */
    PropertyStub,   /* getProperty */
    PropertyStub,   /* setProperty */
    EnumerateStub,
    ResolveStub,
    ConvertStub
};

static JSBool
Number(JSContext *cx, JSObject *obj, uintN argc, Value *argv, Value *rval)
{
    if (argc != 0) {
        if (!ValueToNumber(cx, &argv[0]))
            return JS_FALSE;
    } else {
        argv[0].setInt32(0);
    }
    if (!JS_IsConstructing(cx))
        *rval = argv[0];
    else
        obj->setPrimitiveThis(argv[0]);
    return true;
}

#if JS_HAS_TOSOURCE
static JSBool
num_toSource(JSContext *cx, uintN argc, Value *vp)
{
    char numBuf[DTOSTR_STANDARD_BUFFER_SIZE], *numStr;
    char buf[64];
    JSString *str;

    const Value *primp;
    if (!js_GetPrimitiveThis(cx, vp, &js_NumberClass, &primp))
        return JS_FALSE;
    double d = primp->toNumber();
    numStr = js_dtostr(JS_THREAD_DATA(cx)->dtoaState, numBuf, sizeof numBuf,
                       DTOSTR_STANDARD, 0, d);
    if (!numStr) {
        JS_ReportOutOfMemory(cx);
        return JS_FALSE;
    }
    JS_snprintf(buf, sizeof buf, "(new %s(%s))", js_NumberClass.name, numStr);
    str = js_NewStringCopyZ(cx, buf);
    if (!str)
        return JS_FALSE;
    vp->setString(str);
    return JS_TRUE;
}
#endif

/* The buf must be big enough for MIN_INT to fit including '-' and '\0'. */
static char *
IntToCString(jsint i, jsint base, char *buf, size_t bufSize)
{
    char *cp;
    jsuint u;

    u = (i < 0) ? -i : i;

    cp = buf + bufSize; /* one past last buffer cell */
    *--cp = '\0';       /* null terminate the string to be */

    /*
     * Build the string from behind. We use multiply and subtraction
     * instead of modulus because that's much faster.
     */
    switch (base) {
    case 10:
      do {
          jsuint newu = u / 10;
          *--cp = (char)(u - newu * 10) + '0';
          u = newu;
      } while (u != 0);
      break;
    case 16:
      do {
          jsuint newu = u / 16;
          *--cp = "0123456789abcdef"[u - newu * 16];
          u = newu;
      } while (u != 0);
      break;
    default:
      JS_ASSERT(base >= 2 && base <= 36);
      do {
          jsuint newu = u / base;
          *--cp = "0123456789abcdefghijklmnopqrstuvwxyz"[u - newu * base];
          u = newu;
      } while (u != 0);
      break;
    }
    if (i < 0)
        *--cp = '-';

    JS_ASSERT(cp >= buf);
    return cp;
}

static JSString * JS_FASTCALL
js_NumberToStringWithBase(JSContext *cx, jsdouble d, jsint base);

static JSBool
num_toString(JSContext *cx, uintN argc, Value *vp)
{
    const Value *primp;
    if (!js_GetPrimitiveThis(cx, vp, &js_NumberClass, &primp))
        return JS_FALSE;
    double d = primp->toNumber();
    int32_t base = 10;
    if (argc != 0 && !vp[2].isUndefined()) {
        if (!ValueToECMAInt32(cx, vp[2], &base))
            return JS_FALSE;

        if (base < 2 || base > 36) {
            char numBuf[12];
            char *numStr = IntToCString(base, 10, numBuf, sizeof numBuf);
            JS_ReportErrorNumber(cx, js_GetErrorMessage, NULL, JSMSG_BAD_RADIX,
                                 numStr);
            return JS_FALSE;
        }
    }
    JSString *str = js_NumberToStringWithBase(cx, d, base);
    if (!str) {
        JS_ReportOutOfMemory(cx);
        return JS_FALSE;
    }
    vp->setString(str);
    return JS_TRUE;
}

static JSBool
num_toLocaleString(JSContext *cx, uintN argc, Value *vp)
{
    size_t thousandsLength, decimalLength;
    const char *numGrouping, *tmpGroup;
    JSRuntime *rt;
    JSString *str;
    const char *num, *end, *tmpSrc;
    char *buf, *tmpDest;
    const char *nint;
    int digits, size, remainder, nrepeat;

    /*
     * Create the string, move back to bytes to make string twiddling
     * a bit easier and so we can insert platform charset seperators.
     */
    if (!num_toString(cx, 0, vp))
        return JS_FALSE;
    JS_ASSERT(vp->isString());
    num = js_GetStringBytes(cx, vp->toString());
    if (!num)
        return JS_FALSE;

    /*
     * Find the first non-integer value, whether it be a letter as in
     * 'Infinity', a decimal point, or an 'e' from exponential notation.
     */
    nint = num;
    if (*nint == '-')
        nint++;
    while (*nint >= '0' && *nint <= '9')
        nint++;
    digits = nint - num;
    end = num + digits;
    if (!digits)
        return JS_TRUE;

    rt = cx->runtime;
    thousandsLength = strlen(rt->thousandsSeparator);
    decimalLength = strlen(rt->decimalSeparator);

    /* Figure out how long resulting string will be. */
    size = digits + (*nint ? strlen(nint + 1) + 1 : 0);
    if (*nint == '.')
        size += decimalLength;

    numGrouping = tmpGroup = rt->numGrouping;
    remainder = digits;
    if (*num == '-')
        remainder--;

    while (*tmpGroup != CHAR_MAX && *tmpGroup != '\0') {
        if (*tmpGroup >= remainder)
            break;
        size += thousandsLength;
        remainder -= *tmpGroup;
        tmpGroup++;
    }
    if (*tmpGroup == '\0' && *numGrouping != '\0') {
        nrepeat = (remainder - 1) / tmpGroup[-1];
        size += thousandsLength * nrepeat;
        remainder -= nrepeat * tmpGroup[-1];
    } else {
        nrepeat = 0;
    }
    tmpGroup--;

    buf = (char *)cx->malloc(size + 1);
    if (!buf)
        return JS_FALSE;

    tmpDest = buf;
    tmpSrc = num;

    while (*tmpSrc == '-' || remainder--)
        *tmpDest++ = *tmpSrc++;
    while (tmpSrc < end) {
        strcpy(tmpDest, rt->thousandsSeparator);
        tmpDest += thousandsLength;
        memcpy(tmpDest, tmpSrc, *tmpGroup);
        tmpDest += *tmpGroup;
        tmpSrc += *tmpGroup;
        if (--nrepeat < 0)
            tmpGroup--;
    }

    if (*nint == '.') {
        strcpy(tmpDest, rt->decimalSeparator);
        tmpDest += decimalLength;
        strcpy(tmpDest, nint + 1);
    } else {
        strcpy(tmpDest, nint);
    }

    if (cx->localeCallbacks && cx->localeCallbacks->localeToUnicode)
        return cx->localeCallbacks->localeToUnicode(cx, buf, Jsvalify(vp));

    str = JS_NewString(cx, buf, size);
    if (!str) {
        cx->free(buf);
        return JS_FALSE;
    }

    vp->setString(str);
    return JS_TRUE;
}

static JSBool
num_valueOf(JSContext *cx, uintN argc, Value *vp)
{
    if (vp[1].isNumber()) {
        *vp = vp[1];
        return JS_TRUE;
    }
    JSObject *obj = ComputeThisFromVp(cx, vp);
    if (!InstanceOf(cx, obj, &js_NumberClass, vp + 2))
        return JS_FALSE;
    *vp = obj->getPrimitiveThis();
    return JS_TRUE;
}


#define MAX_PRECISION 100

static JSBool
num_to(JSContext *cx, JSDToStrMode zeroArgMode, JSDToStrMode oneArgMode,
       jsint precisionMin, jsint precisionMax, jsint precisionOffset,
       uintN argc, Value *vp)
{
    /* Use MAX_PRECISION+1 because precisionOffset can be 1. */
    char buf[DTOSTR_VARIABLE_BUFFER_SIZE(MAX_PRECISION+1)];
    char *numStr;

    const Value *primp;
    if (!js_GetPrimitiveThis(cx, vp, &js_NumberClass, &primp))
        return JS_FALSE;
    double d = primp->toNumber();

    double precision;
    if (argc == 0) {
        precision = 0.0;
        oneArgMode = zeroArgMode;
    } else {
        if (!ValueToNumber(cx, vp[2], &precision))
            return JS_FALSE;
        precision = js_DoubleToInteger(precision);
        if (precision < precisionMin || precision > precisionMax) {
            numStr = js_dtostr(JS_THREAD_DATA(cx)->dtoaState, buf, sizeof buf,
                               DTOSTR_STANDARD, 0, precision);
            if (!numStr)
                JS_ReportOutOfMemory(cx);
            else
                JS_ReportErrorNumber(cx, js_GetErrorMessage, NULL, JSMSG_PRECISION_RANGE, numStr);
            return JS_FALSE;
        }
    }

    numStr = js_dtostr(JS_THREAD_DATA(cx)->dtoaState, buf, sizeof buf,
                       oneArgMode, (jsint)precision + precisionOffset, d);
    if (!numStr) {
        JS_ReportOutOfMemory(cx);
        return JS_FALSE;
    }
    JSString *str = js_NewStringCopyZ(cx, numStr);
    if (!str)
        return JS_FALSE;
    vp->setString(str);
    return JS_TRUE;
}

/*
 * In the following three implementations, we allow a larger range of precision
 * than ECMA requires; this is permitted by ECMA-262.
 */
static JSBool
num_toFixed(JSContext *cx, uintN argc, Value *vp)
{
    return num_to(cx, DTOSTR_FIXED, DTOSTR_FIXED, -20, MAX_PRECISION, 0,
                  argc, vp);
}

static JSBool
num_toExponential(JSContext *cx, uintN argc, Value *vp)
{
    return num_to(cx, DTOSTR_STANDARD_EXPONENTIAL, DTOSTR_EXPONENTIAL, 0,
                  MAX_PRECISION, 1, argc, vp);
}

static JSBool
num_toPrecision(JSContext *cx, uintN argc, Value *vp)
{
    if (argc == 0 || vp[2].isUndefined())
        return num_toString(cx, 0, vp);
    return num_to(cx, DTOSTR_STANDARD, DTOSTR_PRECISION, 1, MAX_PRECISION, 0,
                  argc, vp);
}

#ifdef JS_TRACER

JS_DEFINE_TRCINFO_2(num_toString,
    (2, (extern, STRING_RETRY, js_NumberToString,         CONTEXT, THIS_DOUBLE,
         1, nanojit::ACCSET_NONE)),
    (3, (static, STRING_RETRY, js_NumberToStringWithBase, CONTEXT, THIS_DOUBLE, INT32,
         1, nanojit::ACCSET_NONE)))

#endif /* JS_TRACER */

static JSFunctionSpec number_methods[] = {
#if JS_HAS_TOSOURCE
    JS_FN(js_toSource_str,       num_toSource,          0,JSFUN_THISP_NUMBER),
#endif
    JS_TN(js_toString_str,       num_toString,          1,JSFUN_THISP_NUMBER, &num_toString_trcinfo),
    JS_FN(js_toLocaleString_str, num_toLocaleString,    0,JSFUN_THISP_NUMBER),
    JS_FN(js_valueOf_str,        num_valueOf,           0,JSFUN_THISP_NUMBER),
    JS_FN(js_toJSON_str,         num_valueOf,           0,JSFUN_THISP_NUMBER),
    JS_FN("toFixed",             num_toFixed,           1,JSFUN_THISP_NUMBER),
    JS_FN("toExponential",       num_toExponential,     1,JSFUN_THISP_NUMBER),
    JS_FN("toPrecision",         num_toPrecision,       1,JSFUN_THISP_NUMBER),
    JS_FS_END
};

/* NB: Keep this in synch with number_constants[]. */
enum nc_slot {
    NC_NaN,
    NC_POSITIVE_INFINITY,
    NC_NEGATIVE_INFINITY,
    NC_MAX_VALUE,
    NC_MIN_VALUE,
    NC_LIMIT
};

/*
 * Some to most C compilers forbid spelling these at compile time, or barf
 * if you try, so all but MAX_VALUE are set up by js_InitRuntimeNumberState
 * using union jsdpun.
 */
static JSConstDoubleSpec number_constants[] = {
    {0,                         js_NaN_str,          0,{0,0,0}},
    {0,                         "POSITIVE_INFINITY", 0,{0,0,0}},
    {0,                         "NEGATIVE_INFINITY", 0,{0,0,0}},
    {1.7976931348623157E+308,   "MAX_VALUE",         0,{0,0,0}},
    {0,                         "MIN_VALUE",         0,{0,0,0}},
    {0,0,0,{0,0,0}}
};

jsdouble js_NaN;
jsdouble js_PositiveInfinity;
jsdouble js_NegativeInfinity;

#if (defined __GNUC__ && defined __i386__) || \
    (defined __SUNPRO_CC && defined __i386)

/*
 * Set the exception mask to mask all exceptions and set the FPU precision
 * to 53 bit mantissa (64 bit doubles).
 */
inline void FIX_FPU() {
    short control;
    asm("fstcw %0" : "=m" (control) : );
    control &= ~0x300; // Lower bits 8 and 9 (precision control).
    control |= 0x2f3;  // Raise bits 0-5 (exception masks) and 9 (64-bit precision).
    asm("fldcw %0" : : "m" (control) );
}

#else

#define FIX_FPU() ((void)0)

#endif

JSBool
js_InitRuntimeNumberState(JSContext *cx)
{
    JSRuntime *rt = cx->runtime;

    FIX_FPU();

    jsdpun u;
    u.s.hi = JSDOUBLE_HI32_NAN;
    u.s.lo = JSDOUBLE_LO32_NAN;
    number_constants[NC_NaN].dval = js_NaN = u.d;
    rt->NaNValue.setDouble(u.d);

    u.s.hi = JSDOUBLE_HI32_EXPMASK;
    u.s.lo = 0x00000000;
    number_constants[NC_POSITIVE_INFINITY].dval = js_PositiveInfinity = u.d;
    rt->positiveInfinityValue.setDouble(u.d);

    u.s.hi = JSDOUBLE_HI32_SIGNBIT | JSDOUBLE_HI32_EXPMASK;
    u.s.lo = 0x00000000;
    number_constants[NC_NEGATIVE_INFINITY].dval = js_NegativeInfinity = u.d;
    rt->negativeInfinityValue.setDouble(u.d);

    u.s.hi = 0;
    u.s.lo = 1;
    number_constants[NC_MIN_VALUE].dval = u.d;

#ifndef HAVE_LOCALECONV
    rt->thousandsSeparator = JS_strdup(cx, "'");
    rt->decimalSeparator = JS_strdup(cx, ".");
    rt->numGrouping = JS_strdup(cx, "\3\0");
#else
    struct lconv *locale = localeconv();
    rt->thousandsSeparator =
        JS_strdup(cx, locale->thousands_sep ? locale->thousands_sep : "'");
    rt->decimalSeparator =
        JS_strdup(cx, locale->decimal_point ? locale->decimal_point : ".");
    rt->numGrouping =
        JS_strdup(cx, locale->grouping ? locale->grouping : "\3\0");
#endif

    return rt->thousandsSeparator && rt->decimalSeparator && rt->numGrouping;
}

void
js_FinishRuntimeNumberState(JSContext *cx)
{
    JSRuntime *rt = cx->runtime;

    cx->free((void *) rt->thousandsSeparator);
    cx->free((void *) rt->decimalSeparator);
    cx->free((void *) rt->numGrouping);
    rt->thousandsSeparator = rt->decimalSeparator = rt->numGrouping = NULL;
}

JSObject *
js_InitNumberClass(JSContext *cx, JSObject *obj)
{
    JSObject *proto, *ctor;
    JSRuntime *rt;

    /* XXX must do at least once per new thread, so do it per JSContext... */
    FIX_FPU();

    if (!JS_DefineFunctions(cx, obj, number_functions))
        return NULL;

    proto = js_InitClass(cx, obj, NULL, &js_NumberClass, Number, 1,
                         NULL, number_methods, NULL, NULL);
    if (!proto || !(ctor = JS_GetConstructor(cx, proto)))
        return NULL;
    proto->setPrimitiveThis(Int32Value(0));
    if (!JS_DefineConstDoubles(cx, ctor, number_constants))
        return NULL;

    /* ECMA 15.1.1.1 */
    rt = cx->runtime;
    if (!JS_DefineProperty(cx, obj, js_NaN_str, Jsvalify(rt->NaNValue),
                           JS_PropertyStub, JS_PropertyStub,
                           JSPROP_PERMANENT | JSPROP_READONLY)) {
        return NULL;
    }

    /* ECMA 15.1.1.2 */
    if (!JS_DefineProperty(cx, obj, js_Infinity_str, Jsvalify(rt->positiveInfinityValue),
                           JS_PropertyStub, JS_PropertyStub,
                           JSPROP_PERMANENT | JSPROP_READONLY)) {
        return NULL;
    }
    return proto;
}

/*
 * Convert a number to C string. The buf must be large enough to accommodate
 * the result, including '-' and '\0', if base == 10 or d is an integer that
 * fits in 32 bits. The caller must free the resulting pointer if it does not
 * point into buf.
 */
static char *
NumberToCString(JSContext *cx, jsdouble d, jsint base, char *buf, size_t bufSize)
{
    int32_t i;
    char *numStr;

    JS_ASSERT(bufSize >= DTOSTR_STANDARD_BUFFER_SIZE);
    if (JSDOUBLE_IS_INT32(d, &i)) {
        numStr = IntToCString(i, base, buf, bufSize);
    } else {
        if (base == 10)
            numStr = js_dtostr(JS_THREAD_DATA(cx)->dtoaState, buf, bufSize,
                               DTOSTR_STANDARD, 0, d);
        else
            numStr = js_dtobasestr(JS_THREAD_DATA(cx)->dtoaState, base, d);
        if (!numStr) {
            JS_ReportOutOfMemory(cx);
            return NULL;
        }
    }
    return numStr;
}

JSString * JS_FASTCALL
js_IntToString(JSContext *cx, jsint i)
{
    if (jsuint(i) < INT_STRING_LIMIT)
        return JSString::intString(i);

    char buf[12];
    return js_NewStringCopyZ(cx, IntToCString(i, 10, buf, sizeof buf));
}

static JSString * JS_FASTCALL
js_NumberToStringWithBase(JSContext *cx, jsdouble d, jsint base)
{
    /*
     * The longest possible result here that would need to fit in buf is
     * (-0x80000000).toString(2), which has length 33.  (This can produce
     * longer results, but in those cases buf is not used; see comment at
     * NumberToCString.)
     */
    char buf[34];
    char *numStr;
    JSString *s;

    /*
     * Caller is responsible for error reporting. When called from trace,
     * returning NULL here will cause us to fall of trace and then retry
     * from the interpreter (which will report the error).
     */
    if (base < 2 || base > 36)
        return NULL;

    int32_t i;
    if (JSDOUBLE_IS_INT32(d, &i)) {
        if (base == 10 && jsuint(i) < INT_STRING_LIMIT)
            return JSString::intString(i);
        if (jsuint(i) < jsuint(base)) {
            if (i < 10)
                return JSString::intString(i);
            return JSString::unitString(jschar('a' + i - 10));
        }
    }
    JSThreadData *data = JS_THREAD_DATA(cx);
    if (data->dtoaCache.s && data->dtoaCache.base == base && data->dtoaCache.d == d)
        return data->dtoaCache.s;
    numStr = NumberToCString(cx, d, base, buf, sizeof buf);
    if (!numStr)
        return NULL;
    s = js_NewStringCopyZ(cx, numStr);
    if (!(numStr >= buf && numStr < buf + sizeof buf))
        js_free(numStr);
    data->dtoaCache.base = base;
    data->dtoaCache.d = d;
    data->dtoaCache.s = s;
    return s;
}

JSString * JS_FASTCALL
js_NumberToString(JSContext *cx, jsdouble d)
{
    return js_NumberToStringWithBase(cx, d, 10);
}

JSBool JS_FASTCALL
js_NumberValueToCharBuffer(JSContext *cx, const Value &v, JSCharBuffer &cb)
{
    /* Convert to C-string. */
    static const size_t arrSize = DTOSTR_STANDARD_BUFFER_SIZE;
    char arr[arrSize];
    const char *cstr;
    if (v.isInt32()) {
        cstr = IntToCString(v.toInt32(), 10, arr, arrSize);
    } else {
        cstr = js_dtostr(JS_THREAD_DATA(cx)->dtoaState, arr, arrSize,
                         DTOSTR_STANDARD, 0, v.toDouble());
    }
    if (!cstr)
        return JS_FALSE;

    /*
     * Inflate to jschar string.  The input C-string characters are < 127, so
     * even if jschars are UTF-8, all chars should map to one jschar.
     */
    size_t cstrlen = strlen(cstr);
    JS_ASSERT(cstrlen < arrSize);
    size_t sizeBefore = cb.length();
    if (!cb.growByUninitialized(cstrlen))
        return JS_FALSE;
    jschar *appendBegin = cb.begin() + sizeBefore;
#ifdef DEBUG
    size_t oldcstrlen = cstrlen;
    JSBool ok =
#endif
        js_InflateStringToBuffer(cx, cstr, cstrlen, appendBegin, &cstrlen);
    JS_ASSERT(ok && cstrlen == oldcstrlen);
    return JS_TRUE;
}

namespace js {

bool
ValueToNumberSlow(JSContext *cx, Value v, double *out)
{
    JS_ASSERT(!v.isNumber());
    goto skip_int_double;
    for (;;) {
        if (v.isNumber()) {
            *out = v.toNumber();
            return true;
        }
      skip_int_double:
        if (v.isString()) {
            jsdouble d = StringToNumberType<jsdouble>(cx, v.toString());
            if (JSDOUBLE_IS_NaN(d))
                break;
            *out = d;
            return true;
        }
        if (v.isBoolean()) {
            if (v.toBoolean()) {
                *out = 1.0;
                return true;
            }
            *out = 0.0;
            return true;
        }
        if (v.isNull()) {
            *out = 0.0;
            return true;
        }
        if (v.isUndefined())
            break;

        JS_ASSERT(v.isObject());
        if (!DefaultValue(cx, &v.toObject(), JSTYPE_NUMBER, &v))
            return false;
        if (v.isObject())
            break;
    }

    *out = js_NaN;
    return true;
}

bool
ValueToECMAInt32Slow(JSContext *cx, const Value &v, int32_t *out)
{
    JS_ASSERT(!v.isInt32());
    jsdouble d;
    if (v.isDouble()) {
        d = v.toDouble();
    } else {
        if (!ValueToNumberSlow(cx, v, &d))
            return false;
    }
    *out = js_DoubleToECMAInt32(d);
    return true;
}

bool
ValueToECMAUint32Slow(JSContext *cx, const Value &v, uint32_t *out)
{
    JS_ASSERT(!v.isInt32());
    jsdouble d;
    if (v.isDouble()) {
        d = v.toDouble();
    } else {
        if (!ValueToNumberSlow(cx, v, &d))
            return false;
    }
    *out = js_DoubleToECMAUint32(d);
    return true;
}

}  /* namespace js */

uint32
js_DoubleToECMAUint32(jsdouble d)
{
    int32 i;
    JSBool neg;
    jsdouble two32;

    if (!JSDOUBLE_IS_FINITE(d))
        return 0;

    /*
     * We check whether d fits int32, not uint32, as all but the ">>>" bit
     * manipulation bytecode stores the result as int, not uint. When the
     * result does not fit int Value, it will be stored as a negative double.
     */
    i = (int32) d;
    if ((jsdouble) i == d)
        return (int32)i;

    neg = (d < 0);
    d = floor(neg ? -d : d);
    d = neg ? -d : d;

    two32 = 4294967296.0;
    d = fmod(d, two32);

    return (uint32) (d >= 0 ? d : d + two32);
}

namespace js {

bool
ValueToInt32Slow(JSContext *cx, const Value &v, int32_t *out)
{
    JS_ASSERT(!v.isInt32());
    jsdouble d;
    if (v.isDouble()) {
        d = v.toDouble();
    } else if (!ValueToNumberSlow(cx, v, &d)) {
        return false;
    }

    if (JSDOUBLE_IS_NaN(d) || d <= -2147483649.0 || 2147483648.0 <= d) {
        js_ReportValueError(cx, JSMSG_CANT_CONVERT,
                            JSDVG_SEARCH_STACK, v, NULL);
        return false;
    }
    *out = (int32) floor(d + 0.5);  /* Round to nearest */
    return true;
}

bool
ValueToUint16Slow(JSContext *cx, const Value &v, uint16_t *out)
{
    JS_ASSERT(!v.isInt32());
    jsdouble d;
    if (v.isDouble()) {
        d = v.toDouble();
    } else if (!ValueToNumberSlow(cx, v, &d)) {
        return false;
    }

    if (d == 0 || !JSDOUBLE_IS_FINITE(d)) {
        *out = 0;
        return true;
    }

    uint16 u = (uint16) d;
    if ((jsdouble)u == d) {
        *out = u;
        return true;
    }

    bool neg = (d < 0);
    d = floor(neg ? -d : d);
    d = neg ? -d : d;
    jsuint m = JS_BIT(16);
    d = fmod(d, (double) m);
    if (d < 0)
        d += m;
    *out = (uint16_t) d;
    return true;
}

}  /* namespace js */

JSBool
js_strtod(JSContext *cx, const jschar *s, const jschar *send,
          const jschar **ep, jsdouble *dp)
{
    const jschar *s1;
    size_t length, i;
    char cbuf[32];
    char *cstr, *istr, *estr;
    JSBool negative;
    jsdouble d;

    s1 = js_SkipWhiteSpace(s, send);
    length = send - s1;

    /* Use cbuf to avoid malloc */
    if (length >= sizeof cbuf) {
        cstr = (char *) cx->malloc(length + 1);
        if (!cstr)
           return JS_FALSE;
    } else {
        cstr = cbuf;
    }

    for (i = 0; i != length; i++) {
        if (s1[i] >> 8)
            break;
        cstr[i] = (char)s1[i];
    }
    cstr[i] = 0;

    istr = cstr;
    if ((negative = (*istr == '-')) != 0 || *istr == '+')
        istr++;
    if (*istr == 'I' && !strncmp(istr, js_Infinity_str, sizeof js_Infinity_str - 1)) {
        d = negative ? js_NegativeInfinity : js_PositiveInfinity;
        estr = istr + 8;
    } else {
        int err;
        d = js_strtod_harder(JS_THREAD_DATA(cx)->dtoaState, cstr, &estr, &err);
        if (d == HUGE_VAL)
            d = js_PositiveInfinity;
        else if (d == -HUGE_VAL)
            d = js_NegativeInfinity;
    }

    i = estr - cstr;
    if (cstr != cbuf)
        cx->free(cstr);
    *ep = i ? s1 + i : s;
    *dp = d;
    return JS_TRUE;
}<|MERGE_RESOLUTION|>--- conflicted
+++ resolved
@@ -345,20 +345,6 @@
 }
 #endif
 
-<<<<<<< HEAD
-static inline jsdouble
-DoubleToInteger(jsdouble d)
-{
-    if (!JSDOUBLE_IS_FINITE(d))
-        return js_NaN;
-    if (d > 0)
-        return floor(d);
-    if (d < 0)
-    	return -floor(-d);
-    return 0;
-}
-
-=======
 namespace {
 
 bool
@@ -420,7 +406,6 @@
 
 } // namespace
 
->>>>>>> c0ced630
 /* See ECMA 15.1.2.2. */
 static JSBool
 num_parseInt(JSContext *cx, uintN argc, Value *vp)
@@ -468,25 +453,6 @@
     const jschar *ws, *end;
     inputString->getCharsAndEnd(ws, end);
 
-<<<<<<< HEAD
-    if (vp[2].isDouble() && (radix == 0 || radix == 10)) {
-        vp->setDouble(DoubleToInteger(vp[2].toDouble()));
-        return JS_TRUE;
-    }
-
-    str = js_ValueToString(cx, vp[2]);
-    if (!str)
-        return JS_FALSE;
-    str->getCharsAndEnd(bp, end);
-    if (!js_strtointeger(cx, bp, end, &ep, radix, &d))
-        return JS_FALSE;
-    if (ep == bp) {
-        vp->setDouble(js_NaN);
-        return JS_TRUE;
-    }
-    vp->setNumber(d);
-    return JS_TRUE;
-=======
     jsdouble number;
     if (!ParseIntStringHelper(cx, ws, end, radix, stripPrefix, &number))
         return false;
@@ -494,7 +460,6 @@
     /* Step 15. */
     vp->setNumber(number);
     return true;
->>>>>>> c0ced630
 }
 
 #ifdef JS_TRACER
@@ -515,7 +480,13 @@
 static jsdouble FASTCALL
 ParseIntDouble(jsdouble d)
 {
-    return DoubleToInteger(d);
+    if (!JSDOUBLE_IS_FINITE(d))
+        return js_NaN;
+    if (d > 0)
+        return floor(d);
+    if (d < 0)
+    	return -floor(-d);
+    return 0;
 }
 #endif
 
