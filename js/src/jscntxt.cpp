--- conflicted
+++ resolved
@@ -519,11 +519,7 @@
          * the reporter triggers an over-recursion.
          */
         int stackDummy;
-<<<<<<< HEAD
-        if (!JS_CHECK_STACK_SIZE(cx->runtime->mainThread.nativeStackLimit, &stackDummy))
-=======
         if (!JS_CHECK_STACK_SIZE(cx->mainThread().nativeStackLimit, &stackDummy))
->>>>>>> d4a81cab
             return;
 
         if (cx->errorReporter)
