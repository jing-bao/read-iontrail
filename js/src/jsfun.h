/* -*- Mode: C++; tab-width: 8; indent-tabs-mode: nil; c-basic-offset: 4 -*-
 *
 * This Source Code Form is subject to the terms of the Mozilla Public
 * License, v. 2.0. If a copy of the MPL was not distributed with this
 * file, You can obtain one at http://mozilla.org/MPL/2.0/. */

#ifndef jsfun_h___
#define jsfun_h___
/*
 * JS function definitions.
 */
#include "jsprvtd.h"
#include "jspubtd.h"
#include "jsobj.h"
#include "jsatom.h"
#include "jsstr.h"

#include "gc/Barrier.h"

ForwardDeclareJS(Script);

namespace js { class FunctionExtended; }

class JSFunction : public JSObject
{
  public:
    enum Flags {
        INTERPRETED      = 0x0001,  /* function has a JSScript and environment. */
        NATIVE_CTOR      = 0x0002,  /* native that can be called as a constructor */
        EXTENDED         = 0x0004,  /* structure is FunctionExtended */
        HEAVYWEIGHT      = 0x0008,  /* activation requires a Call object */
        IS_FUN_PROTO     = 0x0010,  /* function is Function.prototype for some global object */
        EXPR_CLOSURE     = 0x0020,  /* expression closure: function(x) x*x */
        HAS_GUESSED_ATOM = 0x0040,  /* function had no explicit name, but a
                                       name was guessed for it anyway */
        LAMBDA           = 0x0080,  /* function comes from a FunctionExpression or Function() call
                                       (not a FunctionDeclaration or nonstandard function-statement) */
        SELF_HOSTED      = 0x0100,  /* function is self-hosted builtin and must not be
                                       decompilable nor constructible. */
        SELF_HOSTED_CTOR = 0x0200,  /* function is self-hosted builtin constructor and
                                       must be constructible but not decompilable. */
        HAS_REST         = 0x0400,  /* function has a rest (...) parameter */
        HAS_DEFAULTS     = 0x0800,  /* function has at least one default parameter */
        INTERPRETED_LAZY = 0x1000,  /* function is interpreted but doesn't have a script yet */
        CALLSITE_CLONE   = 0x2000,  /* function is cloned anew at each call site. */

        /* Derived Flags values for convenience: */
        NATIVE_FUN = 0,
        INTERPRETED_LAMBDA = INTERPRETED | LAMBDA
    };

    static void staticAsserts() {
        JS_STATIC_ASSERT(INTERPRETED == JS_FUNCTION_INTERPRETED_BIT);
        MOZ_STATIC_ASSERT(sizeof(JSFunction) == sizeof(js::shadow::Function),
                          "shadow interface must match actual interface");
    }

    uint16_t        nargs;        /* maximum number of specified arguments,
                                     reflected as f.length/f.arity */
    uint16_t        flags;        /* bitfield composed of the above Flags enum */
    union U {
        class Native {
            friend class JSFunction;
            js::Native          native;       /* native method pointer or null */
            const JSJitInfo     *jitinfo;     /* Information about this function to be
                                                 used by the JIT;
                                                 use the accessor! */
        } n;
        struct Scripted {
            JSScript    *script_; /* interpreted bytecode descriptor or null;
                                     use the accessor! */
            JSObject    *env_;    /* environment for new activations;
                                     use the accessor! */
        } i;
        void            *nativeOrScript;
    } u;
  private:
    js::HeapPtrAtom  atom_;       /* name for diagnostics and decompiling */

  public:

    /* A function can be classified as either native (C++) or interpreted (JS): */
    bool isInterpreted()            const { return flags & (INTERPRETED | INTERPRETED_LAZY); }
    bool isNative()                 const { return !isInterpreted(); }

    /* Possible attributes of a native function: */
    bool isNativeConstructor()      const { return flags & NATIVE_CTOR; }

    /* Possible attributes of an interpreted function: */
    bool isHeavyweight()            const { return flags & HEAVYWEIGHT; }
    bool isFunctionPrototype()      const { return flags & IS_FUN_PROTO; }
    bool isInterpretedLazy()        const { return flags & INTERPRETED_LAZY; }
    bool hasScript()                const { return isInterpreted() && u.i.script_; }
    bool isExprClosure()            const { return flags & EXPR_CLOSURE; }
    bool hasGuessedAtom()           const { return flags & HAS_GUESSED_ATOM; }
    bool isLambda()                 const { return flags & LAMBDA; }
    bool isSelfHostedBuiltin()      const { return flags & SELF_HOSTED; }
    bool isSelfHostedConstructor()  const { return flags & SELF_HOSTED_CTOR; }
    bool isCloneAtCallsite()        const { return flags & CALLSITE_CLONE; }
    bool hasRest()                  const { return flags & HAS_REST; }
    bool hasDefaults()              const { return flags & HAS_DEFAULTS; }

    /* Compound attributes: */
    bool isBuiltin() const {
        return isNative() || isSelfHostedBuiltin();
    }
    bool isInterpretedConstructor() const {
        return isInterpreted() && !isFunctionPrototype() &&
               (!isSelfHostedBuiltin() || isSelfHostedConstructor());
    }
    bool isNamedLambda()     const {
        return isLambda() && atom_ && !hasGuessedAtom();
    }

    /* Returns the strictness of this function, which must be interpreted. */
    inline bool strict() const;

    // Can be called multiple times by the parser.
    void setArgCount(uint16_t nargs) {
        JS_ASSERT(this->nargs == 0 || this->nargs == nargs);
        this->nargs = nargs;
    }

    // Can be called multiple times by the parser.
    void setHasRest() {
        flags |= HAS_REST;
    }

    // Can be called multiple times by the parser.
    void setHasDefaults() {
        flags |= HAS_DEFAULTS;
    }

    void setIsSelfHostedBuiltin() {
        JS_ASSERT(!isSelfHostedBuiltin());
        flags |= SELF_HOSTED;
    }

    void setIsSelfHostedConstructor() {
        JS_ASSERT(!isSelfHostedConstructor());
        flags |= SELF_HOSTED_CTOR;
    }

    void setIsCloneAtCallsite() {
        flags |= CALLSITE_CLONE;
    }

    void setIsFunctionPrototype() {
        JS_ASSERT(!isFunctionPrototype());
        flags |= IS_FUN_PROTO;
    }

    void setIsHeavyweight() {
        flags |= HEAVYWEIGHT;
    }

    // Can be called multiple times by the parser.
    void setIsExprClosure() {
        flags |= EXPR_CLOSURE;
    }

    void markNotLazy() {
        JS_ASSERT(isInterpretedLazy());
        JS_ASSERT(hasScript());
        flags |= INTERPRETED;
        flags &= ~INTERPRETED_LAZY;
    }

    JSAtom *atom() const { return hasGuessedAtom() ? NULL : atom_.get(); }
    inline void initAtom(JSAtom *atom);
    JSAtom *displayAtom() const { return atom_; }

    inline void setGuessedAtom(JSAtom *atom);

    /* uint16_t representation bounds number of call object dynamic slots. */
    enum { MAX_ARGS_AND_VARS = 2 * ((1U << 16) - 1) };

    /*
     * For an interpreted function, accessors for the initial scope object of
     * activations (stack frames) of the function.
     */
    inline JSObject *environment() const;
    inline void setEnvironment(JSObject *obj);
    inline void initEnvironment(JSObject *obj);

    static inline size_t offsetOfEnvironment() { return offsetof(JSFunction, u.i.env_); }
    static inline size_t offsetOfAtom() { return offsetof(JSFunction, atom_); }

<<<<<<< HEAD
    bool initializeLazyScript(JSContext *cx);

    js::UnrootedScript getOrCreateScript(JSContext *cx) {
        JS_ASSERT(isInterpreted());
        if (isInterpretedLazy()) {
            js::RootedFunction self(cx, this);
=======
    static js::UnrootedScript getOrCreateScript(JSContext *cx, JS::HandleFunction fun) {
        JS_ASSERT(fun->isInterpreted());
        if (fun->isInterpretedLazy()) {
>>>>>>> 446116ee
            js::MaybeCheckStackRoots(cx);
            if (!fun->initializeLazyScript(cx))
                return js::UnrootedScript(NULL);
        }
        JS_ASSERT(fun->hasScript());
        return fun->u.i.script_;
    }

    static bool maybeGetOrCreateScript(JSContext *cx, js::HandleFunction fun,
                                       js::MutableHandle<JSScript*> script)
    {
        if (fun->isNative()) {
            script.set(NULL);
            return true;
        }
        script.set(getOrCreateScript(cx, fun));
        return fun->hasScript();
    }

    js::UnrootedScript nonLazyScript() const {
        JS_ASSERT(hasScript());
        return JS::HandleScript::fromMarkedLocation(&u.i.script_);
    }

    js::UnrootedScript maybeNonLazyScript() const {
        return isInterpreted() ? nonLazyScript() : js::UnrootedScript(NULL);
    }

    js::HeapPtrScript &mutableScript() {
        JS_ASSERT(isInterpreted());
        return *(js::HeapPtrScript *)&u.i.script_;
    }

    inline void setScript(JSScript *script_);
    inline void initScript(JSScript *script_);

    JSNative native() const {
        JS_ASSERT(isNative());
        return u.n.native;
    }

    JSNative maybeNative() const {
        return isInterpreted() ? NULL : native();
    }

    inline void initNative(js::Native native, const JSJitInfo *jitinfo);
    inline const JSJitInfo *jitInfo() const;
    inline void setJitInfo(const JSJitInfo *data);

    static unsigned offsetOfNativeOrScript() {
        JS_STATIC_ASSERT(offsetof(U, n.native) == offsetof(U, i.script_));
        JS_STATIC_ASSERT(offsetof(U, n.native) == offsetof(U, nativeOrScript));
        return offsetof(JSFunction, u.nativeOrScript);
    }

#if JS_BITS_PER_WORD == 32
    static const js::gc::AllocKind FinalizeKind = js::gc::FINALIZE_OBJECT2_BACKGROUND;
    static const js::gc::AllocKind ExtendedFinalizeKind = js::gc::FINALIZE_OBJECT4_BACKGROUND;
#else
    static const js::gc::AllocKind FinalizeKind = js::gc::FINALIZE_OBJECT4_BACKGROUND;
    static const js::gc::AllocKind ExtendedFinalizeKind = js::gc::FINALIZE_OBJECT8_BACKGROUND;
#endif

    inline void trace(JSTracer *trc);

    /* Bound function accessors. */

    inline bool initBoundFunction(JSContext *cx, js::HandleValue thisArg,
                                  const js::Value *args, unsigned argslen);

    inline JSObject *getBoundFunctionTarget() const;
    inline const js::Value &getBoundFunctionThis() const;
    inline const js::Value &getBoundFunctionArgument(unsigned which) const;
    inline size_t getBoundFunctionArgumentCount() const;

  private:
    inline js::FunctionExtended *toExtended();
    inline const js::FunctionExtended *toExtended() const;

    inline bool isExtended() const {
        JS_STATIC_ASSERT(FinalizeKind != ExtendedFinalizeKind);
        JS_ASSERT(!!(flags & EXTENDED) == (getAllocKind() == ExtendedFinalizeKind));
        return !!(flags & EXTENDED);
    }

  public:
    /* Accessors for data stored in extended functions. */
    inline void initializeExtended();
    inline void setExtendedSlot(size_t which, const js::Value &val);
    inline const js::Value &getExtendedSlot(size_t which) const;

    /* Constructs a new type for the function if necessary. */
    static bool setTypeForScriptedFunction(JSContext *cx, js::HandleFunction fun,
                                           bool singleton = false);

  private:
    /*
     * These member functions are inherited from JSObject, but should never be applied to
     * a value statically known to be a JSFunction.
     */
    inline JSFunction *toFunction() MOZ_DELETE;
    inline const JSFunction *toFunction() const MOZ_DELETE;
};

inline JSFunction *
JSObject::toFunction()
{
    JS_ASSERT(JS_ObjectIsFunction(NULL, this));
    return static_cast<JSFunction *>(this);
}

inline const JSFunction *
JSObject::toFunction() const
{
    JS_ASSERT(JS_ObjectIsFunction(NULL, const_cast<JSObject *>(this)));
    return static_cast<const JSFunction *>(this);
}

extern JSString *
fun_toStringHelper(JSContext *cx, js::HandleObject obj, unsigned indent);

inline JSFunction::Flags
JSAPIToJSFunctionFlags(unsigned flags)
{
    return (flags & JSFUN_CONSTRUCTOR)
           ? JSFunction::NATIVE_CTOR
           : JSFunction::NATIVE_FUN;
}

extern JSFunction *
js_NewFunction(JSContext *cx, js::HandleObject funobj, JSNative native, unsigned nargs,
               JSFunction::Flags flags, js::HandleObject parent, js::HandleAtom atom,
               js::gc::AllocKind kind = JSFunction::FinalizeKind);

extern JSFunction * JS_FASTCALL
js_CloneFunctionObject(JSContext *cx, js::HandleFunction fun,
                       js::HandleObject parent, js::HandleObject proto,
                       js::gc::AllocKind kind = JSFunction::FinalizeKind);

extern JSFunction *
js_DefineFunction(JSContext *cx, js::HandleObject obj, js::HandleId id, JSNative native,
                  unsigned nargs, unsigned flags,
                  js::gc::AllocKind kind = JSFunction::FinalizeKind);

namespace js {

/*
 * Function extended with reserved slots for use by various kinds of functions.
 * Most functions do not have these extensions, but enough are that efficient
 * storage is required (no malloc'ed reserved slots).
 */
class FunctionExtended : public JSFunction
{
    friend class JSFunction;

    /* Reserved slots available for storage by particular native functions. */
    HeapValue extendedSlots[2];
};

} // namespace js

inline js::FunctionExtended *
JSFunction::toExtended()
{
    JS_ASSERT(isExtended());
    return static_cast<js::FunctionExtended *>(this);
}

inline const js::FunctionExtended *
JSFunction::toExtended() const
{
    JS_ASSERT(isExtended());
    return static_cast<const js::FunctionExtended *>(this);
}

namespace js {

JSString *FunctionToString(JSContext *cx, HandleFunction fun, bool bodyOnly, bool lambdaParen);

template<XDRMode mode>
bool
XDRInterpretedFunction(XDRState<mode> *xdr, HandleObject enclosingScope,
                       HandleScript enclosingScript, MutableHandleObject objp);

extern JSObject *
CloneInterpretedFunction(JSContext *cx, HandleObject enclosingScope, HandleFunction fun);

/*
 * Report an error that call.thisv is not compatible with the specified class,
 * assuming that the method (clasp->name).prototype.<name of callee function>
 * is what was called.
 */
extern void
ReportIncompatibleMethod(JSContext *cx, CallReceiver call, Class *clasp);

/*
 * Report an error that call.thisv is not an acceptable this for the callee
 * function.
 */
extern void
ReportIncompatible(JSContext *cx, CallReceiver call);

JSBool
CallOrConstructBoundFunction(JSContext *, unsigned, js::Value *);

extern JSFunctionSpec function_methods[];

} /* namespace js */

extern JSBool
js_fun_apply(JSContext *cx, unsigned argc, js::Value *vp);

extern JSBool
js_fun_call(JSContext *cx, unsigned argc, js::Value *vp);

extern JSObject*
js_fun_bind(JSContext *cx, js::HandleObject target, js::HandleValue thisArg,
            js::Value *boundArgs, unsigned argslen);

#endif /* jsfun_h___ */<|MERGE_RESOLUTION|>--- conflicted
+++ resolved
@@ -186,18 +186,11 @@
     static inline size_t offsetOfEnvironment() { return offsetof(JSFunction, u.i.env_); }
     static inline size_t offsetOfAtom() { return offsetof(JSFunction, atom_); }
 
-<<<<<<< HEAD
     bool initializeLazyScript(JSContext *cx);
 
-    js::UnrootedScript getOrCreateScript(JSContext *cx) {
-        JS_ASSERT(isInterpreted());
-        if (isInterpretedLazy()) {
-            js::RootedFunction self(cx, this);
-=======
     static js::UnrootedScript getOrCreateScript(JSContext *cx, JS::HandleFunction fun) {
         JS_ASSERT(fun->isInterpreted());
         if (fun->isInterpretedLazy()) {
->>>>>>> 446116ee
             js::MaybeCheckStackRoots(cx);
             if (!fun->initializeLazyScript(cx))
                 return js::UnrootedScript(NULL);
