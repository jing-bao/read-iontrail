/* -*- Mode: C++; tab-width: 4; indent-tabs-mode: nil; c-basic-offset: 4 -*-
 * vim: set ts=8 sw=4 et tw=99:
 *
 * This Source Code Form is subject to the terms of the Mozilla Public
 * License, v. 2.0. If a copy of the MPL was not distributed with this
 * file, You can obtain one at http://mozilla.org/MPL/2.0/. */

/*
 * JavaScript bytecode interpreter.
 */

#include "mozilla/FloatingPoint.h"

#include <stdio.h>
#include <string.h>
#include <math.h>
#include "jstypes.h"
#include "jsutil.h"
#include "jsprf.h"
#include "jsapi.h"
#include "jsarray.h"
#include "jsatom.h"
#include "jsbool.h"
#include "jscntxt.h"
#include "jsdate.h"
#include "jsversion.h"
#include "jsdbgapi.h"
#include "jsfun.h"
#include "jsgc.h"
#include "jsinterp.h"
#include "jsiter.h"
#include "jslock.h"
#include "jsnum.h"
#include "jsobj.h"
#include "jsopcode.h"
#include "jspropertycache.h"
#include "jsscope.h"
#include "jsscript.h"
#include "jsstr.h"
#include "jslibmath.h"

#include "gc/Marking.h"
#ifdef JS_METHODJIT
#include "methodjit/MethodJIT.h"
#include "methodjit/Logging.h"
#endif
#include "ion/Ion.h"
#include "vm/Debugger.h"

#include "jsatominlines.h"
#include "jsinferinlines.h"
#include "jsinterpinlines.h"
#include "jsobjinlines.h"
#include "jsopcodeinlines.h"
#include "jsprobes.h"
#include "jspropertycacheinlines.h"
#include "jsscopeinlines.h"
#include "jsscriptinlines.h"
#include "jstypedarrayinlines.h"

#include "vm/Stack-inl.h"
#include "vm/String-inl.h"

#if JS_HAS_XML_SUPPORT
#include "jsxml.h"
#endif

#include "jsautooplen.h"

#if defined(JS_METHODJIT) && defined(JS_MONOIC)
#include "methodjit/MonoIC.h"
#endif

using namespace js;
using namespace js::gc;
using namespace js::types;

/* Some objects (e.g., With) delegate 'this' to another object. */
static inline JSObject *
CallThisObjectHook(JSContext *cx, JSObject *obj, Value *argv)
{
    JSObject *thisp = obj->thisObject(cx);
    if (!thisp)
        return NULL;
    argv[-1].setObject(*thisp);
    return thisp;
}

/*
 * ECMA requires "the global object", but in embeddings such as the browser,
 * which have multiple top-level objects (windows, frames, etc. in the DOM),
 * we prefer fun's parent.  An example that causes this code to run:
 *
 *   // in window w1
 *   function f() { return this }
 *   function g() { return f }
 *
 *   // in window w2
 *   var h = w1.g()
 *   alert(h() == w1)
 *
 * The alert should display "true".
 */
bool
js::BoxNonStrictThis(JSContext *cx, const CallReceiver &call)
{
    /*
     * Check for SynthesizeFrame poisoning and fast constructors which
     * didn't check their callee properly.
     */
    Value &thisv = call.thisv();
    JS_ASSERT(!thisv.isMagic());

#ifdef DEBUG
    JSFunction *fun = call.callee().isFunction() ? call.callee().toFunction() : NULL;
    JS_ASSERT_IF(fun && fun->isInterpreted(), !fun->inStrictMode());
#endif

    if (thisv.isNullOrUndefined()) {
        JSObject *thisp = call.callee().global().thisObject(cx);
        JS_ASSERT(!IsPoisonedPtr(thisp));
        if (!thisp)
            return false;
        call.thisv().setObject(*thisp);
        return true;
    }

    if (!thisv.isObject())
        return !!js_PrimitiveToObject(cx, &thisv);

    return true;
}

#if JS_HAS_NO_SUCH_METHOD

const uint32_t JSSLOT_FOUND_FUNCTION  = 0;
const uint32_t JSSLOT_SAVED_ID        = 1;

Class js_NoSuchMethodClass = {
    "NoSuchMethod",
    JSCLASS_HAS_RESERVED_SLOTS(2) | JSCLASS_IS_ANONYMOUS,
    JS_PropertyStub, JS_PropertyStub, JS_PropertyStub, JS_StrictPropertyStub,
    JS_EnumerateStub, JS_ResolveStub, JS_ConvertStub,
};

/*
 * When JSOP_CALLPROP or JSOP_CALLELEM does not find the method property of
 * the base object, we search for the __noSuchMethod__ method in the base.
 * If it exists, we store the method and the property's id into an object of
 * NoSuchMethod class and store this object into the callee's stack slot.
 * Later, Invoke will recognise such an object and transfer control to
 * NoSuchMethod that invokes the method like:
 *
 *   this.__noSuchMethod__(id, args)
 *
 * where id is the name of the method that this invocation attempted to
 * call by name, and args is an Array containing this invocation's actual
 * parameters.
 */
bool
js::OnUnknownMethod(JSContext *cx, HandleObject obj, Value idval_, Value *vp)
{
    RootedValue idval(cx, idval_);

    RootedId id(cx, NameToId(cx->runtime->atomState.noSuchMethodAtom));
    RootedValue value(cx);
    if (!GetMethod(cx, obj, id, 0, value.address()))
        return false;
    TypeScript::MonitorUnknown(cx);

    if (value.reference().isPrimitive()) {
        *vp = value;
    } else {
#if JS_HAS_XML_SUPPORT
        /* Extract the function name from function::name qname. */
        if (idval.reference().isObject()) {
            JSObject *obj = &idval.reference().toObject();
            if (js_GetLocalNameFromFunctionQName(obj, id.address(), cx))
                idval = IdToValue(id);
        }
#endif

        JSObject *obj = NewObjectWithClassProto(cx, &js_NoSuchMethodClass, NULL, NULL);
        if (!obj)
            return false;

        obj->setSlot(JSSLOT_FOUND_FUNCTION, value);
        obj->setSlot(JSSLOT_SAVED_ID, idval);
        vp->setObject(*obj);
    }
    return true;
}

static JSBool
NoSuchMethod(JSContext *cx, unsigned argc, Value *vp)
{
    InvokeArgsGuard args;
    if (!cx->stack.pushInvokeArgs(cx, 2, &args))
        return JS_FALSE;

    JS_ASSERT(vp[0].isObject());
    JS_ASSERT(vp[1].isObject());
    JSObject *obj = &vp[0].toObject();
    JS_ASSERT(obj->getClass() == &js_NoSuchMethodClass);

    args.calleev() = obj->getSlot(JSSLOT_FOUND_FUNCTION);
    args.thisv() = vp[1];
    args[0] = obj->getSlot(JSSLOT_SAVED_ID);
    JSObject *argsobj = NewDenseCopiedArray(cx, argc, vp + 2);
    if (!argsobj)
        return JS_FALSE;
    args[1].setObject(*argsobj);
    JSBool ok = Invoke(cx, args);
    vp[0] = args.rval();
    return ok;
}

#endif /* JS_HAS_NO_SUCH_METHOD */

bool
js::RunScript(JSContext *cx, JSScript *script, StackFrame *fp)
{
    JS_ASSERT(script);
    JS_ASSERT(fp == cx->fp());
    JS_ASSERT(fp->script() == script);
    JS_ASSERT_IF(!fp->isGeneratorFrame(), cx->regs().pc == script->code);
    JS_ASSERT_IF(fp->isEvalFrame(), script->isActiveEval);
#ifdef JS_METHODJIT_SPEW
    JMCheckLogging();
#endif

    JS_CHECK_RECURSION(cx, return false);

    /* FIXME: Once bug 470510 is fixed, make this an assert. */
    if (script->compileAndGo) {
        if (fp->global().isCleared()) {
            JS_ReportErrorNumber(cx, js_GetErrorMessage, NULL, JSMSG_CLEARED_SCOPE);
            return false;
        }
    }

#ifdef DEBUG
    struct CheckStackBalance {
        JSContext *cx;
        StackFrame *fp;
        RootedObject enumerators;
        CheckStackBalance(JSContext *cx)
          : cx(cx), fp(cx->fp()), enumerators(cx, cx->enumerators)
        {}
        ~CheckStackBalance() {
            JS_ASSERT(fp == cx->fp());
            JS_ASSERT_IF(!fp->isGeneratorFrame(), enumerators == cx->enumerators);
        }
    } check(cx);
#endif
	
#ifdef JS_ION
    if (ion::IsEnabled(cx)) {
        ion::MethodStatus status = ion::CanEnter(cx, script, fp, false);
        if (status == ion::Method_Error)
            return false;
        if (status == ion::Method_Compiled) {
            ion::IonExecStatus status = ion::Cannon(cx, fp);
            
            // Note that if we bailed out, new inline frames may have been
            // pushed, so we interpret with the current fp.
            if (status == ion::IonExec_Bailout)
                return Interpret(cx, fp, JSINTERP_REJOIN);

            return status != ion::IonExec_Error;
        }
    }
#endif

#ifdef JS_METHODJIT
    mjit::CompileStatus status;
    status = mjit::CanMethodJIT(cx, script, script->code, fp->isConstructing(),
                                mjit::CompileRequest_Interpreter);
    if (status == mjit::Compile_Error)
        return false;

    if (status == mjit::Compile_Okay)
        return mjit::JaegerStatusToSuccess(mjit::JaegerShot(cx, false));
#endif

    return Interpret(cx, fp) != Interpret_Error;
}

/*
 * Find a function reference and its 'this' value implicit first parameter
 * under argc arguments on cx's stack, and call the function.  Push missing
 * required arguments, allocate declared local variables, and pop everything
 * when done.  Then push the return value.
 */
bool
js::InvokeKernel(JSContext *cx, CallArgs args, MaybeConstruct construct)
{
    JS_ASSERT(args.length() <= StackSpace::ARGS_LENGTH_MAX);
    JS_ASSERT(!cx->compartment->activeAnalysis);

    /* MaybeConstruct is a subset of InitialFrameFlags */
    InitialFrameFlags initial = (InitialFrameFlags) construct;

    if (args.calleev().isPrimitive()) {
        js_ReportIsNotFunction(cx, &args.calleev(), ToReportFlags(initial));
        return false;
    }

    JSObject &callee = args.callee();
    Class *clasp = callee.getClass();

    /* Invoke non-functions. */
    if (JS_UNLIKELY(clasp != &FunctionClass)) {
#if JS_HAS_NO_SUCH_METHOD
        if (JS_UNLIKELY(clasp == &js_NoSuchMethodClass))
            return NoSuchMethod(cx, args.length(), args.base());
#endif
        JS_ASSERT_IF(construct, !clasp->construct);
        if (!clasp->call) {
            js_ReportIsNotFunction(cx, &args.calleev(), ToReportFlags(initial));
            return false;
        }
        return CallJSNative(cx, clasp->call, args);
    }

    /* Invoke native functions. */
    RootedFunction fun(cx, callee.toFunction());
    JS_ASSERT_IF(construct, !fun->isNativeConstructor());
    if (fun->isNative())
        return CallJSNative(cx, fun->native(), args);

    if (!TypeMonitorCall(cx, args, construct))
        return false;

    /* Get pointer to new frame/slots, prepare arguments. */
    InvokeFrameGuard ifg;
    if (!cx->stack.pushInvokeFrame(cx, args, initial, &ifg))
        return false;

    /* Run function until JSOP_STOP, JSOP_RETURN or error. */
    JSBool ok = RunScript(cx, fun->script(), ifg.fp());

    /* Propagate the return value out. */
    args.rval() = ifg.fp()->returnValue();
    JS_ASSERT_IF(ok && construct, !args.rval().isPrimitive());
    return ok;
}

bool
js::Invoke(JSContext *cx, const Value &thisv, const Value &fval, unsigned argc, Value *argv,
           Value *rval)
{
    InvokeArgsGuard args;
    if (!cx->stack.pushInvokeArgs(cx, argc, &args))
        return false;

    args.calleev() = fval;
    args.thisv() = thisv;
    PodCopy(args.array(), argv, argc);

    if (args.thisv().isObject()) {
        /*
         * We must call the thisObject hook in case we are not called from the
         * interpreter, where a prior bytecode has computed an appropriate
         * |this| already.
         */
        JSObject *thisp = args.thisv().toObject().thisObject(cx);
        if (!thisp)
             return false;
        args.thisv().setObject(*thisp);
    }

    if (!Invoke(cx, args))
        return false;

    *rval = args.rval();
    return true;
}

bool
js::InvokeConstructorKernel(JSContext *cx, const CallArgs &argsRef)
{
    JS_ASSERT(!FunctionClass.construct);
    CallArgs args = argsRef;

    args.thisv().setMagic(JS_IS_CONSTRUCTING);

    if (args.calleev().isObject()) {
        JSObject *callee = &args.callee();
        Class *clasp = callee->getClass();
        if (clasp == &FunctionClass) {
            JSFunction *fun = callee->toFunction();

            if (fun->isNativeConstructor()) {
                Probes::calloutBegin(cx, fun);
                bool ok = CallJSNativeConstructor(cx, fun->native(), args);
                Probes::calloutEnd(cx, fun);
                return ok;
            }

            if (!fun->isInterpretedConstructor())
                goto error;

            if (!InvokeKernel(cx, args, CONSTRUCT))
                return false;

            JS_ASSERT(args.rval().isObject());
            return true;
        }
        if (clasp->construct)
            return CallJSNativeConstructor(cx, clasp->construct, args);
    }

error:
    js_ReportIsNotFunction(cx, &args.calleev(), JSV2F_CONSTRUCT);
    return false;
}

bool
js::InvokeConstructor(JSContext *cx, const Value &fval, unsigned argc, Value *argv, Value *rval)
{
    InvokeArgsGuard args;
    if (!cx->stack.pushInvokeArgs(cx, argc, &args))
        return false;

    args.calleev() = fval;
    args.thisv().setMagic(JS_THIS_POISON);
    PodCopy(args.array(), argv, argc);

    if (!InvokeConstructor(cx, args))
        return false;

    *rval = args.rval();
    return true;
}

bool
js::InvokeGetterOrSetter(JSContext *cx, JSObject *obj, const Value &fval, unsigned argc, Value *argv,
                         Value *rval)
{
    /*
     * Invoke could result in another try to get or set the same id again, see
     * bug 355497.
     */
    JS_CHECK_RECURSION(cx, return false);

    return Invoke(cx, ObjectValue(*obj), fval, argc, argv, rval);
}

bool
js::ExecuteKernel(JSContext *cx, JSScript *script_, JSObject &scopeChain, const Value &thisv,
                  ExecuteType type, StackFrame *evalInFrame, Value *result)
{
    JS_ASSERT_IF(evalInFrame, type == EXECUTE_DEBUG);
    JS_ASSERT_IF(type == EXECUTE_GLOBAL, !scopeChain.isScope());

    JS::Rooted<JSScript*> script(cx, script_);

    if (script->isEmpty()) {
        if (result)
            result->setUndefined();
        return true;
    }

    ExecuteFrameGuard efg;
    if (!cx->stack.pushExecuteFrame(cx, script, thisv, scopeChain, type, evalInFrame, &efg))
        return false;

    if (!script->ensureRanAnalysis(cx, &scopeChain))
        return false;
    TypeScript::SetThis(cx, script, efg.fp()->thisValue());

    Probes::startExecution(cx, script);
    bool ok = RunScript(cx, script, efg.fp());
    Probes::stopExecution(cx, script);

    /* Propgate the return value out. */
    if (result)
        *result = efg.fp()->returnValue();
    return ok;
}

bool
js::Execute(JSContext *cx, JSScript *script, JSObject &scopeChainArg, Value *rval)
{
    /* The scope chain could be anything, so innerize just in case. */
    RootedObject scopeChain(cx, &scopeChainArg);
    scopeChain = GetInnerObject(cx, scopeChain);
    if (!scopeChain)
        return false;

    /* If we were handed a non-native object, complain bitterly. */
    if (!scopeChain->isNative()) {
        JS_ReportErrorNumber(cx, js_GetErrorMessage, NULL, JSMSG_NON_NATIVE_SCOPE);
        return false;
    }
    JS_ASSERT(!scopeChain->getOps()->defineProperty);

    /* The VAROBJFIX option makes varObj == globalObj in global code. */
    if (!cx->hasRunOption(JSOPTION_VAROBJFIX)) {
        if (!scopeChain->setVarObj(cx))
            return false;
    }

    /* Use the scope chain as 'this', modulo outerization. */
    JSObject *thisObj = scopeChain->thisObject(cx);
    if (!thisObj)
        return false;
    Value thisv = ObjectValue(*thisObj);

    return ExecuteKernel(cx, script, *scopeChain, thisv, EXECUTE_GLOBAL,
                         NULL /* evalInFrame */, rval);
}

JSBool
js::HasInstance(JSContext *cx, HandleObject obj, const Value *v, JSBool *bp)
{
    Class *clasp = obj->getClass();
    if (clasp->hasInstance)
        return clasp->hasInstance(cx, obj, v, bp);
    js_ReportValueError(cx, JSMSG_BAD_INSTANCEOF_RHS,
                        JSDVG_SEARCH_STACK, ObjectValue(*obj), NULL);
    return JS_FALSE;
}

bool
js::LooselyEqual(JSContext *cx, const Value &lval, const Value &rval, bool *result)
{
#if JS_HAS_XML_SUPPORT
    if (JS_UNLIKELY(lval.isObject() && lval.toObject().isXML()) ||
                    (rval.isObject() && rval.toObject().isXML())) {
        JSBool res;
        if (!js_TestXMLEquality(cx, lval, rval, &res))
            return false;
        *result = !!res;
        return true;
    }
#endif

    if (SameType(lval, rval)) {
        if (lval.isString()) {
            JSString *l = lval.toString();
            JSString *r = rval.toString();
            return EqualStrings(cx, l, r, result);
        }

        if (lval.isDouble()) {
            double l = lval.toDouble(), r = rval.toDouble();
            *result = (l == r);
            return true;
        }

        if (lval.isObject()) {
            JSObject *l = &lval.toObject();
            JSObject *r = &rval.toObject();

            if (JSEqualityOp eq = l->getClass()->ext.equality) {
                JSBool res;
                if (!eq(cx, RootedObject(cx, l), &rval, &res))
                    return false;
                *result = !!res;
                return true;
            }

            *result = l == r;
            return true;
        }

        *result = lval.payloadAsRawUint32() == rval.payloadAsRawUint32();
        return true;
    }

    if (lval.isNullOrUndefined()) {
        *result = rval.isNullOrUndefined();
        return true;
    }

    if (rval.isNullOrUndefined()) {
        *result = false;
        return true;
    }

    RootedValue lvalue(cx, lval);
    RootedValue rvalue(cx, rval);

    if (!ToPrimitive(cx, lvalue.address()))
        return false;
    if (!ToPrimitive(cx, rvalue.address()))
        return false;

    if (lvalue.reference().isString() && rvalue.reference().isString()) {
        JSString *l = lvalue.reference().toString();
        JSString *r = rvalue.reference().toString();
        return EqualStrings(cx, l, r, result);
    }

    double l, r;
    if (!ToNumber(cx, lvalue, &l) || !ToNumber(cx, rvalue, &r))
        return false;
    *result = (l == r);
    return true;
}

bool
js::StrictlyEqual(JSContext *cx, const Value &lref, const Value &rref, bool *equal)
{
    Value lval = lref, rval = rref;
    if (SameType(lval, rval)) {
        if (lval.isString())
            return EqualStrings(cx, lval.toString(), rval.toString(), equal);
        if (lval.isDouble()) {
            *equal = (lval.toDouble() == rval.toDouble());
            return true;
        }
        if (lval.isObject()) {
            *equal = lval.toObject() == rval.toObject();
            return true;
        }
        if (lval.isUndefined()) {
            *equal = true;
            return true;
        }
        *equal = lval.payloadAsRawUint32() == rval.payloadAsRawUint32();
        return true;
    }

    if (lval.isDouble() && rval.isInt32()) {
        double ld = lval.toDouble();
        double rd = rval.toInt32();
        *equal = (ld == rd);
        return true;
    }
    if (lval.isInt32() && rval.isDouble()) {
        double ld = lval.toInt32();
        double rd = rval.toDouble();
        *equal = (ld == rd);
        return true;
    }

    *equal = false;
    return true;
}

static inline bool
IsNegativeZero(const Value &v)
{
    return v.isDouble() && MOZ_DOUBLE_IS_NEGATIVE_ZERO(v.toDouble());
}

static inline bool
IsNaN(const Value &v)
{
    return v.isDouble() && MOZ_DOUBLE_IS_NaN(v.toDouble());
}

bool
js::SameValue(JSContext *cx, const Value &v1, const Value &v2, bool *same)
{
    if (IsNegativeZero(v1)) {
        *same = IsNegativeZero(v2);
        return true;
    }
    if (IsNegativeZero(v2)) {
        *same = false;
        return true;
    }
    if (IsNaN(v1) && IsNaN(v2)) {
        *same = true;
        return true;
    }
    return StrictlyEqual(cx, v1, v2, same);
}

JSType
js::TypeOfValue(JSContext *cx, const Value &vref)
{
    Value v = vref;
    if (v.isNumber())
        return JSTYPE_NUMBER;
    if (v.isString())
        return JSTYPE_STRING;
    if (v.isNull())
        return JSTYPE_OBJECT;
    if (v.isUndefined())
        return JSTYPE_VOID;
    if (v.isObject())
        return v.toObject().typeOf(cx);
    JS_ASSERT(v.isBoolean());
    return JSTYPE_BOOLEAN;
}

/*
 * Enter the new with scope using an object at sp[-1] and associate the depth
 * of the with block with sp + stackIndex.
 */
static bool
EnterWith(JSContext *cx, int stackIndex)
{
    StackFrame *fp = cx->fp();
    Value *sp = cx->regs().sp;
    JS_ASSERT(stackIndex < 0);
    JS_ASSERT(int(cx->regs().stackDepth()) + stackIndex >= 0);

    RootedObject obj(cx);
    if (sp[-1].isObject()) {
        obj = &sp[-1].toObject();
    } else {
        obj = js_ValueToNonNullObject(cx, sp[-1]);
        if (!obj)
            return false;
        sp[-1].setObject(*obj);
    }

    WithObject *withobj = WithObject::create(cx, obj, fp->scopeChain(),
                                             cx->regs().stackDepth() + stackIndex);
    if (!withobj)
        return false;

    fp->pushOnScopeChain(*withobj);
    return true;
}

/* Unwind block and scope chains to match the given depth. */
void
js::UnwindScope(JSContext *cx, uint32_t stackDepth)
{
    StackFrame *fp = cx->fp();
    JS_ASSERT(stackDepth <= cx->regs().stackDepth());

    for (ScopeIter si(fp); !si.done(); si = si.enclosing()) {
        switch (si.type()) {
          case ScopeIter::Block:
            if (si.staticBlock().stackDepth() < stackDepth)
                return;
            fp->popBlock(cx);
            break;
          case ScopeIter::With:
            if (si.scope().asWith().stackDepth() < stackDepth)
                return;
            fp->popWith(cx);
            break;
          case ScopeIter::Call:
          case ScopeIter::StrictEvalScope:
            break;
        }
    }
}

void
js::UnwindForUncatchableException(JSContext *cx, const FrameRegs &regs)
{

    /* c.f. the regular (catchable) TryNoteIter loop in Interpret. */
    for (TryNoteIter tni(regs); !tni.done(); ++tni) {
        JSTryNote *tn = *tni;
        if (tn->kind == JSTRY_ITER) {
            Value *sp = regs.spForStackDepth(tn->stackDepth);
            UnwindIteratorForUncatchableException(cx, &sp[-1].toObject());
        }
    }
}

TryNoteIter::TryNoteIter(const FrameRegs &regs)
  : regs(regs),
    script(regs.fp()->script()),
    pcOffset(regs.pc - script->main())
{
    if (script->hasTrynotes()) {
        tn = script->trynotes()->vector;
        tnEnd = tn + script->trynotes()->length;
    } else {
        tn = tnEnd = NULL;
    }
    settle();
}

void
TryNoteIter::operator++()
{
    ++tn;
    settle();
}

bool
TryNoteIter::done() const
{
    return tn == tnEnd;
}

void
TryNoteIter::settle()
{
    for (; tn != tnEnd; ++tn) {
        /* If pc is out of range, try the next one. */
        if (pcOffset - tn->start >= tn->length)
            continue;

        /*
         * We have a note that covers the exception pc but we must check
         * whether the interpreter has already executed the corresponding
         * handler. This is possible when the executed bytecode implements
         * break or return from inside a for-in loop.
         *
         * In this case the emitter generates additional [enditer] and [gosub]
         * opcodes to close all outstanding iterators and execute the finally
         * blocks. If such an [enditer] throws an exception, its pc can still
         * be inside several nested for-in loops and try-finally statements
         * even if we have already closed the corresponding iterators and
         * invoked the finally blocks.
         *
         * To address this, we make [enditer] always decrease the stack even
         * when its implementation throws an exception. Thus already executed
         * [enditer] and [gosub] opcodes will have try notes with the stack
         * depth exceeding the current one and this condition is what we use to
         * filter them out.
         */
        if (tn->stackDepth <= regs.stackDepth())
            break;
    }
}

/*
 * Increment/decrement the value 'v'. The resulting value is stored in *slot.
 * The result of the expression (taking into account prefix/postfix) is stored
 * in *expr.
 */
static bool
DoIncDec(JSContext *cx, JSScript *script, jsbytecode *pc, const Value &v, Value *slot, Value *expr)
{
    const JSCodeSpec &cs = js_CodeSpec[*pc];

    if (v.isInt32()) {
        int32_t i = v.toInt32();
        if (i > JSVAL_INT_MIN && i < JSVAL_INT_MAX) {
            int32_t sum = i + (cs.format & JOF_INC ? 1 : -1);
            *slot = Int32Value(sum);
            *expr = (cs.format & JOF_POST) ? Int32Value(i) : *slot;
            return true;
        }
    }

    double d;
    if (!ToNumber(cx, *slot, &d))
        return false;

    double sum = d + (cs.format & JOF_INC ? 1 : -1);
    *slot = NumberValue(sum);
    *expr = (cs.format & JOF_POST) ? NumberValue(d) : *slot;

    TypeScript::MonitorOverflow(cx, script, pc);
    return true;
}

#define PUSH_COPY(v)             do { *regs.sp++ = v; assertSameCompartment(cx, regs.sp[-1]); } while (0)
#define PUSH_COPY_SKIP_CHECK(v)  *regs.sp++ = v
#define PUSH_NULL()              regs.sp++->setNull()
#define PUSH_UNDEFINED()         regs.sp++->setUndefined()
#define PUSH_BOOLEAN(b)          regs.sp++->setBoolean(b)
#define PUSH_DOUBLE(d)           regs.sp++->setDouble(d)
#define PUSH_INT32(i)            regs.sp++->setInt32(i)
#define PUSH_STRING(s)           do { regs.sp++->setString(s); assertSameCompartment(cx, regs.sp[-1]); } while (0)
#define PUSH_OBJECT(obj)         do { regs.sp++->setObject(obj); assertSameCompartment(cx, regs.sp[-1]); } while (0)
#define PUSH_OBJECT_OR_NULL(obj) do { regs.sp++->setObjectOrNull(obj); assertSameCompartment(cx, regs.sp[-1]); } while (0)
#define PUSH_HOLE()              regs.sp++->setMagic(JS_ARRAY_HOLE)
#define POP_COPY_TO(v)           v = *--regs.sp
#define POP_RETURN_VALUE()       regs.fp()->setReturnValue(*--regs.sp)

#define VALUE_TO_BOOLEAN(cx, vp, b)                                           \
    JS_BEGIN_MACRO                                                            \
        vp = &regs.sp[-1];                                                    \
        if (vp->isNull()) {                                                   \
            b = false;                                                        \
        } else if (vp->isBoolean()) {                                         \
            b = vp->toBoolean();                                              \
        } else {                                                              \
            b = !!js_ValueToBoolean(*vp);                                     \
        }                                                                     \
    JS_END_MACRO

#define POP_BOOLEAN(cx, vp, b)   do { VALUE_TO_BOOLEAN(cx, vp, b); regs.sp--; } while(0)

#define FETCH_OBJECT(cx, n, obj)                                              \
    JS_BEGIN_MACRO                                                            \
        Value *vp_ = &regs.sp[n];                                             \
        obj = ToObject(cx, (vp_));                                            \
        if (!obj)                                                             \
            goto error;                                                       \
    JS_END_MACRO

/*
 * Threaded interpretation via computed goto appears to be well-supported by
 * GCC 3 and higher.  IBM's C compiler when run with the right options (e.g.,
 * -qlanglvl=extended) also supports threading.  Ditto the SunPro C compiler.
 * Currently it's broken for JS_VERSION < 160, though this isn't worth fixing.
 * Add your compiler support macros here.
 */
#ifndef JS_THREADED_INTERP
# if JS_VERSION >= 160 && (                                                   \
    __GNUC__ >= 3 ||                                                          \
    (__IBMC__ >= 700 && defined __IBM_COMPUTED_GOTO) ||                       \
    __SUNPRO_C >= 0x570)
#  define JS_THREADED_INTERP 1
# else
#  define JS_THREADED_INTERP 0
# endif
#endif

template<typename T>
class GenericInterruptEnabler : public InterpreterFrames::InterruptEnablerBase {
  public:
    GenericInterruptEnabler(T *variable, T value) : variable(variable), value(value) { }
    void enableInterrupts() const { *variable = value; }

  private:
    T *variable;
    T value;
};

inline InterpreterFrames::InterpreterFrames(JSContext *cx, FrameRegs *regs,
                                            const InterruptEnablerBase &enabler)
  : context(cx), regs(regs), enabler(enabler)
{
    older = cx->runtime->interpreterFrames;
    cx->runtime->interpreterFrames = this;
}

inline InterpreterFrames::~InterpreterFrames()
{
    context->runtime->interpreterFrames = older;
}

#if defined(DEBUG) && !defined(JS_THREADSAFE) && !defined(JSGC_ROOT_ANALYSIS)
void
js::AssertValidPropertyCacheHit(JSContext *cx,
                                JSObject *start_, JSObject *found,
                                PropertyCacheEntry *entry)
{
    jsbytecode *pc;
    cx->stack.currentScript(&pc);

    uint64_t sample = cx->runtime->gcNumber;
    PropertyCacheEntry savedEntry = *entry;

    RootedPropertyName name(cx, GetNameFromBytecode(cx, pc, JSOp(*pc), js_CodeSpec[*pc]));
    RootedObject start(cx, start_);

    JSObject *obj, *pobj;
    JSProperty *prop;
    JSBool ok;

    if (JOF_OPMODE(*pc) == JOF_NAME)
        ok = FindProperty(cx, name, start, &obj, &pobj, &prop);
    else
        ok = baseops::LookupProperty(cx, start, name.reference(), &pobj, &prop);
    JS_ASSERT(ok);

    if (cx->runtime->gcNumber != sample)
        JS_PROPERTY_CACHE(cx).restore(&savedEntry);
    JS_ASSERT(prop);
    JS_ASSERT(pobj == found);

    const Shape *shape = (Shape *) prop;
    JS_ASSERT(entry->prop == shape);
}
#endif /* DEBUG && !JS_THREADSAFE */

/*
 * Ensure that the intrepreter switch can close call-bytecode cases in the
 * same way as non-call bytecodes.
 */
JS_STATIC_ASSERT(JSOP_NAME_LENGTH == JSOP_CALLNAME_LENGTH);
JS_STATIC_ASSERT(JSOP_GETARG_LENGTH == JSOP_CALLARG_LENGTH);
JS_STATIC_ASSERT(JSOP_GETLOCAL_LENGTH == JSOP_CALLLOCAL_LENGTH);
JS_STATIC_ASSERT(JSOP_XMLNAME_LENGTH == JSOP_CALLXMLNAME_LENGTH);

/*
 * Same for JSOP_SETNAME and JSOP_SETPROP, which differ only slightly but
 * remain distinct for the decompiler.
 */
JS_STATIC_ASSERT(JSOP_SETNAME_LENGTH == JSOP_SETPROP_LENGTH);

/* See TRY_BRANCH_AFTER_COND. */
JS_STATIC_ASSERT(JSOP_IFNE_LENGTH == JSOP_IFEQ_LENGTH);
JS_STATIC_ASSERT(JSOP_IFNE == JSOP_IFEQ + 1);

/* For the fastest case inder JSOP_INCNAME, etc. */
JS_STATIC_ASSERT(JSOP_INCNAME_LENGTH == JSOP_DECNAME_LENGTH);
JS_STATIC_ASSERT(JSOP_INCNAME_LENGTH == JSOP_NAMEINC_LENGTH);
JS_STATIC_ASSERT(JSOP_INCNAME_LENGTH == JSOP_NAMEDEC_LENGTH);

/*
 * Inline fast paths for iteration. js_IteratorMore and js_IteratorNext handle
 * all cases, but we inline the most frequently taken paths here.
 */
static inline bool
IteratorMore(JSContext *cx, JSObject *iterobj, bool *cond, Value *rval)
{
    if (iterobj->isIterator()) {
        NativeIterator *ni = iterobj->getNativeIterator();
        if (ni->isKeyIter()) {
            *cond = (ni->props_cursor < ni->props_end);
            return true;
        }
    }
    if (!js_IteratorMore(cx, RootedObject(cx, iterobj), rval))
        return false;
    *cond = rval->isTrue();
    return true;
}

static inline bool
IteratorNext(JSContext *cx, JSObject *iterobj, Value *rval)
{
    if (iterobj->isIterator()) {
        NativeIterator *ni = iterobj->getNativeIterator();
        if (ni->isKeyIter()) {
            JS_ASSERT(ni->props_cursor < ni->props_end);
            rval->setString(*ni->current());
            ni->incCursor();
            return true;
        }
    }
    return js_IteratorNext(cx, iterobj, rval);
}

/*
 * For bytecodes which push values and then fall through, make sure the
 * types of the pushed values are consistent with type inference information.
 */
static inline void
TypeCheckNextBytecode(JSContext *cx, JSScript *script, unsigned n, const FrameRegs &regs)
{
#ifdef DEBUG
    if (cx->typeInferenceEnabled() &&
        n == GetBytecodeLength(regs.pc)) {
        TypeScript::CheckBytecode(cx, script, regs.pc, regs.sp);
    }
#endif
}

<<<<<<< HEAD
JS_NEVER_INLINE InterpretStatus
=======
class SpreadContext {
public:
    JSContext *cx;
    RootedObject arr;
    int32_t *count;
    SpreadContext(JSContext *cx, JSObject *array, int32_t *count)
        : cx(cx), arr(cx, array), count(count) {
        JS_ASSERT(array->isArray());
    }
    SpreadContext(SpreadContext &scx)
         : cx(cx), arr(scx.cx, scx.arr), count(scx.count) {}
    bool operator ()(JSContext *cx, const Value &item) {
        if (*count == INT32_MAX) {
            JS_ReportErrorNumber(cx, js_GetErrorMessage, NULL,
                                 JSMSG_SPREAD_TOO_LARGE);
            return false;
        }
        return arr->defineElement(cx, (*count)++, item, NULL, NULL, JSPROP_ENUMERATE);
    }
};

JS_NEVER_INLINE bool
>>>>>>> b672c5ce
js::Interpret(JSContext *cx, StackFrame *entryFrame, InterpMode interpMode)
{
    JSAutoResolveFlags rf(cx, RESOLVE_INFER);

    gc::MaybeVerifyBarriers(cx, true);

    JS_ASSERT(!cx->compartment->activeAnalysis);

#if JS_THREADED_INTERP
#define CHECK_PCCOUNT_INTERRUPTS() JS_ASSERT_IF(script->hasScriptCounts, jumpTable == interruptJumpTable)
#else
#define CHECK_PCCOUNT_INTERRUPTS() JS_ASSERT_IF(script->hasScriptCounts, switchMask == -1)
#endif

    /*
     * Macros for threaded interpreter loop
     */
#if JS_THREADED_INTERP
    static void *const normalJumpTable[] = {
# define OPDEF(op,val,name,token,length,nuses,ndefs,prec,format) \
        JS_EXTENSION &&L_##op,
# include "jsopcode.tbl"
# undef OPDEF
    };

    static void *const interruptJumpTable[] = {
# define OPDEF(op,val,name,token,length,nuses,ndefs,prec,format)              \
        JS_EXTENSION &&interrupt,
# include "jsopcode.tbl"
# undef OPDEF
    };

    register void * const *jumpTable = normalJumpTable;

    typedef GenericInterruptEnabler<void * const *> InterruptEnabler;
    InterruptEnabler interruptEnabler(&jumpTable, interruptJumpTable);

# define DO_OP()            JS_BEGIN_MACRO                                    \
                                CHECK_PCCOUNT_INTERRUPTS();                   \
                                js::gc::MaybeVerifyBarriers(cx);              \
                                JS_EXTENSION_(goto *jumpTable[op]);           \
                            JS_END_MACRO
# define DO_NEXT_OP(n)      JS_BEGIN_MACRO                                    \
                                TypeCheckNextBytecode(cx, script, n, regs);   \
                                op = (JSOp) *(regs.pc += (n));                \
                                DO_OP();                                      \
                            JS_END_MACRO

# define BEGIN_CASE(OP)     L_##OP:
# define END_CASE(OP)       DO_NEXT_OP(OP##_LENGTH);
# define END_VARLEN_CASE    DO_NEXT_OP(len);
# define ADD_EMPTY_CASE(OP) BEGIN_CASE(OP)                                    \
                                JS_ASSERT(js_CodeSpec[OP].length == 1);       \
                                op = (JSOp) *++regs.pc;                       \
                                DO_OP();

# define END_EMPTY_CASES

#else /* !JS_THREADED_INTERP */

    register int switchMask = 0;
    int switchOp;
    typedef GenericInterruptEnabler<int> InterruptEnabler;
    InterruptEnabler interruptEnabler(&switchMask, -1);

# define DO_OP()            goto do_op
# define DO_NEXT_OP(n)      JS_BEGIN_MACRO                                    \
                                JS_ASSERT((n) == len);                        \
                                goto advance_pc;                              \
                            JS_END_MACRO

# define BEGIN_CASE(OP)     case OP:
# define END_CASE(OP)       END_CASE_LEN(OP##_LENGTH)
# define END_CASE_LEN(n)    END_CASE_LENX(n)
# define END_CASE_LENX(n)   END_CASE_LEN##n

/*
 * To share the code for all len == 1 cases we use the specialized label with
 * code that falls through to advance_pc: .
 */
# define END_CASE_LEN1      goto advance_pc_by_one;
# define END_CASE_LEN2      len = 2; goto advance_pc;
# define END_CASE_LEN3      len = 3; goto advance_pc;
# define END_CASE_LEN4      len = 4; goto advance_pc;
# define END_CASE_LEN5      len = 5; goto advance_pc;
# define END_CASE_LEN6      len = 6; goto advance_pc;
# define END_CASE_LEN7      len = 7; goto advance_pc;
# define END_CASE_LEN8      len = 8; goto advance_pc;
# define END_CASE_LEN9      len = 9; goto advance_pc;
# define END_CASE_LEN10     len = 10; goto advance_pc;
# define END_CASE_LEN11     len = 11; goto advance_pc;
# define END_CASE_LEN12     len = 12; goto advance_pc;
# define END_VARLEN_CASE    goto advance_pc;
# define ADD_EMPTY_CASE(OP) BEGIN_CASE(OP)
# define END_EMPTY_CASES    goto advance_pc_by_one;

#endif /* !JS_THREADED_INTERP */

#define ENABLE_INTERRUPTS() (interruptEnabler.enableInterrupts())

#define LOAD_ATOM(PCOFF, atom)                                                \
    JS_BEGIN_MACRO                                                            \
        JS_ASSERT((size_t)(atoms - script->atoms) <                           \
                  (size_t)(script->natoms - GET_UINT32_INDEX(regs.pc + PCOFF)));\
        atom = atoms[GET_UINT32_INDEX(regs.pc + PCOFF)];                      \
    JS_END_MACRO

#define LOAD_NAME(PCOFF, name)                                                \
    JS_BEGIN_MACRO                                                            \
        JSAtom *atom;                                                         \
        LOAD_ATOM((PCOFF), atom);                                             \
        name = atom->asPropertyName();                                        \
    JS_END_MACRO

#define LOAD_DOUBLE(PCOFF, dbl)                                               \
    (dbl = script->getConst(GET_UINT32_INDEX(regs.pc + (PCOFF))).toDouble())

#if defined(JS_METHODJIT)
    bool useMethodJIT = false;
#endif

#ifdef JS_METHODJIT

#define RESET_USE_METHODJIT()                                                 \
    JS_BEGIN_MACRO                                                            \
        useMethodJIT = cx->methodJitEnabled &&                                \
           (interpMode == JSINTERP_NORMAL ||                                  \
            interpMode == JSINTERP_REJOIN ||                                  \
            interpMode == JSINTERP_SKIP_TRAP);                                \
    JS_END_MACRO

#define CHECK_PARTIAL_METHODJIT(status)                                       \
    JS_BEGIN_MACRO                                                            \
        switch (status) {                                                     \
          case mjit::Jaeger_UnfinishedAtTrap:                                 \
            interpMode = JSINTERP_SKIP_TRAP;                                  \
            /* FALLTHROUGH */                                                 \
          case mjit::Jaeger_Unfinished:                                       \
            op = (JSOp) *regs.pc;                                             \
            RESTORE_INTERP_VARS_CHECK_EXCEPTION();                            \
            DO_OP();                                                          \
          default:;                                                           \
        }                                                                     \
    JS_END_MACRO

#else

#define RESET_USE_METHODJIT() ((void) 0)

#endif

#define RESTORE_INTERP_VARS()                                                 \
    JS_BEGIN_MACRO                                                            \
        SET_SCRIPT(regs.fp()->script());                                      \
        atoms = FrameAtomBase(cx, regs.fp());                                 \
        JS_ASSERT(&cx->regs() == &regs);                                      \
    JS_END_MACRO

#define RESTORE_INTERP_VARS_CHECK_EXCEPTION()                                 \
    JS_BEGIN_MACRO                                                            \
        RESTORE_INTERP_VARS();                                                \
        if (cx->isExceptionPending())                                         \
            goto error;                                                       \
        CHECK_INTERRUPT_HANDLER();                                            \
    JS_END_MACRO

    /*
     * Prepare to call a user-supplied branch handler, and abort the script
     * if it returns false.
     */
#define CHECK_BRANCH()                                                        \
    JS_BEGIN_MACRO                                                            \
        if (cx->runtime->interrupt && !js_HandleExecutionInterrupt(cx))       \
            goto error;                                                       \
    JS_END_MACRO

#define BRANCH(n)                                                             \
    JS_BEGIN_MACRO                                                            \
        regs.pc += (n);                                                       \
        op = (JSOp) *regs.pc;                                                 \
        if ((n) <= 0)                                                         \
            goto check_backedge;                                              \
        DO_OP();                                                              \
    JS_END_MACRO

#define SET_SCRIPT(s)                                                         \
    JS_BEGIN_MACRO                                                            \
        script = (s);                                                         \
        if (script->hasAnyBreakpointsOrStepMode())                            \
            ENABLE_INTERRUPTS();                                              \
        if (script->hasScriptCounts)                                          \
            ENABLE_INTERRUPTS();                                              \
        JS_ASSERT_IF(interpMode == JSINTERP_SKIP_TRAP,                        \
                     script->hasAnyBreakpointsOrStepMode());                  \
    JS_END_MACRO

#define CHECK_INTERRUPT_HANDLER()                                             \
    JS_BEGIN_MACRO                                                            \
        if (cx->runtime->debugHooks.interruptHook)                            \
            ENABLE_INTERRUPTS();                                              \
    JS_END_MACRO

    /* Repoint cx->regs to a local variable for faster access. */
    FrameRegs regs = cx->regs();
    PreserveRegsGuard interpGuard(cx, regs);

    /*
     * Help Debugger find frames running scripts that it has put in
     * single-step mode.
     */
    InterpreterFrames interpreterFrame(cx, &regs, interruptEnabler);

    /* Copy in hot values that change infrequently. */
    JSRuntime *const rt = cx->runtime;
    Rooted<JSScript*> script(cx);
    SET_SCRIPT(regs.fp()->script());
    CHECK_INTERRUPT_HANDLER();

    /*
     * Pool of rooters for use in this interpreter frame. References to these
     * are used for local variables within interpreter cases. This avoids
     * creating new rooters each time an interpreter case is entered, and also
     * correctness pitfalls due to incorrect compilation of destructor calls
     * around computed gotos.
     */
    RootedValue rootValue0(cx), rootValue1(cx);
    RootedString rootString0(cx), rootString1(cx);
    RootedObject rootObject0(cx), rootObject1(cx);
    RootedFunction rootFunction0(cx);
    RootedTypeObject rootType0(cx);
    RootedPropertyName rootName0(cx);
    RootedId rootId0(cx);

    if (rt->profilingScripts)
        ENABLE_INTERRUPTS();

    if (!entryFrame)
        entryFrame = regs.fp();

    /*
     * Initialize the index segment register used by LOAD_ATOM and
     * GET_FULL_INDEX macros below. As a register we use a pointer based on
     * the atom map to turn frequently executed LOAD_ATOM into simple array
     * access. For less frequent object loads we have to recover the segment
     * from atoms pointer first.
     */
    HeapPtrAtom *atoms = script->atoms;

#if JS_HAS_GENERATORS
    if (JS_UNLIKELY(regs.fp()->isGeneratorFrame())) {
        JS_ASSERT(size_t(regs.pc - script->code) <= script->length);
        JS_ASSERT(regs.stackDepth() <= script->nslots);

        /*
         * To support generator_throw and to catch ignored exceptions,
         * fail if cx->isExceptionPending() is true.
         */
        if (cx->isExceptionPending())
            goto error;
    }
#endif

    /* State communicated between non-local jumps: */
    bool interpReturnOK;

    /* Don't call the script prologue if executing between Method and Trace JIT. */
    if (interpMode == JSINTERP_NORMAL) {
        StackFrame *fp = regs.fp();
        if (!fp->isGeneratorFrame() && !fp->prologue(cx, UseNewTypeAtEntry(cx, fp)))
            goto error;
        if (cx->compartment->debugMode()) {
            JSTrapStatus status = ScriptDebugPrologue(cx, fp);
            switch (status) {
              case JSTRAP_CONTINUE:
                break;
              case JSTRAP_RETURN:
                interpReturnOK = true;
                goto forced_return;
              case JSTRAP_THROW:
              case JSTRAP_ERROR:
                goto error;
              default:
                JS_NOT_REACHED("bad ScriptDebugPrologue status");
            }
        }
    }

    /* The REJOIN mode acts like the normal mode, except the prologue is skipped. */
    if (interpMode == JSINTERP_REJOIN)
        interpMode = JSINTERP_NORMAL;

    CHECK_INTERRUPT_HANDLER();

    RESET_USE_METHODJIT();

    /*
     * It is important that "op" be initialized before calling DO_OP because
     * it is possible for "op" to be specially assigned during the normal
     * processing of an opcode while looping. We rely on DO_NEXT_OP to manage
     * "op" correctly in all other cases.
     */
    JSOp op;
    int32_t len;
    len = 0;

    DO_NEXT_OP(len);

#if JS_THREADED_INTERP
    /*
     * This is a loop, but it does not look like a loop. The loop-closing
     * jump is distributed throughout goto *jumpTable[op] inside of DO_OP.
     * When interrupts are enabled, jumpTable is set to interruptJumpTable
     * where all jumps point to the interrupt label. The latter, after
     * calling the interrupt handler, dispatches through normalJumpTable to
     * continue the normal bytecode processing.
     */

#else /* !JS_THREADED_INTERP */
    for (;;) {
      advance_pc_by_one:
        JS_ASSERT(js_CodeSpec[op].length == 1);
        len = 1;
      advance_pc:
        regs.pc += len;
        op = (JSOp) *regs.pc;

      do_op:
        CHECK_PCCOUNT_INTERRUPTS();
        js::gc::MaybeVerifyBarriers(cx);
        switchOp = int(op) | switchMask;
      do_switch:
        switch (switchOp) {
#endif

#if JS_THREADED_INTERP
  interrupt:
#else /* !JS_THREADED_INTERP */
  case -1:
    JS_ASSERT(switchMask == -1);
#endif /* !JS_THREADED_INTERP */
    {
        bool moreInterrupts = false;

        if (cx->runtime->profilingScripts) {
            if (!script->hasScriptCounts)
                script->initScriptCounts(cx);
            moreInterrupts = true;
        }

        if (script->hasScriptCounts) {
            PCCounts counts = script->getPCCounts(regs.pc);
            counts.get(PCCounts::BASE_INTERP)++;
            moreInterrupts = true;
        }

        JSInterruptHook hook = cx->runtime->debugHooks.interruptHook;
        if (hook || script->stepModeEnabled()) {
            Value rval;
            JSTrapStatus status = JSTRAP_CONTINUE;
            if (hook)
                status = hook(cx, script, regs.pc, &rval, cx->runtime->debugHooks.interruptHookData);
            if (status == JSTRAP_CONTINUE && script->stepModeEnabled())
                status = Debugger::onSingleStep(cx, &rval);
            switch (status) {
              case JSTRAP_ERROR:
                goto error;
              case JSTRAP_CONTINUE:
                break;
              case JSTRAP_RETURN:
                regs.fp()->setReturnValue(rval);
                interpReturnOK = true;
                goto forced_return;
              case JSTRAP_THROW:
                cx->setPendingException(rval);
                goto error;
              default:;
            }
            moreInterrupts = true;
        }

        if (script->hasAnyBreakpointsOrStepMode())
            moreInterrupts = true;

        if (script->hasBreakpointsAt(regs.pc) && interpMode != JSINTERP_SKIP_TRAP) {
            Value rval;
            JSTrapStatus status = Debugger::onTrap(cx, &rval);
            switch (status) {
              case JSTRAP_ERROR:
                goto error;
              case JSTRAP_RETURN:
                regs.fp()->setReturnValue(rval);
                interpReturnOK = true;
                goto forced_return;
              case JSTRAP_THROW:
                cx->setPendingException(rval);
                goto error;
              default:
                break;
            }
            JS_ASSERT(status == JSTRAP_CONTINUE);
            CHECK_INTERRUPT_HANDLER();
            JS_ASSERT(rval.isInt32() && rval.toInt32() == op);
        }

        interpMode = JSINTERP_NORMAL;

#if JS_THREADED_INTERP
        jumpTable = moreInterrupts ? interruptJumpTable : normalJumpTable;
        JS_EXTENSION_(goto *normalJumpTable[op]);
#else
        switchMask = moreInterrupts ? -1 : 0;
        switchOp = int(op);
        goto do_switch;
#endif
    }

/* No-ops for ease of decompilation. */
ADD_EMPTY_CASE(JSOP_NOP)
ADD_EMPTY_CASE(JSOP_UNUSED1)
ADD_EMPTY_CASE(JSOP_UNUSED2)
ADD_EMPTY_CASE(JSOP_UNUSED3)
ADD_EMPTY_CASE(JSOP_UNUSED8)
ADD_EMPTY_CASE(JSOP_UNUSED9)
ADD_EMPTY_CASE(JSOP_UNUSED10)
ADD_EMPTY_CASE(JSOP_UNUSED11)
ADD_EMPTY_CASE(JSOP_UNUSED12)
ADD_EMPTY_CASE(JSOP_UNUSED13)
ADD_EMPTY_CASE(JSOP_UNUSED15)
ADD_EMPTY_CASE(JSOP_UNUSED17)
ADD_EMPTY_CASE(JSOP_UNUSED18)
ADD_EMPTY_CASE(JSOP_UNUSED19)
ADD_EMPTY_CASE(JSOP_UNUSED20)
ADD_EMPTY_CASE(JSOP_UNUSED21)
ADD_EMPTY_CASE(JSOP_UNUSED22)
ADD_EMPTY_CASE(JSOP_UNUSED23)
ADD_EMPTY_CASE(JSOP_UNUSED24)
ADD_EMPTY_CASE(JSOP_UNUSED25)
ADD_EMPTY_CASE(JSOP_UNUSED29)
ADD_EMPTY_CASE(JSOP_UNUSED30)
ADD_EMPTY_CASE(JSOP_UNUSED31)
ADD_EMPTY_CASE(JSOP_CONDSWITCH)
ADD_EMPTY_CASE(JSOP_TRY)
#if JS_HAS_XML_SUPPORT
ADD_EMPTY_CASE(JSOP_STARTXML)
ADD_EMPTY_CASE(JSOP_STARTXMLEXPR)
#endif
ADD_EMPTY_CASE(JSOP_LOOPHEAD)
END_EMPTY_CASES

BEGIN_CASE(JSOP_LABEL)
END_CASE(JSOP_LABEL)

check_backedge:
{
    CHECK_BRANCH();
    if (op != JSOP_LOOPHEAD)
        DO_OP();

#ifdef JS_METHODJIT
    if (!useMethodJIT)
        DO_OP();
    // Attempt on-stack replacement with JaegerMonkey code, which is keyed to
    // the interpreter state at the JSOP_LOOPHEAD at the start of the loop.
    // Unlike IonMonkey, this requires two different code fragments to perform
    // hoisting.
    mjit::CompileStatus status =
        mjit::CanMethodJIT(cx, script, regs.pc, regs.fp()->isConstructing(),
                           mjit::CompileRequest_Interpreter);
    if (status == mjit::Compile_Error)
        goto error;
    if (status == mjit::Compile_Okay) {
        void *ncode =
            script->nativeCodeForPC(regs.fp()->isConstructing(), regs.pc);
        JS_ASSERT(ncode);
        mjit::JaegerStatus status = mjit::JaegerShotAtSafePoint(cx, ncode, true);
        if (status == mjit::Jaeger_ThrowBeforeEnter)
            goto error;
        CHECK_PARTIAL_METHODJIT(status);
        interpReturnOK = (status == mjit::Jaeger_Returned);
        if (entryFrame != regs.fp())
            goto jit_return;
        regs.fp()->setFinishedInInterpreter();
        goto leave_on_safe_point;
    }
    if (status == mjit::Compile_Abort)
        useMethodJIT = false;
#endif /* JS_METHODJIT */

    DO_OP();
}

BEGIN_CASE(JSOP_LOOPENTRY)

#ifdef JS_ION
    // Attempt on-stack replacement with Ion code. IonMonkey OSR takes place at
    // the point of the initial loop entry, to consolidate hoisted code between
    // entry points.
    if (ion::IsEnabled(cx)) {
        ion::MethodStatus status =
            ion::CanEnterAtBranch(cx, script, regs.fp(), regs.pc);
        if (status == ion::Method_Error)
            goto error;
        if (status == ion::Method_Compiled) {
            JS_ASSERT(regs.fp()->isScriptFrame());
            ion::IonExecStatus maybeOsr = ion::SideCannon(cx, regs.fp(), regs.pc);
            if (maybeOsr == ion::IonExec_Bailout) {
                // We hit a deoptimization path in the first Ion frame, so now
                // we've just replaced the entire Ion activation.
                RESTORE_INTERP_VARS();
                op = JSOp(*regs.pc);
                DO_OP();
            }

            interpReturnOK = (maybeOsr == ion::IonExec_Ok);

            if (entryFrame != regs.fp())
                goto jit_return;

            regs.fp()->setFinishedInInterpreter();
            goto leave_on_safe_point;
        }
    }
#endif /* JS_ION */

END_CASE(JSOP_LOOPENTRY)

BEGIN_CASE(JSOP_NOTEARG)
END_CASE(JSOP_NOTEARG)

/* ADD_EMPTY_CASE is not used here as JSOP_LINENO_LENGTH == 3. */
BEGIN_CASE(JSOP_LINENO)
END_CASE(JSOP_LINENO)

BEGIN_CASE(JSOP_UNDEFINED)
    PUSH_UNDEFINED();
END_CASE(JSOP_UNDEFINED)

BEGIN_CASE(JSOP_POP)
    regs.sp--;
END_CASE(JSOP_POP)

BEGIN_CASE(JSOP_POPN)
    JS_ASSERT(GET_UINT16(regs.pc) <= regs.stackDepth());
    regs.sp -= GET_UINT16(regs.pc);
#ifdef DEBUG
    if (StaticBlockObject *block = regs.fp()->maybeBlockChain())
        JS_ASSERT(regs.stackDepth() >= block->stackDepth() + block->slotCount());
#endif
END_CASE(JSOP_POPN)

BEGIN_CASE(JSOP_SETRVAL)
BEGIN_CASE(JSOP_POPV)
    POP_RETURN_VALUE();
END_CASE(JSOP_POPV)

BEGIN_CASE(JSOP_ENTERWITH)
    if (!EnterWith(cx, -1))
        goto error;

    /*
     * We must ensure that different "with" blocks have different stack depth
     * associated with them. This allows the try handler search to properly
     * recover the scope chain. Thus we must keep the stack at least at the
     * current level.
     *
     * We set sp[-1] to the current "with" object to help asserting the
     * enter/leave balance in [leavewith].
     */
    regs.sp[-1].setObject(*regs.fp()->scopeChain());
END_CASE(JSOP_ENTERWITH)

BEGIN_CASE(JSOP_LEAVEWITH)
    JS_ASSERT(regs.sp[-1].toObject() == *regs.fp()->scopeChain());
    regs.fp()->popWith(cx);
    regs.sp--;
END_CASE(JSOP_LEAVEWITH)

BEGIN_CASE(JSOP_RETURN)
    POP_RETURN_VALUE();
    /* FALL THROUGH */

BEGIN_CASE(JSOP_RETRVAL)    /* fp return value already set */
BEGIN_CASE(JSOP_STOP)
{
    /*
     * When the inlined frame exits with an exception or an error, ok will be
     * false after the inline_return label.
     */
    CHECK_BRANCH();

    interpReturnOK = true;
    if (entryFrame != regs.fp())
  inline_return:
    {
        if (cx->compartment->debugMode())
            interpReturnOK = ScriptDebugEpilogue(cx, regs.fp(), interpReturnOK);

        if (!regs.fp()->isYielding())
            regs.fp()->epilogue(cx);

        /* The JIT inlines the epilogue. */
#ifdef JS_METHODJIT
  jit_return:
#endif

        /* The results of lowered call/apply frames need to be shifted. */
        bool shiftResult = regs.fp()->loweredCallOrApply();

        cx->stack.popInlineFrame(regs);

        RESTORE_INTERP_VARS();

        JS_ASSERT(*regs.pc == JSOP_NEW || *regs.pc == JSOP_CALL ||
                  *regs.pc == JSOP_FUNCALL || *regs.pc == JSOP_FUNAPPLY);

        /* Resume execution in the calling frame. */
        RESET_USE_METHODJIT();
        if (JS_LIKELY(interpReturnOK)) {
            TypeScript::Monitor(cx, script, regs.pc, regs.sp[-1]);

            if (shiftResult) {
                regs.sp[-2] = regs.sp[-1];
                regs.sp--;
            }

            len = JSOP_CALL_LENGTH;
            DO_NEXT_OP(len);
        }

        /* Increment pc so that |sp - fp->slots == ReconstructStackDepth(pc)|. */
        regs.pc += JSOP_CALL_LENGTH;
        goto error;
    } else {
        JS_ASSERT(regs.stackDepth() == 0);
    }
    interpReturnOK = true;
    goto exit;
}

BEGIN_CASE(JSOP_DEFAULT)
    regs.sp--;
    /* FALL THROUGH */
BEGIN_CASE(JSOP_GOTO)
{
    len = GET_JUMP_OFFSET(regs.pc);
    BRANCH(len);
}
END_CASE(JSOP_GOTO)

BEGIN_CASE(JSOP_IFEQ)
{
    bool cond;
    Value *_;
    POP_BOOLEAN(cx, _, cond);
    if (cond == false) {
        len = GET_JUMP_OFFSET(regs.pc);
        BRANCH(len);
    }
}
END_CASE(JSOP_IFEQ)

BEGIN_CASE(JSOP_IFNE)
{
    bool cond;
    Value *_;
    POP_BOOLEAN(cx, _, cond);
    if (cond != false) {
        len = GET_JUMP_OFFSET(regs.pc);
        BRANCH(len);
    }
}
END_CASE(JSOP_IFNE)

BEGIN_CASE(JSOP_OR)
{
    bool cond;
    Value *_;
    VALUE_TO_BOOLEAN(cx, _, cond);
    if (cond == true) {
        len = GET_JUMP_OFFSET(regs.pc);
        DO_NEXT_OP(len);
    }
}
END_CASE(JSOP_OR)

BEGIN_CASE(JSOP_AND)
{
    bool cond;
    Value *_;
    VALUE_TO_BOOLEAN(cx, _, cond);
    if (cond == false) {
        len = GET_JUMP_OFFSET(regs.pc);
        DO_NEXT_OP(len);
    }
}
END_CASE(JSOP_AND)

/*
 * If the index value at sp[n] is not an int that fits in a jsval, it could
 * be an object (an XML QName, AttributeName, or AnyName), but only if we are
 * compiling with JS_HAS_XML_SUPPORT.  Otherwise convert the index value to a
 * string atom id.
 */
#define FETCH_ELEMENT_ID(obj, n, id)                                          \
    JS_BEGIN_MACRO                                                            \
        const Value &idval_ = regs.sp[n];                                     \
        if (!ValueToId(cx, obj, idval_, id.address()))                        \
            goto error;                                                       \
    JS_END_MACRO

#define TRY_BRANCH_AFTER_COND(cond,spdec)                                     \
    JS_BEGIN_MACRO                                                            \
        JS_ASSERT(js_CodeSpec[op].length == 1);                               \
        unsigned diff_ = (unsigned) GET_UINT8(regs.pc) - (unsigned) JSOP_IFEQ;         \
        if (diff_ <= 1) {                                                     \
            regs.sp -= spdec;                                                 \
            if (cond == (diff_ != 0)) {                                       \
                ++regs.pc;                                                    \
                len = GET_JUMP_OFFSET(regs.pc);                               \
                BRANCH(len);                                                  \
            }                                                                 \
            len = 1 + JSOP_IFEQ_LENGTH;                                       \
            DO_NEXT_OP(len);                                                  \
        }                                                                     \
    JS_END_MACRO

BEGIN_CASE(JSOP_IN)
{
    const Value &rref = regs.sp[-1];
    if (!rref.isObject()) {
        js_ReportValueError(cx, JSMSG_IN_NOT_OBJECT, -1, rref, NULL);
        goto error;
    }
    RootedObject &obj = rootObject0;
    obj = &rref.toObject();
    RootedId &id = rootId0;
    FETCH_ELEMENT_ID(obj, -2, id);
    JSObject *obj2;
    JSProperty *prop;
    if (!obj->lookupGeneric(cx, id, &obj2, &prop))
        goto error;
    bool cond = prop != NULL;
    TRY_BRANCH_AFTER_COND(cond, 2);
    regs.sp--;
    regs.sp[-1].setBoolean(cond);
}
END_CASE(JSOP_IN)

BEGIN_CASE(JSOP_ITER)
{
    JS_ASSERT(regs.stackDepth() >= 1);
    uint8_t flags = GET_UINT8(regs.pc);
    if (!ValueToIterator(cx, flags, &regs.sp[-1]))
        goto error;
    CHECK_INTERRUPT_HANDLER();
    JS_ASSERT(!regs.sp[-1].isPrimitive());
}
END_CASE(JSOP_ITER)

BEGIN_CASE(JSOP_MOREITER)
{
    JS_ASSERT(regs.stackDepth() >= 1);
    JS_ASSERT(regs.sp[-1].isObject());
    PUSH_NULL();
    bool cond;
    if (!IteratorMore(cx, &regs.sp[-2].toObject(), &cond, &regs.sp[-1]))
        goto error;
    CHECK_INTERRUPT_HANDLER();
    regs.sp[-1].setBoolean(cond);
}
END_CASE(JSOP_MOREITER)

BEGIN_CASE(JSOP_ITERNEXT)
{
    JS_ASSERT(regs.stackDepth() >= unsigned(GET_INT8(regs.pc)));
    Value *itervp = regs.sp - GET_INT8(regs.pc);
    JS_ASSERT(itervp->isObject());
    PUSH_NULL();
    if (!IteratorNext(cx, &itervp->toObject(), &regs.sp[-1]))
        goto error;
}
END_CASE(JSOP_ITERNEXT)

BEGIN_CASE(JSOP_ENDITER)
{
    JS_ASSERT(regs.stackDepth() >= 1);
    bool ok = CloseIterator(cx, &regs.sp[-1].toObject());
    regs.sp--;
    if (!ok)
        goto error;
}
END_CASE(JSOP_ENDITER)

BEGIN_CASE(JSOP_DUP)
{
    JS_ASSERT(regs.stackDepth() >= 1);
    const Value &rref = regs.sp[-1];
    PUSH_COPY(rref);
}
END_CASE(JSOP_DUP)

BEGIN_CASE(JSOP_DUP2)
{
    JS_ASSERT(regs.stackDepth() >= 2);
    const Value &lref = regs.sp[-2];
    const Value &rref = regs.sp[-1];
    PUSH_COPY(lref);
    PUSH_COPY(rref);
}
END_CASE(JSOP_DUP2)

BEGIN_CASE(JSOP_SWAP)
{
    JS_ASSERT(regs.stackDepth() >= 2);
    Value &lref = regs.sp[-2];
    Value &rref = regs.sp[-1];
    lref.swap(rref);
}
END_CASE(JSOP_SWAP)

BEGIN_CASE(JSOP_PICK)
{
    unsigned i = GET_UINT8(regs.pc);
    JS_ASSERT(regs.stackDepth() >= i + 1);
    Value lval = regs.sp[-int(i + 1)];
    memmove(regs.sp - (i + 1), regs.sp - i, sizeof(Value) * i);
    regs.sp[-1] = lval;
}
END_CASE(JSOP_PICK)

BEGIN_CASE(JSOP_SETCONST)
{
    PropertyName *name;
    LOAD_NAME(0, name);
    JSObject &obj = regs.fp()->varObj();
    const Value &ref = regs.sp[-1];
    if (!obj.defineProperty(cx, name, ref,
                            JS_PropertyStub, JS_StrictPropertyStub,
                            JSPROP_ENUMERATE | JSPROP_PERMANENT | JSPROP_READONLY)) {
        goto error;
    }
}
END_CASE(JSOP_SETCONST);

#if JS_HAS_DESTRUCTURING
BEGIN_CASE(JSOP_ENUMCONSTELEM)
{
    const Value &ref = regs.sp[-3];
    JSObject *obj;
    FETCH_OBJECT(cx, -2, obj);
    RootedId &id = rootId0;
    FETCH_ELEMENT_ID(obj, -1, id);
    if (!obj->defineGeneric(cx, id, ref,
                            JS_PropertyStub, JS_StrictPropertyStub,
                            JSPROP_ENUMERATE | JSPROP_PERMANENT | JSPROP_READONLY)) {
        goto error;
    }
    regs.sp -= 3;
}
END_CASE(JSOP_ENUMCONSTELEM)
#endif

BEGIN_CASE(JSOP_BINDGNAME)
    PUSH_OBJECT(regs.fp()->global());
END_CASE(JSOP_BINDGNAME)

BEGIN_CASE(JSOP_BINDNAME)
{
    JSObject *obj;
    do {
        /*
         * We can skip the property lookup for the global object. If the
         * property does not exist anywhere on the scope chain, JSOP_SETNAME
         * adds the property to the global.
         *
         * As a consequence of this optimization for the global object we run
         * its JSRESOLVE_ASSIGNING-tolerant resolve hooks only in JSOP_SETNAME,
         * after the interpreter evaluates the right- hand-side of the
         * assignment, and not here.
         *
         * This should be transparent to the hooks because the script, instead
         * of name = rhs, could have used global.name = rhs given a global
         * object reference, which also calls the hooks only after evaluating
         * the rhs. We desire such resolve hook equivalence between the two
         * forms.
         */
        obj = regs.fp()->scopeChain();
        if (obj->isGlobal())
            break;

        RootedPropertyName &name = rootName0;
        LOAD_NAME(0, name);

        RootedObject &scopeChain = rootObject0;
        scopeChain = regs.fp()->scopeChain();

        obj = FindIdentifierBase(cx, scopeChain, name);
        if (!obj)
            goto error;
    } while (0);
    PUSH_OBJECT(*obj);
}
END_CASE(JSOP_BINDNAME)

#define BITWISE_OP(OP)                                                        \
    JS_BEGIN_MACRO                                                            \
        int32_t i, j;                                                         \
        if (!ToInt32(cx, regs.sp[-2], &i))                                    \
            goto error;                                                       \
        if (!ToInt32(cx, regs.sp[-1], &j))                                    \
            goto error;                                                       \
        i = i OP j;                                                           \
        regs.sp--;                                                            \
        regs.sp[-1].setInt32(i);                                              \
    JS_END_MACRO

BEGIN_CASE(JSOP_BITOR)
    BITWISE_OP(|);
END_CASE(JSOP_BITOR)

BEGIN_CASE(JSOP_BITXOR)
    BITWISE_OP(^);
END_CASE(JSOP_BITXOR)

BEGIN_CASE(JSOP_BITAND)
    BITWISE_OP(&);
END_CASE(JSOP_BITAND)

#undef BITWISE_OP

#define EQUALITY_OP(OP)                                                       \
    JS_BEGIN_MACRO                                                            \
        Value rval = regs.sp[-1];                                             \
        Value lval = regs.sp[-2];                                             \
        bool cond;                                                            \
        if (!LooselyEqual(cx, lval, rval, &cond))                             \
            goto error;                                                       \
        cond = cond OP JS_TRUE;                                               \
        TRY_BRANCH_AFTER_COND(cond, 2);                                       \
        regs.sp--;                                                            \
        regs.sp[-1].setBoolean(cond);                                         \
    JS_END_MACRO

BEGIN_CASE(JSOP_EQ)
    EQUALITY_OP(==);
END_CASE(JSOP_EQ)

BEGIN_CASE(JSOP_NE)
    EQUALITY_OP(!=);
END_CASE(JSOP_NE)

#undef EQUALITY_OP

#define STRICT_EQUALITY_OP(OP, COND)                                          \
    JS_BEGIN_MACRO                                                            \
        const Value &rref = regs.sp[-1];                                      \
        const Value &lref = regs.sp[-2];                                      \
        bool equal;                                                           \
        if (!StrictlyEqual(cx, lref, rref, &equal))                           \
            goto error;                                                       \
        COND = equal OP JS_TRUE;                                              \
        regs.sp--;                                                            \
    JS_END_MACRO

BEGIN_CASE(JSOP_STRICTEQ)
{
    bool cond;
    STRICT_EQUALITY_OP(==, cond);
    regs.sp[-1].setBoolean(cond);
}
END_CASE(JSOP_STRICTEQ)

BEGIN_CASE(JSOP_STRICTNE)
{
    bool cond;
    STRICT_EQUALITY_OP(!=, cond);
    regs.sp[-1].setBoolean(cond);
}
END_CASE(JSOP_STRICTNE)

BEGIN_CASE(JSOP_CASE)
{
    bool cond;
    STRICT_EQUALITY_OP(==, cond);
    if (cond) {
        regs.sp--;
        len = GET_JUMP_OFFSET(regs.pc);
        BRANCH(len);
    }
}
END_CASE(JSOP_CASE)

#undef STRICT_EQUALITY_OP

BEGIN_CASE(JSOP_LT)
{
    bool cond;
    const Value &lref = regs.sp[-2];
    const Value &rref = regs.sp[-1];
    if (!LessThanOperation(cx, lref, rref, &cond))
        goto error;
    TRY_BRANCH_AFTER_COND(cond, 2);
    regs.sp[-2].setBoolean(cond);
    regs.sp--;
}
END_CASE(JSOP_LT)

BEGIN_CASE(JSOP_LE)
{
    bool cond;
    const Value &lref = regs.sp[-2];
    const Value &rref = regs.sp[-1];
    if (!LessThanOrEqualOperation(cx, lref, rref, &cond))
        goto error;
    TRY_BRANCH_AFTER_COND(cond, 2);
    regs.sp[-2].setBoolean(cond);
    regs.sp--;
}
END_CASE(JSOP_LE)

BEGIN_CASE(JSOP_GT)
{
    bool cond;
    const Value &lref = regs.sp[-2];
    const Value &rref = regs.sp[-1];
    if (!GreaterThanOperation(cx, lref, rref, &cond))
        goto error;
    TRY_BRANCH_AFTER_COND(cond, 2);
    regs.sp[-2].setBoolean(cond);
    regs.sp--;
}
END_CASE(JSOP_GT)

BEGIN_CASE(JSOP_GE)
{
    bool cond;
    const Value &lref = regs.sp[-2];
    const Value &rref = regs.sp[-1];
    if (!GreaterThanOrEqualOperation(cx, lref, rref, &cond))
        goto error;
    TRY_BRANCH_AFTER_COND(cond, 2);
    regs.sp[-2].setBoolean(cond);
    regs.sp--;
}
END_CASE(JSOP_GE)

#define SIGNED_SHIFT_OP(OP)                                                   \
    JS_BEGIN_MACRO                                                            \
        int32_t i, j;                                                         \
        if (!ToInt32(cx, regs.sp[-2], &i))                                    \
            goto error;                                                       \
        if (!ToInt32(cx, regs.sp[-1], &j))                                    \
            goto error;                                                       \
        i = i OP (j & 31);                                                    \
        regs.sp--;                                                            \
        regs.sp[-1].setInt32(i);                                              \
    JS_END_MACRO

BEGIN_CASE(JSOP_LSH)
    SIGNED_SHIFT_OP(<<);
END_CASE(JSOP_LSH)

BEGIN_CASE(JSOP_RSH)
    SIGNED_SHIFT_OP(>>);
END_CASE(JSOP_RSH)

#undef SIGNED_SHIFT_OP

BEGIN_CASE(JSOP_URSH)
{
    Value lval = regs.sp[-2];
    Value rval = regs.sp[-1];
    if (!UrshOperation(cx, lval, rval, &regs.sp[-2]))
        goto error;
    regs.sp--;
}
END_CASE(JSOP_URSH)

BEGIN_CASE(JSOP_ADD)
{
    Value lval = regs.sp[-2];
    Value rval = regs.sp[-1];
    if (!AddOperation(cx, lval, rval, &regs.sp[-2]))
        goto error;
    regs.sp--;
}
END_CASE(JSOP_ADD)

BEGIN_CASE(JSOP_SUB)
{
    RootedValue &lval = rootValue0, &rval = rootValue1;
    lval = regs.sp[-2];
    rval = regs.sp[-1];
    if (!SubOperation(cx, lval, rval, &regs.sp[-2]))
        goto error;
    regs.sp--;
}
END_CASE(JSOP_SUB)

BEGIN_CASE(JSOP_MUL)
{
    RootedValue &lval = rootValue0, &rval = rootValue1;
    lval = regs.sp[-2];
    rval = regs.sp[-1];
    if (!MulOperation(cx, lval, rval, &regs.sp[-2]))
        goto error;
    regs.sp--;
}
END_CASE(JSOP_MUL)

BEGIN_CASE(JSOP_DIV)
{
    RootedValue &lval = rootValue0, &rval = rootValue1;
    lval = regs.sp[-2];
    rval = regs.sp[-1];
    if (!DivOperation(cx, lval, rval, &regs.sp[-2]))
        goto error;
    regs.sp--;
}
END_CASE(JSOP_DIV)

BEGIN_CASE(JSOP_MOD)
{
    RootedValue &lval = rootValue0, &rval = rootValue1;
    lval = regs.sp[-2];
    rval = regs.sp[-1];
    if (!ModOperation(cx, lval, rval, &regs.sp[-2]))
        goto error;
    regs.sp--;
}
END_CASE(JSOP_MOD)

BEGIN_CASE(JSOP_NOT)
{
    Value *_;
    bool cond;
    POP_BOOLEAN(cx, _, cond);
    PUSH_BOOLEAN(!cond);
}
END_CASE(JSOP_NOT)

BEGIN_CASE(JSOP_BITNOT)
{
    int32_t i;
    if (!BitNot(cx, regs.sp[-1], &i))
        goto error;
    regs.sp[-1].setInt32(i);
}
END_CASE(JSOP_BITNOT)

BEGIN_CASE(JSOP_NEG)
{
    /*
     * When the operand is int jsval, INT32_FITS_IN_JSVAL(i) implies
     * INT32_FITS_IN_JSVAL(-i) unless i is 0 or INT32_MIN when the
     * results, -0.0 or INT32_MAX + 1, are double values.
     */
    Value ref = regs.sp[-1];
    int32_t i;
    if (ref.isInt32() && (i = ref.toInt32()) != 0 && i != INT32_MIN) {
        i = -i;
        regs.sp[-1].setInt32(i);
    } else {
        double d;
        if (!ToNumber(cx, regs.sp[-1], &d))
            goto error;
        d = -d;
        if (!regs.sp[-1].setNumber(d) && !ref.isDouble())
            TypeScript::MonitorOverflow(cx, script, regs.pc);
    }
}
END_CASE(JSOP_NEG)

BEGIN_CASE(JSOP_POS)
    if (!ToNumber(cx, &regs.sp[-1]))
        goto error;
    if (!regs.sp[-1].isInt32())
        TypeScript::MonitorOverflow(cx, script, regs.pc);
END_CASE(JSOP_POS)

BEGIN_CASE(JSOP_DELNAME)
{
    RootedPropertyName &name = rootName0;
    LOAD_NAME(0, name);

    RootedObject &scopeObj = rootObject0;
    scopeObj = cx->stack.currentScriptedScopeChain();

    JSObject *obj, *obj2;
    JSProperty *prop;
    if (!FindProperty(cx, name, scopeObj, &obj, &obj2, &prop))
        goto error;

    /* Strict mode code should never contain JSOP_DELNAME opcodes. */
    JS_ASSERT(!script->strictModeCode);

    /* ECMA says to return true if name is undefined or inherited. */
    PUSH_BOOLEAN(true);
    if (prop) {
        if (!obj->deleteProperty(cx, name, &regs.sp[-1], false))
            goto error;
    }
}
END_CASE(JSOP_DELNAME)

BEGIN_CASE(JSOP_DELPROP)
{
    RootedPropertyName &name = rootName0;
    LOAD_NAME(0, name);

    JSObject *obj;
    FETCH_OBJECT(cx, -1, obj);

    RootedValue &rval = rootValue0;
    if (!obj->deleteProperty(cx, name, rval.address(), script->strictModeCode))
        goto error;

    regs.sp[-1] = rval;
}
END_CASE(JSOP_DELPROP)

BEGIN_CASE(JSOP_DELELEM)
{
    /* Fetch the left part and resolve it to a non-null object. */
    JSObject *obj;
    FETCH_OBJECT(cx, -2, obj);

    RootedValue &propval = rootValue0;
    propval = regs.sp[-1];
    Value &rval = regs.sp[-2];

    if (!obj->deleteByValue(cx, propval, &rval, script->strictModeCode))
        goto error;

    regs.sp--;
}
END_CASE(JSOP_DELELEM)

BEGIN_CASE(JSOP_TOID)
{
    /*
     * Increment or decrement requires use to lookup the same property twice, but we need to avoid
     * the oberservable stringification the second time.
     * There must be an object value below the id, which will not be popped
     * but is necessary in interning the id for XML.
     */
    Value objval = regs.sp[-2];
    Value idval = regs.sp[-1];
    if (!ToIdOperation(cx, objval, idval, &regs.sp[-1]))
        goto error;
}
END_CASE(JSOP_TOID)

BEGIN_CASE(JSOP_TYPEOFEXPR)
BEGIN_CASE(JSOP_TYPEOF)
{
    const Value &ref = regs.sp[-1];
    regs.sp[-1].setString(TypeOfOperation(cx, ref));
}
END_CASE(JSOP_TYPEOF)

BEGIN_CASE(JSOP_VOID)
    regs.sp[-1].setUndefined();
END_CASE(JSOP_VOID)

BEGIN_CASE(JSOP_INCELEM)
BEGIN_CASE(JSOP_DECELEM)
BEGIN_CASE(JSOP_ELEMINC)
BEGIN_CASE(JSOP_ELEMDEC)
    /* No-op */
END_CASE(JSOP_INCELEM)

BEGIN_CASE(JSOP_INCPROP)
BEGIN_CASE(JSOP_DECPROP)
BEGIN_CASE(JSOP_PROPINC)
BEGIN_CASE(JSOP_PROPDEC)
BEGIN_CASE(JSOP_INCNAME)
BEGIN_CASE(JSOP_DECNAME)
BEGIN_CASE(JSOP_NAMEINC)
BEGIN_CASE(JSOP_NAMEDEC)
BEGIN_CASE(JSOP_INCGNAME)
BEGIN_CASE(JSOP_DECGNAME)
BEGIN_CASE(JSOP_GNAMEINC)
BEGIN_CASE(JSOP_GNAMEDEC)
    /* No-op */
END_CASE(JSOP_INCPROP)

BEGIN_CASE(JSOP_DECALIASEDVAR)
BEGIN_CASE(JSOP_ALIASEDVARDEC)
BEGIN_CASE(JSOP_INCALIASEDVAR)
BEGIN_CASE(JSOP_ALIASEDVARINC)
    /* No-op */
END_CASE(JSOP_ALIASEDVARINC)

BEGIN_CASE(JSOP_DECARG)
BEGIN_CASE(JSOP_ARGDEC)
BEGIN_CASE(JSOP_INCARG)
BEGIN_CASE(JSOP_ARGINC)
{
    unsigned i = GET_ARGNO(regs.pc);
    if (script->argsObjAliasesFormals()) {
        const Value &arg = regs.fp()->argsObj().arg(i);
        Value v;
        if (!DoIncDec(cx, script, regs.pc, arg, &v, &regs.sp[0]))
            goto error;
        regs.fp()->argsObj().setArg(i, v);
    } else {
        Value &arg = regs.fp()->unaliasedFormal(i);
        if (!DoIncDec(cx, script, regs.pc, arg, &arg, &regs.sp[0]))
            goto error;
    }
    regs.sp++;
}
END_CASE(JSOP_ARGINC);

BEGIN_CASE(JSOP_DECLOCAL)
BEGIN_CASE(JSOP_LOCALDEC)
BEGIN_CASE(JSOP_INCLOCAL)
BEGIN_CASE(JSOP_LOCALINC)
{
    unsigned i = GET_SLOTNO(regs.pc);
    Value &local = regs.fp()->unaliasedLocal(i);
    if (!DoIncDec(cx, script, regs.pc, local, &local, &regs.sp[0]))
        goto error;
    regs.sp++;
}
END_CASE(JSOP_LOCALINC)

BEGIN_CASE(JSOP_THIS)
    if (!ComputeThis(cx, regs.fp()))
        goto error;
    PUSH_COPY(regs.fp()->thisValue());
END_CASE(JSOP_THIS)

BEGIN_CASE(JSOP_GETPROP)
BEGIN_CASE(JSOP_GETXPROP)
BEGIN_CASE(JSOP_LENGTH)
BEGIN_CASE(JSOP_CALLPROP)
{
    RootedValue rval(cx);
    if (!GetPropertyOperation(cx, regs.pc, regs.sp[-1], rval.address()))
        goto error;

    TypeScript::Monitor(cx, script, regs.pc, rval.reference());

    regs.sp[-1] = rval;
    assertSameCompartment(cx, regs.sp[-1]);
}
END_CASE(JSOP_GETPROP)

BEGIN_CASE(JSOP_SETGNAME)
BEGIN_CASE(JSOP_SETNAME)
BEGIN_CASE(JSOP_SETPROP)
{
    const Value &rval = regs.sp[-1];
    const Value &lval = regs.sp[-2];

    if (!SetPropertyOperation(cx, regs.pc, lval, rval))
        goto error;

    regs.sp[-2] = regs.sp[-1];
    regs.sp--;
}
END_CASE(JSOP_SETPROP)

BEGIN_CASE(JSOP_GETELEM)
BEGIN_CASE(JSOP_CALLELEM)
{
    Value &lref = regs.sp[-2];
    Value &rref = regs.sp[-1];
    if (!GetElementOperation(cx, op, lref, rref, &regs.sp[-2]))
        goto error;
    TypeScript::Monitor(cx, script, regs.pc, regs.sp[-2]);
    regs.sp--;
}
END_CASE(JSOP_GETELEM)

BEGIN_CASE(JSOP_SETELEM)
{
    RootedObject &obj = rootObject0;
    FETCH_OBJECT(cx, -3, obj);
    RootedId &id = rootId0;
    FETCH_ELEMENT_ID(obj, -2, id);
    Value &value = regs.sp[-1];
    if (!SetObjectElementOperation(cx, obj, id, value, script->strictModeCode))
        goto error;
    regs.sp[-3] = value;
    regs.sp -= 2;
}
END_CASE(JSOP_SETELEM)

BEGIN_CASE(JSOP_ENUMELEM)
{
    RootedObject &obj = rootObject0;
    RootedValue &rval = rootValue0;

    /* Funky: the value to set is under the [obj, id] pair. */
    FETCH_OBJECT(cx, -2, obj);
    RootedId &id = rootId0;
    FETCH_ELEMENT_ID(obj, -1, id);
    rval = regs.sp[-3];
    if (!obj->setGeneric(cx, id, rval.address(), script->strictModeCode))
        goto error;
    regs.sp -= 3;
}
END_CASE(JSOP_ENUMELEM)

BEGIN_CASE(JSOP_EVAL)
{
    CallArgs args = CallArgsFromSp(GET_ARGC(regs.pc), regs.sp);
    if (IsBuiltinEvalForScope(regs.fp()->scopeChain(), args.calleev())) {
        if (!DirectEval(cx, args))
            goto error;
    } else {
        if (!InvokeKernel(cx, args))
            goto error;
    }
    CHECK_INTERRUPT_HANDLER();
    regs.sp = args.spAfterCall();
    TypeScript::Monitor(cx, script, regs.pc, regs.sp[-1]);
}
END_CASE(JSOP_EVAL)

BEGIN_CASE(JSOP_FUNAPPLY)
    if (!GuardFunApplySpeculation(cx, regs))
        goto error;
    /* FALL THROUGH */

BEGIN_CASE(JSOP_NEW)
BEGIN_CASE(JSOP_CALL)
BEGIN_CASE(JSOP_FUNCALL)
{
    JS_ASSERT(regs.stackDepth() >= 2 + GET_ARGC(regs.pc));
    CallArgs args = CallArgsFromSp(GET_ARGC(regs.pc), regs.sp);

    bool construct = (*regs.pc == JSOP_NEW);

    RootedFunction &fun = rootFunction0;
    /* Don't bother trying to fast-path calls to scripted non-constructors. */
    if (!IsFunctionObject(args.calleev(), fun.address()) || !fun->isInterpretedConstructor()) {
        if (construct) {
            if (!InvokeConstructorKernel(cx, args))
                goto error;
        } else {
            if (!InvokeKernel(cx, args))
                goto error;
        }
        Value *newsp = args.spAfterCall();
        TypeScript::Monitor(cx, script, regs.pc, newsp[-1]);
        regs.sp = newsp;
        CHECK_INTERRUPT_HANDLER();
        len = JSOP_CALL_LENGTH;
        DO_NEXT_OP(len);
    }

    if (!TypeMonitorCall(cx, args, construct))
        goto error;

    InitialFrameFlags initial = construct ? INITIAL_CONSTRUCT : INITIAL_NONE;

    JSScript *newScript = fun->script();

    if (newScript->compileAndGo && newScript->hasClearedGlobal()) {
        JS_ReportErrorNumber(cx, js_GetErrorMessage, NULL, JSMSG_CLEARED_SCOPE);
        goto error;
    }

    if (!cx->stack.pushInlineFrame(cx, regs, args, *fun, newScript, initial))
        goto error;

    RESTORE_INTERP_VARS();
    RESET_USE_METHODJIT();

    bool newType = cx->typeInferenceEnabled() && UseNewType(cx, script, regs.pc);

#ifdef JS_ION
    if (!newType && ion::IsEnabled(cx)) {
        ion::MethodStatus status = ion::CanEnter(cx, script, regs.fp(), newType);
        if (status == ion::Method_Error)
            goto error;
        if (status == ion::Method_Compiled) {
            ion::IonExecStatus exec = ion::Cannon(cx, regs.fp());
            CHECK_INTERRUPT_HANDLER();
            if (exec == ion::IonExec_Bailout) {
                RESTORE_INTERP_VARS();
                op = JSOp(*regs.pc);
                DO_OP();
            }
            interpReturnOK = (exec == ion::IonExec_Error) ? false : true;
            goto jit_return;
        }
    }
#endif

#ifdef JS_METHODJIT
    if (!newType && cx->methodJitEnabled) {
        /* Try to ensure methods are method JIT'd.  */
        mjit::CompileStatus status = mjit::CanMethodJIT(cx, script, script->code,
                                                        construct,
                                                        mjit::CompileRequest_Interpreter);
        if (status == mjit::Compile_Error)
            goto error;
        if (status == mjit::Compile_Okay) {
            mjit::JaegerStatus status = mjit::JaegerShot(cx, true);
            CHECK_PARTIAL_METHODJIT(status);
            interpReturnOK = mjit::JaegerStatusToSuccess(status);
            CHECK_INTERRUPT_HANDLER();
            goto jit_return;
        }
    }
#endif

    if (!regs.fp()->prologue(cx, newType))
        goto error;

    if (cx->compartment->debugMode()) {
        switch (ScriptDebugPrologue(cx, regs.fp())) {
          case JSTRAP_CONTINUE:
            break;
          case JSTRAP_RETURN:
            interpReturnOK = true;
            goto forced_return;
          case JSTRAP_THROW:
          case JSTRAP_ERROR:
            goto error;
          default:
            JS_NOT_REACHED("bad ScriptDebugPrologue status");
        }
    }

    CHECK_INTERRUPT_HANDLER();

    /* Load first op and dispatch it (safe since JSOP_STOP). */
    op = (JSOp) *regs.pc;
    DO_OP();
}

BEGIN_CASE(JSOP_SETCALL)
{
    JS_ReportErrorNumber(cx, js_GetErrorMessage, NULL, JSMSG_BAD_LEFTSIDE_OF_ASS);
    goto error;
}
END_CASE(JSOP_SETCALL)

BEGIN_CASE(JSOP_IMPLICITTHIS)
{
    RootedPropertyName &name = rootName0;
    LOAD_NAME(0, name);

    RootedObject &scopeObj = rootObject0;
    scopeObj = cx->stack.currentScriptedScopeChain();

    JSObject *obj, *obj2;
    JSProperty *prop;
    if (!FindPropertyHelper(cx, name, false, scopeObj, &obj, &obj2, &prop))
        goto error;

    Value v;
    if (!ComputeImplicitThis(cx, obj, &v))
        goto error;
    PUSH_COPY(v);
}
END_CASE(JSOP_IMPLICITTHIS)

BEGIN_CASE(JSOP_GETGNAME)
BEGIN_CASE(JSOP_CALLGNAME)
BEGIN_CASE(JSOP_NAME)
BEGIN_CASE(JSOP_CALLNAME)
{
    RootedValue &rval = rootValue0;

    if (!NameOperation(cx, regs.pc, rval.address()))
        goto error;

    PUSH_COPY(rval);
    TypeScript::Monitor(cx, script, regs.pc, rval);
}
END_CASE(JSOP_NAME)

BEGIN_CASE(JSOP_UINT16)
    PUSH_INT32((int32_t) GET_UINT16(regs.pc));
END_CASE(JSOP_UINT16)

BEGIN_CASE(JSOP_UINT24)
    PUSH_INT32((int32_t) GET_UINT24(regs.pc));
END_CASE(JSOP_UINT24)

BEGIN_CASE(JSOP_INT8)
    PUSH_INT32(GET_INT8(regs.pc));
END_CASE(JSOP_INT8)

BEGIN_CASE(JSOP_INT32)
    PUSH_INT32(GET_INT32(regs.pc));
END_CASE(JSOP_INT32)

BEGIN_CASE(JSOP_DOUBLE)
{
    double dbl;
    LOAD_DOUBLE(0, dbl);
    PUSH_DOUBLE(dbl);
}
END_CASE(JSOP_DOUBLE)

BEGIN_CASE(JSOP_STRING)
{
    JSAtom *atom;
    LOAD_ATOM(0, atom);
    PUSH_STRING(atom);
}
END_CASE(JSOP_STRING)

BEGIN_CASE(JSOP_OBJECT)
{
    PUSH_OBJECT(*script->getObject(GET_UINT32_INDEX(regs.pc)));
}
END_CASE(JSOP_OBJECT)

BEGIN_CASE(JSOP_REGEXP)
{
    /*
     * Push a regexp object cloned from the regexp literal object mapped by the
     * bytecode at pc.
     */
    uint32_t index = GET_UINT32_INDEX(regs.pc);
    JSObject *proto = regs.fp()->global().getOrCreateRegExpPrototype(cx);
    if (!proto)
        goto error;
    JSObject *obj = CloneRegExpObject(cx, script->getRegExp(index), proto);
    if (!obj)
        goto error;
    PUSH_OBJECT(*obj);
}
END_CASE(JSOP_REGEXP)

BEGIN_CASE(JSOP_ZERO)
    PUSH_INT32(0);
END_CASE(JSOP_ZERO)

BEGIN_CASE(JSOP_ONE)
    PUSH_INT32(1);
END_CASE(JSOP_ONE)

BEGIN_CASE(JSOP_NULL)
    PUSH_NULL();
END_CASE(JSOP_NULL)

BEGIN_CASE(JSOP_FALSE)
    PUSH_BOOLEAN(false);
END_CASE(JSOP_FALSE)

BEGIN_CASE(JSOP_TRUE)
    PUSH_BOOLEAN(true);
END_CASE(JSOP_TRUE)

{
BEGIN_CASE(JSOP_TABLESWITCH)
{
    jsbytecode *pc2 = regs.pc;
    len = GET_JUMP_OFFSET(pc2);

    /*
     * ECMAv2+ forbids conversion of discriminant, so we will skip to the
     * default case if the discriminant isn't already an int jsval.  (This
     * opcode is emitted only for dense int-domain switches.)
     */
    const Value &rref = *--regs.sp;
    int32_t i;
    if (rref.isInt32()) {
        i = rref.toInt32();
    } else {
        double d;
        /* Don't use MOZ_DOUBLE_IS_INT32; treat -0 (double) as 0. */
        if (!rref.isDouble() || (d = rref.toDouble()) != (i = int32_t(rref.toDouble())))
            DO_NEXT_OP(len);
    }

    pc2 += JUMP_OFFSET_LEN;
    int32_t low = GET_JUMP_OFFSET(pc2);
    pc2 += JUMP_OFFSET_LEN;
    int32_t high = GET_JUMP_OFFSET(pc2);

    i -= low;
    if ((uint32_t)i < (uint32_t)(high - low + 1)) {
        pc2 += JUMP_OFFSET_LEN + JUMP_OFFSET_LEN * i;
        int32_t off = (int32_t) GET_JUMP_OFFSET(pc2);
        if (off)
            len = off;
    }
}
END_VARLEN_CASE
}

{
BEGIN_CASE(JSOP_LOOKUPSWITCH)
{
    int32_t off;
    off = JUMP_OFFSET_LEN;

    /*
     * JSOP_LOOKUPSWITCH are never used if any atom index in it would exceed
     * 64K limit.
     */
    JS_ASSERT(atoms == script->atoms);
    jsbytecode *pc2 = regs.pc;

    Value lval = regs.sp[-1];
    regs.sp--;

    int npairs;
    if (!lval.isPrimitive())
        goto end_lookup_switch;

    pc2 += off;
    npairs = GET_UINT16(pc2);
    pc2 += UINT16_LEN;
    JS_ASSERT(npairs);  /* empty switch uses JSOP_TABLESWITCH */

    bool match;
#define SEARCH_PAIRS(MATCH_CODE)                                              \
    for (;;) {                                                                \
        Value rval = script->getConst(GET_UINT32_INDEX(pc2));                 \
        MATCH_CODE                                                            \
        pc2 += UINT32_INDEX_LEN;                                              \
        if (match)                                                            \
            break;                                                            \
        pc2 += off;                                                           \
        if (--npairs == 0) {                                                  \
            pc2 = regs.pc;                                                    \
            break;                                                            \
        }                                                                     \
    }

    if (lval.isString()) {
        JSLinearString *str = lval.toString()->ensureLinear(cx);
        if (!str)
            goto error;
        JSLinearString *str2;
        SEARCH_PAIRS(
            match = (rval.isString() &&
                     ((str2 = &rval.toString()->asLinear()) == str ||
                      EqualStrings(str2, str)));
        )
    } else if (lval.isNumber()) {
        double ldbl = lval.toNumber();
        SEARCH_PAIRS(
            match = rval.isNumber() && ldbl == rval.toNumber();
        )
    } else {
        SEARCH_PAIRS(
            match = (lval == rval);
        )
    }
#undef SEARCH_PAIRS

  end_lookup_switch:
    len = GET_JUMP_OFFSET(pc2);
}
END_VARLEN_CASE
}

BEGIN_CASE(JSOP_ACTUALSFILLED)
{
    PUSH_INT32(JS_MAX(regs.fp()->numActualArgs(), GET_UINT16(regs.pc)));
}
END_CASE(JSOP_ACTUALSFILLED)

BEGIN_CASE(JSOP_ARGUMENTS)
    JS_ASSERT(!regs.fp()->fun()->hasRest());
    if (script->needsArgsObj()) {
        ArgumentsObject *obj = ArgumentsObject::createExpected(cx, regs.fp());
        if (!obj)
            goto error;
        PUSH_COPY(ObjectValue(*obj));
    } else {
        PUSH_COPY(MagicValue(JS_OPTIMIZED_ARGUMENTS));
    }
END_CASE(JSOP_ARGUMENTS)

BEGIN_CASE(JSOP_REST)
{
    JSObject *rest = regs.fp()->createRestParameter(cx);
    if (!rest)
        goto error;
    PUSH_COPY(ObjectValue(*rest));
    if (!SetInitializerObjectType(cx, script, regs.pc, rest))
        goto error;
}
END_CASE(JSOP_REST)

BEGIN_CASE(JSOP_CALLALIASEDVAR)
BEGIN_CASE(JSOP_GETALIASEDVAR)
{
    ScopeCoordinate sc = ScopeCoordinate(regs.pc);
    PUSH_COPY(regs.fp()->aliasedVarScope(sc).aliasedVar(sc));
}
END_CASE(JSOP_GETALIASEDVAR)

BEGIN_CASE(JSOP_SETALIASEDVAR)
{
    ScopeCoordinate sc = ScopeCoordinate(regs.pc);
    regs.fp()->aliasedVarScope(sc).setAliasedVar(sc, regs.sp[-1]);
}
END_CASE(JSOP_SETALIASEDVAR)

BEGIN_CASE(JSOP_GETARG)
BEGIN_CASE(JSOP_CALLARG)
{
    unsigned i = GET_ARGNO(regs.pc);
    if (script->argsObjAliasesFormals())
        PUSH_COPY(regs.fp()->argsObj().arg(i));
    else
        PUSH_COPY(regs.fp()->unaliasedFormal(i));
}
END_CASE(JSOP_GETARG)

BEGIN_CASE(JSOP_SETARG)
{
    unsigned i = GET_ARGNO(regs.pc);
    if (script->argsObjAliasesFormals())
        regs.fp()->argsObj().setArg(i, regs.sp[-1]);
    else
        regs.fp()->unaliasedFormal(i) = regs.sp[-1];
}
END_CASE(JSOP_SETARG)

BEGIN_CASE(JSOP_GETLOCAL)
BEGIN_CASE(JSOP_CALLLOCAL)
{
    unsigned i = GET_SLOTNO(regs.pc);
    PUSH_COPY_SKIP_CHECK(regs.fp()->unaliasedLocal(i));

    /*
     * Skip the same-compartment assertion if the local will be immediately
     * popped. We do not guarantee sync for dead locals when coming in from the
     * method JIT, and a GETLOCAL followed by POP is not considered to be
     * a use of the variable.
     */
    if (regs.pc[JSOP_GETLOCAL_LENGTH] != JSOP_POP)
        assertSameCompartment(cx, regs.sp[-1]);
}
END_CASE(JSOP_GETLOCAL)

BEGIN_CASE(JSOP_SETLOCAL)
{
    unsigned i = GET_SLOTNO(regs.pc);
    regs.fp()->unaliasedLocal(i) = regs.sp[-1];
}
END_CASE(JSOP_SETLOCAL)

BEGIN_CASE(JSOP_DEFCONST)
BEGIN_CASE(JSOP_DEFVAR)
{
    PropertyName *dn = atoms[GET_UINT32_INDEX(regs.pc)]->asPropertyName();

    /* ES5 10.5 step 8 (with subsequent errata). */
    unsigned attrs = JSPROP_ENUMERATE;
    if (!regs.fp()->isEvalFrame())
        attrs |= JSPROP_PERMANENT;
    if (op == JSOP_DEFCONST)
        attrs |= JSPROP_READONLY;

    /* Step 8b. */
    RootedObject &obj = rootObject0;
    obj = &regs.fp()->varObj();

    if (!DefVarOrConstOperation(cx, obj, dn, attrs))
        goto error;
}
END_CASE(JSOP_DEFVAR)

BEGIN_CASE(JSOP_DEFFUN)
{
    /*
     * A top-level function defined in Global or Eval code (see ECMA-262
     * Ed. 3), or else a SpiderMonkey extension: a named function statement in
     * a compound statement (not at the top statement level of global code, or
     * at the top level of a function body).
     */
    RootedFunction &fun = rootFunction0;
    fun = script->getFunction(GET_UINT32_INDEX(regs.pc));

    /*
     * If static link is not current scope, clone fun's object to link to the
     * current scope via parent. We do this to enable sharing of compiled
     * functions among multiple equivalent scopes, amortizing the cost of
     * compilation over a number of executions.  Examples include XUL scripts
     * and event handlers shared among Firefox or other Mozilla app chrome
     * windows, and user-defined JS functions precompiled and then shared among
     * requests in server-side JS.
     */
    HandleObject scopeChain = regs.fp()->scopeChain();
    if (fun->environment() != scopeChain) {
        fun = CloneFunctionObjectIfNotSingleton(cx, fun, scopeChain);
        if (!fun)
            goto error;
    } else {
        JS_ASSERT(script->compileAndGo);
        JS_ASSERT(regs.fp()->isGlobalFrame() || regs.fp()->isEvalInFunction());
    }

    /*
     * ECMA requires functions defined when entering Eval code to be
     * impermanent.
     */
    unsigned attrs = regs.fp()->isEvalFrame()
                  ? JSPROP_ENUMERATE
                  : JSPROP_ENUMERATE | JSPROP_PERMANENT;

    /*
     * We define the function as a property of the variable object and not the
     * current scope chain even for the case of function expression statements
     * and functions defined by eval inside let or with blocks.
     */
    RootedObject &parent = rootObject0;
    parent = &regs.fp()->varObj();

    /* ES5 10.5 (NB: with subsequent errata). */
    RootedPropertyName &name = rootName0;
    name = fun->atom->asPropertyName();
    JSProperty *prop = NULL;
    JSObject *pobj;
    if (!parent->lookupProperty(cx, name, &pobj, &prop))
        goto error;

    RootedValue &rval = rootValue0;
    rval = ObjectValue(*fun);

    do {
        /* Steps 5d, 5f. */
        if (!prop || pobj != parent) {
            if (!parent->defineProperty(cx, name, rval,
                                        JS_PropertyStub, JS_StrictPropertyStub, attrs))
            {
                goto error;
            }
            break;
        }

        /* Step 5e. */
        JS_ASSERT(parent->isNative());
        Shape *shape = reinterpret_cast<Shape *>(prop);
        if (parent->isGlobal()) {
            if (shape->configurable()) {
                if (!parent->defineProperty(cx, name, rval,
                                            JS_PropertyStub, JS_StrictPropertyStub, attrs))
                {
                    goto error;
                }
                break;
            }

            if (shape->isAccessorDescriptor() || !shape->writable() || !shape->enumerable()) {
                JSAutoByteString bytes;
                if (js_AtomToPrintableString(cx, name, &bytes)) {
                    JS_ReportErrorNumber(cx, js_GetErrorMessage, NULL,
                                         JSMSG_CANT_REDEFINE_PROP, bytes.ptr());
                }
                goto error;
            }
        }

        /*
         * Non-global properties, and global properties which we aren't simply
         * redefining, must be set.  First, this preserves their attributes.
         * Second, this will produce warnings and/or errors as necessary if the
         * specified Call object property is not writable (const).
         */

        /* Step 5f. */
        if (!parent->setProperty(cx, name, rval.address(), script->strictModeCode))
            goto error;
    } while (false);
}
END_CASE(JSOP_DEFFUN)

BEGIN_CASE(JSOP_LAMBDA)
{
    /* Load the specified function object literal. */
    RootedFunction &fun = rootFunction0;
    fun = script->getFunction(GET_UINT32_INDEX(regs.pc));

    JSFunction *obj = CloneFunctionObjectIfNotSingleton(cx, fun, regs.fp()->scopeChain());
    if (!obj)
        goto error;

    JS_ASSERT(obj->getProto());
    PUSH_OBJECT(*obj);
}
END_CASE(JSOP_LAMBDA)

BEGIN_CASE(JSOP_CALLEE)
    JS_ASSERT(regs.fp()->isNonEvalFunctionFrame());
    PUSH_COPY(regs.fp()->calleev());
END_CASE(JSOP_CALLEE)

BEGIN_CASE(JSOP_GETTER)
BEGIN_CASE(JSOP_SETTER)
{
    JSOp op2 = JSOp(*++regs.pc);
    RootedId &id = rootId0;
    Value rval;
    int i;
    JSObject *obj;
    switch (op2) {
      case JSOP_SETNAME:
      case JSOP_SETPROP:
      {
        PropertyName *name;
        LOAD_NAME(0, name);
        id = NameToId(name);
        rval = regs.sp[-1];
        i = -1;
        goto gs_pop_lval;
      }
      case JSOP_SETELEM:
        rval = regs.sp[-1];
        id = JSID_VOID;
        i = -2;
      gs_pop_lval:
        FETCH_OBJECT(cx, i - 1, obj);
        break;

      case JSOP_INITPROP:
      {
        JS_ASSERT(regs.stackDepth() >= 2);
        rval = regs.sp[-1];
        i = -1;
        PropertyName *name;
        LOAD_NAME(0, name);
        id = NameToId(name);
        goto gs_get_lval;
      }
      default:
        JS_ASSERT(op2 == JSOP_INITELEM);
        JS_ASSERT(regs.stackDepth() >= 3);
        rval = regs.sp[-1];
        id = JSID_VOID;
        i = -2;
      gs_get_lval:
      {
        const Value &lref = regs.sp[i-1];
        JS_ASSERT(lref.isObject());
        obj = &lref.toObject();
        break;
      }
    }

    /* Ensure that id has a type suitable for use with obj. */
    if (JSID_IS_VOID(id))
        FETCH_ELEMENT_ID(obj, i, id);

    if (!js_IsCallable(rval)) {
        JS_ReportErrorNumber(cx, js_GetErrorMessage, NULL, JSMSG_BAD_GETTER_OR_SETTER,
                             (op == JSOP_GETTER) ? js_getter_str : js_setter_str);
        goto error;
    }

    /*
     * Getters and setters are just like watchpoints from an access control
     * point of view.
     */
    Value rtmp;
    unsigned attrs;
    if (!CheckAccess(cx, obj, id, JSACC_WATCH, &rtmp, &attrs))
        goto error;

    PropertyOp getter;
    StrictPropertyOp setter;
    if (op == JSOP_GETTER) {
        getter = CastAsPropertyOp(&rval.toObject());
        setter = JS_StrictPropertyStub;
        attrs = JSPROP_GETTER;
    } else {
        getter = JS_PropertyStub;
        setter = CastAsStrictPropertyOp(&rval.toObject());
        attrs = JSPROP_SETTER;
    }
    attrs |= JSPROP_ENUMERATE | JSPROP_SHARED;

    if (!obj->defineGeneric(cx, id, UndefinedValue(), getter, setter, attrs))
        goto error;

    regs.sp += i;
    if (js_CodeSpec[op2].ndefs > js_CodeSpec[op2].nuses) {
        JS_ASSERT(js_CodeSpec[op2].ndefs == js_CodeSpec[op2].nuses + 1);
        regs.sp[-1] = rval;
        assertSameCompartment(cx, regs.sp[-1]);
    }
    len = js_CodeSpec[op2].length;
    DO_NEXT_OP(len);
}

BEGIN_CASE(JSOP_HOLE)
    PUSH_HOLE();
END_CASE(JSOP_HOLE)

BEGIN_CASE(JSOP_NEWINIT)
{
    uint8_t i = GET_UINT8(regs.pc);
    JS_ASSERT(i == JSProto_Array || i == JSProto_Object);

    JSObject *obj;
    if (i == JSProto_Array) {
        obj = NewDenseEmptyArray(cx);
    } else {
        gc::AllocKind kind = GuessObjectGCKind(0);
        obj = NewBuiltinClassInstance(cx, &ObjectClass, kind);
    }
    if (!obj || !SetInitializerObjectType(cx, script, regs.pc, obj))
        goto error;

    PUSH_OBJECT(*obj);
    TypeScript::Monitor(cx, script, regs.pc, regs.sp[-1]);

    CHECK_INTERRUPT_HANDLER();
}
END_CASE(JSOP_NEWINIT)

BEGIN_CASE(JSOP_NEWARRAY)
{
    unsigned count = GET_UINT24(regs.pc);
    JSObject *obj = NewDenseAllocatedArray(cx, count);
    if (!obj || !SetInitializerObjectType(cx, script, regs.pc, obj))
        goto error;

    PUSH_OBJECT(*obj);
    TypeScript::Monitor(cx, script, regs.pc, regs.sp[-1]);

    CHECK_INTERRUPT_HANDLER();
}
END_CASE(JSOP_NEWARRAY)

BEGIN_CASE(JSOP_NEWOBJECT)
{
    RootedObject &baseobj = rootObject0;
    baseobj = script->getObject(GET_UINT32_INDEX(regs.pc));

    RootedObject &obj = rootObject1;
    obj = CopyInitializerObject(cx, baseobj);
    if (!obj || !SetInitializerObjectType(cx, script, regs.pc, obj))
        goto error;

    PUSH_OBJECT(*obj);
    TypeScript::Monitor(cx, script, regs.pc, regs.sp[-1]);

    CHECK_INTERRUPT_HANDLER();
}
END_CASE(JSOP_NEWOBJECT)

BEGIN_CASE(JSOP_ENDINIT)
{
    /* FIXME remove JSOP_ENDINIT bug 588522 */
    JS_ASSERT(regs.stackDepth() >= 1);
    JS_ASSERT(regs.sp[-1].isObject());
}
END_CASE(JSOP_ENDINIT)

BEGIN_CASE(JSOP_INITPROP)
{
    /* Load the property's initial value into rval. */
    JS_ASSERT(regs.stackDepth() >= 2);
    Value rval = regs.sp[-1];

    /* Load the object being initialized into lval/obj. */
    RootedObject &obj = rootObject0;
    obj = &regs.sp[-2].toObject();
    JS_ASSERT(obj->isObject());

    RootedId &id = rootId0;

    PropertyName *name;
    LOAD_NAME(0, name);
    id = NameToId(name);

    if (JS_UNLIKELY(name == cx->runtime->atomState.protoAtom)
        ? !baseops::SetPropertyHelper(cx, obj, id, 0, &rval, script->strictModeCode)
        : !DefineNativeProperty(cx, obj, id, rval, NULL, NULL,
                                JSPROP_ENUMERATE, 0, 0, 0)) {
        goto error;
    }

    regs.sp--;
}
END_CASE(JSOP_INITPROP);

BEGIN_CASE(JSOP_INITELEM_INC)
BEGIN_CASE(JSOP_INITELEM)
{
    /* Pop the element's value into rval. */
    JS_ASSERT(regs.stackDepth() >= 3);
    const Value &rref = regs.sp[-1];

    RootedObject &obj = rootObject0;

    /* Find the object being initialized at top of stack. */
    const Value &lref = regs.sp[-3];
    JS_ASSERT(lref.isObject());
    obj = &lref.toObject();

    /* Fetch id now that we have obj. */
    RootedId &id = rootId0;
    FETCH_ELEMENT_ID(obj, -2, id);

    /*
     * If rref is a hole, do not call JSObject::defineProperty. In this case,
     * obj must be an array, so if the current op is the last element
     * initialiser, set the array length to one greater than id.
     */
    if (rref.isMagic(JS_ARRAY_HOLE)) {
        JS_ASSERT(obj->isArray());
        JS_ASSERT(JSID_IS_INT(id));
        JS_ASSERT(uint32_t(JSID_TO_INT(id)) < StackSpace::ARGS_LENGTH_MAX);
        if (JSOp(regs.pc[JSOP_INITELEM_LENGTH]) == JSOP_ENDINIT &&
            !js_SetLengthProperty(cx, obj, (uint32_t) (JSID_TO_INT(id) + 1))) {
            goto error;
        }
    } else {
        if (!obj->defineGeneric(cx, id, rref, NULL, NULL, JSPROP_ENUMERATE))
            goto error;
    }
    if (op == JSOP_INITELEM_INC) {
        JS_ASSERT(obj->isArray());
        if (JSID_TO_INT(id) == INT32_MAX) {
            JS_ReportErrorNumber(cx, js_GetErrorMessage, NULL,
                                 JSMSG_SPREAD_TOO_LARGE);
            return false;
        }
        regs.sp[-2].setInt32(JSID_TO_INT(id) + 1);
        regs.sp--;
    } else {
        regs.sp -= 2;
    }
}
END_CASE(JSOP_INITELEM)

BEGIN_CASE(JSOP_SPREAD)
{
    int32_t count = regs.sp[-2].toInt32();
    SpreadContext scx(cx, &regs.sp[-3].toObject(), &count);
    const Value iterable = regs.sp[-1];
    if (!ForOf(cx, iterable, scx))
        goto error;
    regs.sp[-2].setInt32(count);
    regs.sp--;
}
END_CASE(JSOP_SPREAD)
    
{
BEGIN_CASE(JSOP_GOSUB)
    PUSH_BOOLEAN(false);
    int32_t i = (regs.pc - script->code) + JSOP_GOSUB_LENGTH;
    len = GET_JUMP_OFFSET(regs.pc);
    PUSH_INT32(i);
END_VARLEN_CASE
}

{
BEGIN_CASE(JSOP_RETSUB)
    /* Pop [exception or hole, retsub pc-index]. */
    Value rval, lval;
    POP_COPY_TO(rval);
    POP_COPY_TO(lval);
    JS_ASSERT(lval.isBoolean());
    if (lval.toBoolean()) {
        /*
         * Exception was pending during finally, throw it *before* we adjust
         * pc, because pc indexes into script->trynotes.  This turns out not to
         * be necessary, but it seems clearer.  And it points out a FIXME:
         * 350509, due to Igor Bukanov.
         */
        cx->setPendingException(rval);
        goto error;
    }
    JS_ASSERT(rval.isInt32());
    len = rval.toInt32();
    regs.pc = script->code;
END_VARLEN_CASE
}

BEGIN_CASE(JSOP_EXCEPTION)
    PUSH_COPY(cx->getPendingException());
    cx->clearPendingException();
    CHECK_BRANCH();
END_CASE(JSOP_EXCEPTION)

BEGIN_CASE(JSOP_FINALLY)
    CHECK_BRANCH();
END_CASE(JSOP_FINALLY)

BEGIN_CASE(JSOP_THROWING)
{
    JS_ASSERT(!cx->isExceptionPending());
    Value v;
    POP_COPY_TO(v);
    cx->setPendingException(v);
}
END_CASE(JSOP_THROWING)

BEGIN_CASE(JSOP_THROW)
{
    CHECK_BRANCH();
    Value v;
    POP_COPY_TO(v);
    JS_ALWAYS_FALSE(Throw(cx, v));
    /* let the code at error try to catch the exception. */
    goto error;
}

BEGIN_CASE(JSOP_INSTANCEOF)
{
    const Value &rref = regs.sp[-1];
    if (rref.isPrimitive()) {
        js_ReportValueError(cx, JSMSG_BAD_INSTANCEOF_RHS, -1, rref, NULL);
        goto error;
    }
    RootedObject &obj = rootObject0;
    obj = &rref.toObject();
    const Value &lref = regs.sp[-2];
    JSBool cond = JS_FALSE;
    if (!HasInstance(cx, obj, &lref, &cond))
        goto error;
    regs.sp--;
    regs.sp[-1].setBoolean(cond);
}
END_CASE(JSOP_INSTANCEOF)

BEGIN_CASE(JSOP_DEBUGGER)
{
    JSTrapStatus st = JSTRAP_CONTINUE;
    Value rval;
    if (JSDebuggerHandler handler = cx->runtime->debugHooks.debuggerHandler)
        st = handler(cx, script, regs.pc, &rval, cx->runtime->debugHooks.debuggerHandlerData);
    if (st == JSTRAP_CONTINUE)
        st = Debugger::onDebuggerStatement(cx, &rval);
    switch (st) {
      case JSTRAP_ERROR:
        goto error;
      case JSTRAP_CONTINUE:
        break;
      case JSTRAP_RETURN:
        regs.fp()->setReturnValue(rval);
        interpReturnOK = true;
        goto forced_return;
      case JSTRAP_THROW:
        cx->setPendingException(rval);
        goto error;
      default:;
    }
    CHECK_INTERRUPT_HANDLER();
}
END_CASE(JSOP_DEBUGGER)

#if JS_HAS_XML_SUPPORT
BEGIN_CASE(JSOP_DEFXMLNS)
{
    JS_ASSERT(!script->strictModeCode);

    if (!js_SetDefaultXMLNamespace(cx, regs.sp[-1]))
        goto error;
    regs.sp--;
}
END_CASE(JSOP_DEFXMLNS)

BEGIN_CASE(JSOP_ANYNAME)
{
    JS_ASSERT(!script->strictModeCode);

    cx->runtime->gcExactScanningEnabled = false;

    jsid id;
    if (!js_GetAnyName(cx, &id))
        goto error;
    PUSH_COPY(IdToValue(id));
}
END_CASE(JSOP_ANYNAME)
#endif

BEGIN_CASE(JSOP_QNAMEPART)
{
    /*
     * We do not JS_ASSERT(!script->strictModeCode) here because JSOP_QNAMEPART
     * is used for __proto__ and (in contexts where we favor JSOP_*ELEM instead
     * of JSOP_*PROP) obj.prop compiled as obj['prop'].
     */

    JSAtom *atom;
    LOAD_ATOM(0, atom);
    PUSH_STRING(atom);
}
END_CASE(JSOP_QNAMEPART)

#if JS_HAS_XML_SUPPORT
BEGIN_CASE(JSOP_QNAMECONST)
{
    JS_ASSERT(!script->strictModeCode);

    JSAtom *atom;
    LOAD_ATOM(0, atom);
    Value rval = StringValue(atom);
    Value lval = regs.sp[-1];
    JSObject *obj = js_ConstructXMLQNameObject(cx, lval, rval);
    if (!obj)
        goto error;
    regs.sp[-1].setObject(*obj);
}
END_CASE(JSOP_QNAMECONST)

BEGIN_CASE(JSOP_QNAME)
{
    JS_ASSERT(!script->strictModeCode);

    Value rval = regs.sp[-1];
    Value lval = regs.sp[-2];
    JSObject *obj = js_ConstructXMLQNameObject(cx, lval, rval);
    if (!obj)
        goto error;
    regs.sp--;
    regs.sp[-1].setObject(*obj);
}
END_CASE(JSOP_QNAME)

BEGIN_CASE(JSOP_TOATTRNAME)
{
    JS_ASSERT(!script->strictModeCode);

    Value rval;
    rval = regs.sp[-1];
    if (!js_ToAttributeName(cx, &rval))
        goto error;
    regs.sp[-1] = rval;
}
END_CASE(JSOP_TOATTRNAME)

BEGIN_CASE(JSOP_TOATTRVAL)
{
    JS_ASSERT(!script->strictModeCode);

    Value rval;
    rval = regs.sp[-1];
    JS_ASSERT(rval.isString());
    JSString *str = js_EscapeAttributeValue(cx, rval.toString(), JS_FALSE);
    if (!str)
        goto error;
    regs.sp[-1].setString(str);
}
END_CASE(JSOP_TOATTRVAL)

BEGIN_CASE(JSOP_ADDATTRNAME)
BEGIN_CASE(JSOP_ADDATTRVAL)
{
    JS_ASSERT(!script->strictModeCode);

    Value rval = regs.sp[-1];
    Value lval = regs.sp[-2];
    JSString *str = lval.toString();
    JSString *str2 = rval.toString();
    str = js_AddAttributePart(cx, op == JSOP_ADDATTRNAME, str, str2);
    if (!str)
        goto error;
    regs.sp--;
    regs.sp[-1].setString(str);
}
END_CASE(JSOP_ADDATTRNAME)

BEGIN_CASE(JSOP_BINDXMLNAME)
{
    JS_ASSERT(!script->strictModeCode);

    Value lval;
    lval = regs.sp[-1];
    JSObject *obj;
    jsid id;
    if (!js_FindXMLProperty(cx, lval, &obj, &id))
        goto error;
    regs.sp[-1].setObjectOrNull(obj);
    PUSH_COPY(IdToValue(id));
}
END_CASE(JSOP_BINDXMLNAME)

BEGIN_CASE(JSOP_SETXMLNAME)
{
    JS_ASSERT(!script->strictModeCode);

    JSObject *obj = &regs.sp[-3].toObject();
    Value rval = regs.sp[-1];
    RootedId &id = rootId0;
    FETCH_ELEMENT_ID(obj, -2, id);
    if (!obj->setGeneric(cx, id, &rval, script->strictModeCode))
        goto error;
    rval = regs.sp[-1];
    regs.sp -= 2;
    regs.sp[-1] = rval;
}
END_CASE(JSOP_SETXMLNAME)

BEGIN_CASE(JSOP_CALLXMLNAME)
BEGIN_CASE(JSOP_XMLNAME)
{
    JS_ASSERT(!script->strictModeCode);

    Value lval = regs.sp[-1];
    JSObject *obj;
    RootedId &id = rootId0;
    if (!js_FindXMLProperty(cx, lval, &obj, id.address()))
        goto error;
    Value rval;
    if (!obj->getGeneric(cx, id, &rval))
        goto error;
    regs.sp[-1] = rval;
    if (op == JSOP_CALLXMLNAME) {
        Value v;
        if (!ComputeImplicitThis(cx, obj, &v))
            goto error;
        PUSH_COPY(v);
    }
}
END_CASE(JSOP_XMLNAME)

BEGIN_CASE(JSOP_DESCENDANTS)
BEGIN_CASE(JSOP_DELDESC)
{
    JS_ASSERT(!script->strictModeCode);

    JSObject *obj;
    FETCH_OBJECT(cx, -2, obj);
    jsval rval = regs.sp[-1];
    if (!js_GetXMLDescendants(cx, obj, rval, &rval))
        goto error;

    if (op == JSOP_DELDESC) {
        regs.sp[-1] = rval;   /* set local root */
        if (!js_DeleteXMLListElements(cx, JSVAL_TO_OBJECT(rval)))
            goto error;
        rval = JSVAL_TRUE;                  /* always succeed */
    }

    regs.sp--;
    regs.sp[-1] = rval;
}
END_CASE(JSOP_DESCENDANTS)

BEGIN_CASE(JSOP_FILTER)
{
    JS_ASSERT(!script->strictModeCode);

    /*
     * We push the hole value before jumping to [enditer] so we can detect the
     * first iteration and direct js_StepXMLListFilter to initialize filter's
     * state.
     */
    PUSH_HOLE();
    len = GET_JUMP_OFFSET(regs.pc);
    JS_ASSERT(len > 0);
}
END_VARLEN_CASE

BEGIN_CASE(JSOP_ENDFILTER)
{
    JS_ASSERT(!script->strictModeCode);

    bool cond = !regs.sp[-1].isMagic();
    if (cond) {
        /* Exit the "with" block left from the previous iteration. */
        regs.fp()->popWith(cx);
    }
    if (!js_StepXMLListFilter(cx, cond))
        goto error;
    if (!regs.sp[-1].isNull()) {
        /*
         * Decrease sp after EnterWith returns as we use sp[-1] there to root
         * temporaries.
         */
        JS_ASSERT(IsXML(regs.sp[-1]));
        if (!EnterWith(cx, -2))
            goto error;
        regs.sp--;
        len = GET_JUMP_OFFSET(regs.pc);
        JS_ASSERT(len < 0);
        BRANCH(len);
    }
    regs.sp--;
}
END_CASE(JSOP_ENDFILTER);

BEGIN_CASE(JSOP_TOXML)
{
    JS_ASSERT(!script->strictModeCode);

    cx->runtime->gcExactScanningEnabled = false;

    Value rval = regs.sp[-1];
    JSObject *obj = js_ValueToXMLObject(cx, rval);
    if (!obj)
        goto error;
    regs.sp[-1].setObject(*obj);
}
END_CASE(JSOP_TOXML)

BEGIN_CASE(JSOP_TOXMLLIST)
{
    JS_ASSERT(!script->strictModeCode);

    Value rval = regs.sp[-1];
    JSObject *obj = js_ValueToXMLListObject(cx, rval);
    if (!obj)
        goto error;
    regs.sp[-1].setObject(*obj);
}
END_CASE(JSOP_TOXMLLIST)

BEGIN_CASE(JSOP_XMLTAGEXPR)
{
    JS_ASSERT(!script->strictModeCode);

    Value rval = regs.sp[-1];
    JSString *str = ToString(cx, rval);
    if (!str)
        goto error;
    regs.sp[-1].setString(str);
}
END_CASE(JSOP_XMLTAGEXPR)

BEGIN_CASE(JSOP_XMLELTEXPR)
{
    JS_ASSERT(!script->strictModeCode);

    Value rval = regs.sp[-1];
    JSString *str;
    if (IsXML(rval)) {
        str = js_ValueToXMLString(cx, rval);
    } else {
        str = ToString(cx, rval);
        if (str)
            str = js_EscapeElementValue(cx, str);
    }
    if (!str)
        goto error;
    regs.sp[-1].setString(str);
}
END_CASE(JSOP_XMLELTEXPR)

BEGIN_CASE(JSOP_XMLCDATA)
{
    JS_ASSERT(!script->strictModeCode);

    JSAtom *atom = script->getAtom(GET_UINT32_INDEX(regs.pc));
    JSObject *obj = js_NewXMLSpecialObject(cx, JSXML_CLASS_TEXT, NULL, atom);
    if (!obj)
        goto error;
    PUSH_OBJECT(*obj);
}
END_CASE(JSOP_XMLCDATA)

BEGIN_CASE(JSOP_XMLCOMMENT)
{
    JS_ASSERT(!script->strictModeCode);

    JSAtom *atom = script->getAtom(GET_UINT32_INDEX(regs.pc));
    JSObject *obj = js_NewXMLSpecialObject(cx, JSXML_CLASS_COMMENT, NULL, atom);
    if (!obj)
        goto error;
    PUSH_OBJECT(*obj);
}
END_CASE(JSOP_XMLCOMMENT)

BEGIN_CASE(JSOP_XMLPI)
{
    JS_ASSERT(!script->strictModeCode);

    JSAtom *atom = script->getAtom(GET_UINT32_INDEX(regs.pc));
    Value rval = regs.sp[-1];
    JSString *str2 = rval.toString();
    JSObject *obj = js_NewXMLSpecialObject(cx, JSXML_CLASS_PROCESSING_INSTRUCTION, atom, str2);
    if (!obj)
        goto error;
    regs.sp[-1].setObject(*obj);
}
END_CASE(JSOP_XMLPI)

BEGIN_CASE(JSOP_GETFUNNS)
{
    JS_ASSERT(!script->strictModeCode);

    Value rval;
    if (!cx->fp()->global().getFunctionNamespace(cx, &rval))
        goto error;
    PUSH_COPY(rval);
}
END_CASE(JSOP_GETFUNNS)
#endif /* JS_HAS_XML_SUPPORT */

BEGIN_CASE(JSOP_ENTERBLOCK)
BEGIN_CASE(JSOP_ENTERLET0)
BEGIN_CASE(JSOP_ENTERLET1)
{
    StaticBlockObject &blockObj = script->getObject(GET_UINT32_INDEX(regs.pc))->asStaticBlock();

    if (op == JSOP_ENTERBLOCK) {
        JS_ASSERT(regs.stackDepth() == blockObj.stackDepth());
        JS_ASSERT(regs.stackDepth() + blockObj.slotCount() <= script->nslots);
        Value *vp = regs.sp + blockObj.slotCount();
        SetValueRangeToUndefined(regs.sp, vp);
        regs.sp = vp;
    }

    /* Clone block iff there are any closed-over variables. */
    if (!regs.fp()->pushBlock(cx, blockObj))
        goto error;
}
END_CASE(JSOP_ENTERBLOCK)

BEGIN_CASE(JSOP_LEAVEBLOCK)
BEGIN_CASE(JSOP_LEAVEFORLETIN)
BEGIN_CASE(JSOP_LEAVEBLOCKEXPR)
{
    DebugOnly<uint32_t> blockDepth = regs.fp()->blockChain().stackDepth();

    regs.fp()->popBlock(cx);

    if (op == JSOP_LEAVEBLOCK) {
        /* Pop the block's slots. */
        regs.sp -= GET_UINT16(regs.pc);
        JS_ASSERT(regs.stackDepth() == blockDepth);
    } else if (op == JSOP_LEAVEBLOCKEXPR) {
        /* Pop the block's slots maintaining the topmost expr. */
        Value *vp = &regs.sp[-1];
        regs.sp -= GET_UINT16(regs.pc);
        JS_ASSERT(regs.stackDepth() == blockDepth + 1);
        regs.sp[-1] = *vp;
    } else {
        /* Another op will pop; nothing to do here. */
        len = JSOP_LEAVEFORLETIN_LENGTH;
        DO_NEXT_OP(len);
    }
}
END_CASE(JSOP_LEAVEBLOCK)

#if JS_HAS_GENERATORS
BEGIN_CASE(JSOP_GENERATOR)
{
    JS_ASSERT(!cx->isExceptionPending());
    regs.fp()->initGeneratorFrame();
    regs.pc += JSOP_GENERATOR_LENGTH;
    JSObject *obj = js_NewGenerator(cx);
    if (!obj)
        goto error;
    regs.fp()->setReturnValue(ObjectValue(*obj));
    regs.fp()->setYielding();
    interpReturnOK = true;
    if (entryFrame != regs.fp())
        goto inline_return;
    goto exit;
}

BEGIN_CASE(JSOP_YIELD)
    JS_ASSERT(!cx->isExceptionPending());
    JS_ASSERT(regs.fp()->isNonEvalFunctionFrame());
    if (cx->innermostGenerator()->state == JSGEN_CLOSING) {
        js_ReportValueError(cx, JSMSG_BAD_GENERATOR_YIELD, JSDVG_SEARCH_STACK,
                            ObjectValue(regs.fp()->callee()), NULL);
        goto error;
    }
    regs.fp()->setReturnValue(regs.sp[-1]);
    regs.fp()->setYielding();
    regs.pc += JSOP_YIELD_LENGTH;
    interpReturnOK = true;
    goto exit;

BEGIN_CASE(JSOP_ARRAYPUSH)
{
    uint32_t slot = GET_UINT16(regs.pc);
    JS_ASSERT(script->nfixed <= slot);
    JS_ASSERT(slot < script->nslots);
    RootedObject &obj = rootObject0;
    obj = &regs.fp()->unaliasedLocal(slot).toObject();
    if (!js_NewbornArrayPush(cx, obj, regs.sp[-1]))
        goto error;
    regs.sp--;
}
END_CASE(JSOP_ARRAYPUSH)
#endif /* JS_HAS_GENERATORS */

#if JS_THREADED_INTERP
  L_JSOP_BACKPATCH:
  L_JSOP_BACKPATCH_POP:

# if !JS_HAS_GENERATORS
  L_JSOP_GENERATOR:
  L_JSOP_YIELD:
  L_JSOP_ARRAYPUSH:
# endif

# if !JS_HAS_DESTRUCTURING
  L_JSOP_ENUMCONSTELEM:
# endif

# if !JS_HAS_XML_SUPPORT
  L_JSOP_CALLXMLNAME:
  L_JSOP_STARTXMLEXPR:
  L_JSOP_STARTXML:
  L_JSOP_DELDESC:
  L_JSOP_GETFUNNS:
  L_JSOP_XMLPI:
  L_JSOP_XMLCOMMENT:
  L_JSOP_XMLCDATA:
  L_JSOP_XMLELTEXPR:
  L_JSOP_XMLTAGEXPR:
  L_JSOP_TOXMLLIST:
  L_JSOP_TOXML:
  L_JSOP_ENDFILTER:
  L_JSOP_FILTER:
  L_JSOP_DESCENDANTS:
  L_JSOP_XMLNAME:
  L_JSOP_SETXMLNAME:
  L_JSOP_BINDXMLNAME:
  L_JSOP_ADDATTRVAL:
  L_JSOP_ADDATTRNAME:
  L_JSOP_TOATTRVAL:
  L_JSOP_TOATTRNAME:
  L_JSOP_QNAME:
  L_JSOP_QNAMECONST:
  L_JSOP_ANYNAME:
  L_JSOP_DEFXMLNS:
# endif

#endif /* !JS_THREADED_INTERP */
#if !JS_THREADED_INTERP
          default:
#endif
          {
            char numBuf[12];
            JS_snprintf(numBuf, sizeof numBuf, "%d", op);
            JS_ReportErrorNumber(cx, js_GetErrorMessage, NULL,
                                 JSMSG_BAD_BYTECODE, numBuf);
            goto error;
          }

#if !JS_THREADED_INTERP
        } /* switch (op) */
    } /* for (;;) */
#endif /* !JS_THREADED_INTERP */

  error:
    JS_ASSERT(&cx->regs() == &regs);
    JS_ASSERT(uint32_t(regs.pc - script->code) < script->length);

    /* When rejoining, we must not err before finishing Interpret's prologue. */
    JS_ASSERT(interpMode != JSINTERP_REJOIN);

    if (cx->isExceptionPending()) {
        /* Restore atoms local in case we will resume. */
        atoms = script->atoms;

        /* Call debugger throw hook if set. */
        if (cx->runtime->debugHooks.throwHook || !cx->compartment->getDebuggees().empty()) {
            Value rval;
            JSTrapStatus st = Debugger::onExceptionUnwind(cx, &rval);
            if (st == JSTRAP_CONTINUE) {
                if (JSThrowHook handler = cx->runtime->debugHooks.throwHook)
                    st = handler(cx, script, regs.pc, &rval, cx->runtime->debugHooks.throwHookData);
            }

            switch (st) {
              case JSTRAP_ERROR:
                cx->clearPendingException();
                goto error;
              case JSTRAP_RETURN:
                cx->clearPendingException();
                regs.fp()->setReturnValue(rval);
                interpReturnOK = true;
                goto forced_return;
              case JSTRAP_THROW:
                cx->setPendingException(rval);
              case JSTRAP_CONTINUE:
              default:;
            }
            CHECK_INTERRUPT_HANDLER();
        }

        for (TryNoteIter tni(regs); !tni.done(); ++tni) {
            JSTryNote *tn = *tni;

            UnwindScope(cx, tn->stackDepth);

            /*
             * Set pc to the first bytecode after the the try note to point
             * to the beginning of catch or finally or to [enditer] closing
             * the for-in loop.
             */
            regs.pc = (script)->main() + tn->start + tn->length;
            regs.sp = regs.spForStackDepth(tn->stackDepth);

            switch (tn->kind) {
              case JSTRY_CATCH:
                  JS_ASSERT(*regs.pc == JSOP_ENTERBLOCK);

#if JS_HAS_GENERATORS
                /* Catch cannot intercept the closing of a generator. */
                  if (JS_UNLIKELY(cx->getPendingException().isMagic(JS_GENERATOR_CLOSING)))
                    break;
#endif

                /*
                 * Don't clear exceptions to save cx->exception from GC
                 * until it is pushed to the stack via [exception] in the
                 * catch block.
                 */
                len = 0;
                DO_NEXT_OP(len);

              case JSTRY_FINALLY:
                /*
                 * Push (true, exception) pair for finally to indicate that
                 * [retsub] should rethrow the exception.
                 */
                PUSH_BOOLEAN(true);
                PUSH_COPY(cx->getPendingException());
                cx->clearPendingException();
                len = 0;
                DO_NEXT_OP(len);

              case JSTRY_ITER: {
                /* This is similar to JSOP_ENDITER in the interpreter loop. */
                JS_ASSERT(JSOp(*regs.pc) == JSOP_ENDITER);
                bool ok = UnwindIteratorForException(cx, &regs.sp[-1].toObject());
                regs.sp -= 1;
                if (!ok)
                    goto error;
              }
           }
        }

        /*
         * Propagate the exception or error to the caller unless the exception
         * is an asynchronous return from a generator.
         */
        interpReturnOK = false;
#if JS_HAS_GENERATORS
        if (JS_UNLIKELY(cx->isExceptionPending() &&
                        cx->getPendingException().isMagic(JS_GENERATOR_CLOSING))) {
            cx->clearPendingException();
            interpReturnOK = true;
            regs.fp()->clearReturnValue();
        }
#endif
    } else {
        UnwindForUncatchableException(cx, regs);
        interpReturnOK = false;
    }

  forced_return:
    UnwindScope(cx, 0);
    regs.setToEndOfScript();

    if (entryFrame != regs.fp())
        goto inline_return;

  exit:
    if (cx->compartment->debugMode())
        interpReturnOK = ScriptDebugEpilogue(cx, regs.fp(), interpReturnOK);
    if (!regs.fp()->isYielding())
        regs.fp()->epilogue(cx);
    regs.fp()->setFinishedInInterpreter();

#ifdef JS_METHODJIT
    /*
     * This path is used when it's guaranteed the method can be finished
     * inside the JIT.
     */
  leave_on_safe_point:
#endif

    gc::MaybeVerifyBarriers(cx, true);
    return interpReturnOK ? Interpret_Ok : Interpret_Error;
}

bool
js::Throw(JSContext *cx, const Value &v)
{
    JS_ASSERT(!cx->isExceptionPending());
    cx->setPendingException(v);
    return false;
}

bool
js::GetProperty(JSContext *cx, const Value &value, PropertyName *name, Value *vp)
{
    JSObject *obj = ValueToObject(cx, value);
    if (!obj)
        return false;
    return obj->getProperty(cx, name, vp);
}

bool
js::GetScopeName(JSContext *cx, HandleObject scopeChain, HandlePropertyName name, Value *vp)
{
    JSObject *obj;
    JSObject *obj2;
    JSProperty *prop;
    if (!FindPropertyHelper(cx, name, false, scopeChain, &obj, &obj2, &prop))
        return false;

    if (!prop) {
        JSAutoByteString printable;
        if (js_AtomToPrintableString(cx, name, &printable))
            js_ReportIsNotDefined(cx, printable.ptr());
        return false;
    }

    return obj->getProperty(cx, name, vp);
}

/*
 * Alternate form for NAME opcodes followed immediately by a TYPEOF,
 * which do not report an exception on (typeof foo == "undefined") tests.
 */
bool
js::GetScopeNameForTypeOf(JSContext *cx, HandleObject scopeChain, HandlePropertyName name, Value *vp)
{
    JSObject *obj;
    JSObject *obj2;
    JSProperty *prop;
    if (!FindPropertyHelper(cx, name, false, scopeChain, &obj, &obj2, &prop))
        return false;

    if (!prop) {
        vp->setUndefined();
        return true;
    }

    return obj->getProperty(cx, name, vp);
}

JSObject *
js::Lambda(JSContext *cx, HandleFunction fun, HandleObject parent)
{
    RootedObject clone(cx, CloneFunctionObjectIfNotSingleton(cx, fun, parent));
    if (!clone)
        return NULL;

    JS_ASSERT(clone->global() == clone->global());
    return clone;
}

template <bool strict>
bool
js::SetProperty(JSContext *cx, HandleObject obj, HandleId id, const Value &value)
{
    Value v = value;
    return obj->setGeneric(cx, id, &v, strict);
}

template bool js::SetProperty<true> (JSContext *cx, HandleObject obj, HandleId id, const Value &value);
template bool js::SetProperty<false>(JSContext *cx, HandleObject obj, HandleId id, const Value &value);

template <bool strict>
bool
js::DeleteProperty(JSContext *ctx, const Value &val, HandlePropertyName name, JSBool *bp)
{
    // default op result is false (failure)
    *bp = true;

    // convert value to JSObject pointer
    JSObject *obj = ValueToObject(ctx, val);
    if (!obj)
        return false;

    // Call deleteProperty on obj
    Value result = NullValue();
    bool delprop_ok = obj->deleteProperty(ctx, name, &result, strict);
    if(!delprop_ok)
        return false;
    JS_ASSERT(result.isBoolean());
    // convert result into *bp and return
    *bp = result.toBoolean();
    return true;
}

template bool js::DeleteProperty<true> (JSContext *ctx, const Value &val, HandlePropertyName name, JSBool *bp);
template bool js::DeleteProperty<false>(JSContext *ctx, const Value &val, HandlePropertyName name, JSBool *bp);

bool
js::GetElement(JSContext *cx, const Value &lref, const Value &rref, Value *res)
{
    return GetElementOperation(cx, JSOP_GETELEM, lref, rref, res);
}

bool
js::GetElementMonitored(JSContext *cx, const Value &lref, const Value &rref, Value *res)
{
    if (!GetElement(cx, lref, rref, res))
        return false;

    TypeScript::Monitor(cx, *res);
    return true;
}

bool
js::CallElement(JSContext *cx, const Value &lref, const Value &rref, Value *res)
{
    return GetElementOperation(cx, JSOP_CALLELEM, lref, rref, res);
}

bool
js::SetObjectElement(JSContext *cx, HandleObject obj, const Value &index, const Value &value,
                     JSBool strict)
{
    RootedId id(cx);
    Value indexval = index;
    if (!FetchElementId(cx, obj, indexval, id.address(), &indexval))
        return false;
    return SetObjectElementOperation(cx, obj, id, value, strict);
}

bool
js::AddValues(JSContext *cx, HandleValue lhs, HandleValue rhs, Value *res)
{
    return AddOperation(cx, lhs, rhs, res);
}

bool
js::SubValues(JSContext *cx, HandleValue lhs, HandleValue rhs, Value *res)
{
    return SubOperation(cx, lhs, rhs, res);
}

bool
js::MulValues(JSContext *cx, HandleValue lhs, HandleValue rhs, Value *res)
{
    return MulOperation(cx, lhs, rhs, res);
}

bool
js::DivValues(JSContext *cx, HandleValue lhs, HandleValue rhs, Value *res)
{
    return DivOperation(cx, lhs, rhs, res);
}

bool
js::ModValues(JSContext *cx, HandleValue lhs, HandleValue rhs, Value *res)
{
    return ModOperation(cx, lhs, rhs, res);
}

bool
js::UrshValues(JSContext *cx, HandleValue lhs, HandleValue rhs, Value *res)
{
    return UrshOperation(cx, lhs, rhs, res);
}<|MERGE_RESOLUTION|>--- conflicted
+++ resolved
@@ -1038,9 +1038,6 @@
 #endif
 }
 
-<<<<<<< HEAD
-JS_NEVER_INLINE InterpretStatus
-=======
 class SpreadContext {
 public:
     JSContext *cx;
@@ -1062,8 +1059,7 @@
     }
 };
 
-JS_NEVER_INLINE bool
->>>>>>> b672c5ce
+JS_NEVER_INLINE InterpretStatus
 js::Interpret(JSContext *cx, StackFrame *entryFrame, InterpMode interpMode)
 {
     JSAutoResolveFlags rf(cx, RESOLVE_INFER);
@@ -3289,7 +3285,7 @@
         if (JSID_TO_INT(id) == INT32_MAX) {
             JS_ReportErrorNumber(cx, js_GetErrorMessage, NULL,
                                  JSMSG_SPREAD_TOO_LARGE);
-            return false;
+            goto error;
         }
         regs.sp[-2].setInt32(JSID_TO_INT(id) + 1);
         regs.sp--;
