--- conflicted
+++ resolved
@@ -9,12 +9,8 @@
 */
 
 /*global ToObject: false, ToInteger: false, IsCallable: false, ThrowError: false,
-<<<<<<< HEAD
          AssertionFailed: false, SetFunctionFlags: false, DecompileArg: false,
-=======
-         AssertionFailed: false, MakeConstructible: false, DecompileArg: false,
          RuntimeDefaultLocale: false,
->>>>>>> 446116ee
          callFunction: false,
          IS_UNDEFINED: false, TO_UINT32: false,
          JSMSG_NOT_FUNCTION: false, JSMSG_MISSING_FUN_ARG: false,
