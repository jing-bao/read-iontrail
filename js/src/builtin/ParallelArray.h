/* -*- Mode: C++; tab-width: 4; indent-tabs-mode: nil; c-basic-offset: 4 -*-
 * vim: set ts=8 sw=4 et tw=99 ft=cpp:
 *
 * This Source Code Form is subject to the terms of the Mozilla Public
 * License, v. 2.0. If a copy of the MPL was not distributed with this
 * file, You can obtain one at http://mozilla.org/MPL/2.0/. */

#ifndef ParallelArray_h__
#define ParallelArray_h__

#include "jsapi.h"
#include "jscntxt.h"
#include "jsobj.h"

#include "ion/Ion.h"
<<<<<<< HEAD
#include "vm/ThreadPool.h"
#include "vm/ForkJoin.h"
=======
#include "vm/ForkJoin.h"
#include "vm/ThreadPool.h"
>>>>>>> bee8aaed

namespace js {

class ParallelArrayObject : public JSObject
{
    static Class protoClass;
    static JSFunctionSpec methods[];
    static const uint32_t NumFixedSlots = 4;
    static const uint32_t NumCtors = 4;
    static FixedHeapPtr<PropertyName> ctorNames[NumCtors];

    static bool initProps(JSContext *cx, HandleObject obj);

  public:
    static Class class_;

    static JSBool construct(JSContext *cx, unsigned argc, Value *vp);
    static JSBool constructHelper(JSContext *cx, MutableHandleFunction ctor, CallArgs &args);

    // Creates a new ParallelArray instance with the correct number of slots
    // and so forth.
    //
    // NOTE: This object will NOT have the correct type object! It is
<<<<<<< HEAD
    // up to you the caller to adjust the type object appropriately
=======
    // up to the caller to adjust the type object appropriately
>>>>>>> bee8aaed
    // before releasing the object into the wild.  You probably want
    // to be calling construct() above, which will adjust the type
    // object for you, since ParallelArray type objects must be setup
    // in a rather particular way to interact well with the
    // self-hosted code.  See constructHelper() for details.
    static JSObject *newInstance(JSContext *cx);

    // Get the constructor function for argc number of arguments.
    static JSFunction *getConstructor(JSContext *cx, unsigned argc);

    static JSObject *initClass(JSContext *cx, HandleObject obj);
    static bool is(const Value &v);
};

} // namespace js

extern JSObject *
js_InitParallelArrayClass(JSContext *cx, js::HandleObject obj);

#endif // ParallelArray_h__<|MERGE_RESOLUTION|>--- conflicted
+++ resolved
@@ -13,13 +13,8 @@
 #include "jsobj.h"
 
 #include "ion/Ion.h"
-<<<<<<< HEAD
-#include "vm/ThreadPool.h"
-#include "vm/ForkJoin.h"
-=======
 #include "vm/ForkJoin.h"
 #include "vm/ThreadPool.h"
->>>>>>> bee8aaed
 
 namespace js {
 
@@ -43,11 +38,7 @@
     // and so forth.
     //
     // NOTE: This object will NOT have the correct type object! It is
-<<<<<<< HEAD
-    // up to you the caller to adjust the type object appropriately
-=======
     // up to the caller to adjust the type object appropriately
->>>>>>> bee8aaed
     // before releasing the object into the wild.  You probably want
     // to be calling construct() above, which will adjust the type
     // object for you, since ParallelArray type objects must be setup
