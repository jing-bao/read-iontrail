--- conflicted
+++ resolved
@@ -201,10 +201,7 @@
 
 namespace js {
 
-<<<<<<< HEAD
-=======
 struct ForkJoinShared;
->>>>>>> 34721fae
 struct ForkJoinSlice;
 
 bool ForkJoin(JSContext *cx, CallArgs &args);
@@ -231,7 +228,6 @@
 // Different subcategories of the "bail" state are encoded as variants of
 // TP_RETRY_*.
 enum ParallelResult { TP_SUCCESS, TP_RETRY_SEQUENTIALLY, TP_RETRY_AFTER_GC, TP_FATAL };
-<<<<<<< HEAD
 
 ///////////////////////////////////////////////////////////////////////////
 // Bailout tracking
@@ -293,8 +289,6 @@
 
 struct ForkJoinShared;
 
-=======
->>>>>>> 34721fae
 struct ForkJoinSlice
 {
   public:
@@ -381,7 +375,6 @@
 
     ForkJoinShared *const shared;
 
-<<<<<<< HEAD
 private:
     // Stack base and tip of this slice's thread, for Stop-The-World GC.
     gc::StackExtent *extent;
@@ -394,8 +387,6 @@
     void recordStackBase(uintptr_t *baseAddr);
 };
 
-=======
->>>>>>> 34721fae
 // Locks a JSContext for its scope.
 class LockedJSContext
 {
@@ -429,11 +420,7 @@
 {
 #ifdef JS_THREADSAFE
     ForkJoinSlice *current = ForkJoinSlice::Current();
-<<<<<<< HEAD
     return current != NULL && !current->InWorldStoppedForGCSection();
-=======
-    return current != NULL;
->>>>>>> 34721fae
 #else
     return false;
 #endif
@@ -467,12 +454,8 @@
 bool SpewEnabled(SpewChannel channel);
 void Spew(SpewChannel channel, const char *fmt, ...);
 void SpewBeginOp(JSContext *cx, const char *name);
-<<<<<<< HEAD
 void SpewBailout(uint32_t count, HandleScript script, jsbytecode *pc,
                  ParallelBailoutCause cause);
-=======
-void SpewBailout(uint32_t count);
->>>>>>> 34721fae
 ExecutionStatus SpewEndOp(ExecutionStatus status);
 void SpewBeginCompile(HandleScript script);
 ion::MethodStatus SpewEndCompile(ion::MethodStatus status);
@@ -485,12 +468,8 @@
 static inline bool SpewEnabled(SpewChannel channel) { return false; }
 static inline void Spew(SpewChannel channel, const char *fmt, ...) { }
 static inline void SpewBeginOp(JSContext *cx, const char *name) { }
-<<<<<<< HEAD
 static inline void SpewBailout(uint32_t count, HandleScript script,
                                jsbytecode *pc, ParallelBailoutCause cause) {}
-=======
-static inline void SpewBailout(uint32_t count) {}
->>>>>>> 34721fae
 static inline ExecutionStatus SpewEndOp(ExecutionStatus status) { return status; }
 static inline void SpewBeginCompile(HandleScript script) { }
 #ifdef JS_ION
