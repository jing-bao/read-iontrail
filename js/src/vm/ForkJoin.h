/* -*- Mode: C++; tab-width: 8; indent-tabs-mode: nil; c-basic-offset: 4 -*-
 * vim: set ts=8 sw=4 et tw=78:
 *
 * This Source Code Form is subject to the terms of the Mozilla Public
 * License, v. 2.0. If a copy of the MPL was not distributed with this
 * file, You can obtain one at http://mozilla.org/MPL/2.0/. */

#ifndef ForkJoin_h__
#define ForkJoin_h__

#include "jscntxt.h"
#include "vm/ThreadPool.h"

// ForkJoin
//
// This is the building block for executing multi-threaded JavaScript with
// shared memory (as distinct from Web Workers).  The idea is that you have
// some (typically data-parallel) operation which you wish to execute in
// parallel across as many threads as you have available.  An example might be
// applying |map()| to a vector in parallel. To implement such a thing, you
// would define a subclass of |ForkJoinOp| to implement the operation and then
// invoke |ExecuteForkJoinOp()|, as follows:
//
//     class MyForkJoinOp {
//       ... define callbacks as appropriate for your operation ...
//     };
//     MyForkJoinOp op;
//     ExecuteForkJoinOp(cx, op);
//
// |ExecuteForkJoinOp()| will fire up the workers in the runtime's
// thread pool, have them execute the callback |parallel()| defined in
// the |ForkJoinOp| class, and then return once all the workers have
// completed.  You will receive |N| calls to the |parallel()|
// callback, where |N| is the value returned by |ForkJoinSlice()|.
// Each callback will be supplied with a |ForkJoinSlice| instance
// providing some context.
//
// Typically there will be one call to |parallel()| from each worker thread,
// but that is not something you should rely upon---if we implement
// work-stealing, for example, then it could be that a single worker thread
// winds up handling multiple slices.
//
// Operation callback:
//
// During parallel execution, you should periodically invoke |slice.check()|,
// which will handle the operation callback.  If the operation callback is
// necessary, |slice.check()| will arrange a rendezvous---that is, as each
// active worker invokes |check()|, it will come to a halt until everyone is
// blocked (Stop The World).  At this point, we perform the callback on the
// main thread, and then resume execution.  If a worker thread terminates
// before calling |check()|, that's fine too.  We assume that you do not do
// unbounded work without invoking |check()|.
//
// Sequential Fallback:
//
// It is assumed that anyone using this API must be prepared for a sequential
// fallback.  Therefore, the |ExecuteForkJoinOp()| returns a status code
// indicating whether a fatal error occurred (in which case you should just
// stop) or whether you should retry the operation, but executing
// sequentially.  An example of where the fallback would be useful is if the
// parallel code encountered an unexpected path that cannot safely be executed
// in parallel (writes to shared state, say).
//
// Garbage collection and allocation:
//
// Code which executes on these parallel threads must be very careful
// with respect to garbage collection and allocation.  Currently, we
// do not permit GC to occur when executing in parallel.  Furthermore,
// the typical allocation paths are UNSAFE in parallel code because
// they access shared state (the compartment's arena lists and so
// forth) without any synchronization.
//
// To deal with this, the forkjoin code creates a distinct |Allocator|
// object for each slice.  You can access the appropriate object via
// the |ForkJoinSlice| object that is provided to the callbacks.  Once
// the execution is complete, all the objects found in these distinct
// |Allocator| is merged back into the main compartment lists and
// things proceed normally.
//
<<<<<<< HEAD
// In Ion-generated code, we will do allocation through the |Allocator|
// found in |ForkJoinSlice| (which is obtained via TLS).  Also, no
// write barriers are emitted.  Conceptually, we should never need a
// write barrier because we only permit writes to objects that are
// newly allocated, and such objects are always black (to use inc. GC
// terminology).  However, to be safe, we also block upon entering a
// parallel section to ensure that any concurrent marking or inc. GC
// has completed.
//
// In the future, it should be possible to lift the restriction that
// we must block until inc. GC has completed and also to permit GC
// during parallel execution. But we're not there yet.
=======
// In Ion-generated code, we will do allocation through the
// |Allocator| found in |ForkJoinSlice| (which is obtained via TLS).
// Also, no write barriers are emitted.  Conceptually, we should never
// need a write barrier because we only permit writes to objects that
// are newly allocated, and such objects are always black (to use
// incremental GC terminology).  However, to be safe, we also block
// upon entering a parallel section to ensure that any concurrent
// marking or incremental GC has completed.
//
// In the future, it should be possible to lift the restriction that
// we must block until inc. GC has completed and also to permit GC
// during parallel exeution. But we're not there yet.
>>>>>>> d4a81cab
//
// Current Limitations:
//
// - The API does not support recursive or nested use.  That is, the
//   |parallel()| callback of a |ForkJoinOp| may not itself invoke
//   |ExecuteForkJoinOp()|.  We may lift this limitation in the future.
//
// - No load balancing is performed between worker threads.  That means that
//   the fork-join system is best suited for problems that can be slice into
//   uniform bits.


namespace js {

// Parallel operations in general can have one of three states.  They may
// succeed, fail, or "bail", where bail indicates that the code encountered an
// unexpected condition and should be re-run sequentially.
// Different subcategories of the "bail" state are encoded as variants of
// TP_RETRY_*.
enum ParallelResult { TP_SUCCESS, TP_RETRY_SEQUENTIALLY, TP_RETRY_AFTER_GC, TP_FATAL };

struct ForkJoinOp;

// Returns the number of slices that a fork-join op will have when
// executed.
<<<<<<< HEAD
uint32_t ForkJoinSlices(JSContext *cx);
=======
uint32_t
ForkJoinSlices(JSContext *cx);
>>>>>>> d4a81cab

// Executes the given |TaskSet| in parallel using the runtime's |ThreadPool|,
// returning upon completion.  In general, if there are |N| workers in the
// threadpool, the problem will be divided into |N+1| slices, as the main
// thread will also execute one slice.
ParallelResult ExecuteForkJoinOp(JSContext *cx, ForkJoinOp &op);

class PerThreadData;
class ForkJoinShared;
class AutoRendezvous;
class AutoSetForkJoinSlice;
<<<<<<< HEAD
class AutoMarkWorldStoppedForGC;

#ifdef DEBUG
struct IonTraceData {
=======

#ifdef DEBUG
struct IonTraceData
{
>>>>>>> d4a81cab
    uint32_t bblock;
    uint32_t lir;
    uint32_t execModeInt;
    const char *lirOpName;
    const char *mirOpName;
    JSScript *script;
    jsbytecode *pc;
};
#endif

struct ForkJoinSlice
{
  public:
    // PerThreadData corresponding to the current worker thread.
    PerThreadData *perThreadData;

    // Which slice should you process? Ranges from 0 to |numSlices|.
    const uint32_t sliceId;

    // How many slices are there in total?
    const uint32_t numSlices;

    // Allocator to use when allocating on this thread.  See
    // |ion::ParFunctions::ParNewGCThing()|.  This should move into
    // |perThreadData|.
    Allocator *const allocator;

    // If we took a parallel bailout, the script that bailed out is stored here.
    JSScript *abortedScript;
<<<<<<< HEAD

    // Records the last instr. to execute on this thread.
#ifdef DEBUG
    IonTraceData traceData;
#endif
=======

    // Records the last instruction to execute on this thread.
#ifdef DEBUG
    IonTraceData traceData;
#endif

    ForkJoinSlice(PerThreadData *perThreadData, uint32_t sliceId, uint32_t numSlices,
                  Allocator *arenaLists, ForkJoinShared *shared);
>>>>>>> d4a81cab

    ForkJoinSlice(PerThreadData *perThreadData, uint32_t sliceId, uint32_t numSlices,
                  Allocator *arenaLists, ForkJoinShared *shared);
    ~ForkJoinSlice();
    // True if this is the main thread, false if it is one of the parallel workers.
    bool isMainThread();

    // When the code would normally trigger a GC, we don't trigger it
    // immediately but instead record that request here.  This will
    // cause |ExecuteForkJoinOp()| to invoke |TriggerGC()| or
    // |TriggerCompartmentGC()| as appropriate once the par. sec. is
    // complete. This is done because those routines do various
    // preparations that are not thread-safe, and because the full set
    // of arenas is not available until the end of the par. sec.
    void requestGC(gcreason::Reason reason);
    void requestCompartmentGC(JSCompartment *compartment, gcreason::Reason reason);

    // During the parallel phase, this method should be invoked
    // periodically, for example on every backedge, similar to the
    // interrupt check.  If it returns false, then the parallel phase
    // has been aborted and so you should bailout.  The function may
    // also rendesvous to perform GC or do other similar things.
    //
<<<<<<< HEAD
    // This function is guaranteed to have no effect if both
    // runtime()->interrupt is zero.  Ion-generated code takes
    // advantage of this by inlining the checks on those flags before
    // actually calling this function.  If this function ends up
    // getting called a lot from outside ion code, we can refactor
    // it into an inlined version with this check that calls a slower
    // version.
=======
    // For convenience, *always* returns false.
    bool setFatal();

    // When the code would normally trigger a GC, we don't trigger it
    // immediately but instead record that request here.  This will
    // cause |ExecuteForkJoinOp()| to invoke |TriggerGC()| or
    // |TriggerCompartmentGC()| as appropriate once the parallel
    // section is complete. This is done because those routines do
    // various preparations that are not thread-safe, and because the
    // full set of arenas is not available until the end of the
    // parallel section.
    void requestGC(gcreason::Reason reason);
    void requestZoneGC(JS::Zone *zone, gcreason::Reason reason);

    // During the parallel phase, this method should be invoked periodically,
    // for example on every backedge, similar to the interrupt check.  If it
    // returns false, then the parallel phase has been aborted and so you
    // should bailout.  The function may also rendesvous to perform GC or do
    // other similar things.
>>>>>>> d4a81cab
    bool check();

    // Be wary, the runtime is shared between all threads!
    JSRuntime *runtime();

<<<<<<< HEAD
    // Acquire and release the JSContext from the runtime.
    JSContext *acquireContext();
    void releaseContext();

    // Check the current state of parallel execution.
    static inline ForkJoinSlice *Current();
    static inline bool InParallelSection();
    static inline bool InGarbageCollectionDisallowedSection();
    bool InWorldStoppedForGCSection();
=======
    // Check the current state of parallel execution.
    static inline ForkJoinSlice *Current();
    static inline bool InParallelSection();
>>>>>>> d4a81cab

    static bool Initialize();

  private:
    friend class AutoRendezvous;
    friend class AutoSetForkJoinSlice;
    friend class AutoMarkWorldStoppedForGC;

    bool checkOutOfLine();

#ifdef JS_THREADSAFE
    // Initialized by Initialize()
    static unsigned ThreadPrivateIndex;
#endif

#ifdef JS_THREADSAFE
    // Sets the abort flag and adjusts ionStackLimit so as to cause
    // the overrun check to fail.  This should lead to the operation
    // as a whole aborting.
    void triggerAbort();
#endif

    ForkJoinShared *const shared;

private:
    // Stack base and tip of this slice's thread, for Stop-The-World GC.
    gc::StackExtent *extent;

public:
    // Establishes tip for stack scan; call before yielding to GC.
    void recordStackExtent();

    // Establishes base for stack scan; call before entering parallel code.
    void recordStackBase(uintptr_t *baseAddr);
};

// Generic interface for specifying divisible operations that can be
// executed in a fork-join fashion.
struct ForkJoinOp
{
  public:
    // Invoked from each parallel thread to process one slice.  The
    // |ForkJoinSlice| which is supplied will also be available using TLS.
    //
    // Returns true on success, false to halt parallel execution.
    virtual bool parallel(ForkJoinSlice &slice) = 0;
<<<<<<< HEAD
};

// Locks a JSContext for its scope.
class LockedJSContext
{
    ForkJoinSlice *slice_;
    JSContext *cx_;

  public:
    LockedJSContext(ForkJoinSlice *slice)
      : slice_(slice),
        cx_(slice->acquireContext())
    { }

    ~LockedJSContext() {
        slice_->releaseContext();
    }

    operator JSContext *() { return cx_; }
    JSContext *operator->() { return cx_; }
=======
>>>>>>> d4a81cab
};

} // namespace js

/* static */ inline js::ForkJoinSlice *
js::ForkJoinSlice::Current()
{
#ifdef JS_THREADSAFE
    return (ForkJoinSlice*) PR_GetThreadPrivate(ThreadPrivateIndex);
#else
    return NULL;
#endif
}

/* static */ inline bool
js::ForkJoinSlice::InParallelSection()
{
    return Current() != NULL;
}

<<<<<<< HEAD
/* static */ inline bool
js::ForkJoinSlice::InGarbageCollectionDisallowedSection()
{
    return (Current() != NULL) && !Current()->InWorldStoppedForGCSection();
}

=======
>>>>>>> d4a81cab
#endif // ForkJoin_h__<|MERGE_RESOLUTION|>--- conflicted
+++ resolved
@@ -77,20 +77,6 @@
 // |Allocator| is merged back into the main compartment lists and
 // things proceed normally.
 //
-<<<<<<< HEAD
-// In Ion-generated code, we will do allocation through the |Allocator|
-// found in |ForkJoinSlice| (which is obtained via TLS).  Also, no
-// write barriers are emitted.  Conceptually, we should never need a
-// write barrier because we only permit writes to objects that are
-// newly allocated, and such objects are always black (to use inc. GC
-// terminology).  However, to be safe, we also block upon entering a
-// parallel section to ensure that any concurrent marking or inc. GC
-// has completed.
-//
-// In the future, it should be possible to lift the restriction that
-// we must block until inc. GC has completed and also to permit GC
-// during parallel execution. But we're not there yet.
-=======
 // In Ion-generated code, we will do allocation through the
 // |Allocator| found in |ForkJoinSlice| (which is obtained via TLS).
 // Also, no write barriers are emitted.  Conceptually, we should never
@@ -103,7 +89,6 @@
 // In the future, it should be possible to lift the restriction that
 // we must block until inc. GC has completed and also to permit GC
 // during parallel exeution. But we're not there yet.
->>>>>>> d4a81cab
 //
 // Current Limitations:
 //
@@ -129,12 +114,8 @@
 
 // Returns the number of slices that a fork-join op will have when
 // executed.
-<<<<<<< HEAD
-uint32_t ForkJoinSlices(JSContext *cx);
-=======
 uint32_t
 ForkJoinSlices(JSContext *cx);
->>>>>>> d4a81cab
 
 // Executes the given |TaskSet| in parallel using the runtime's |ThreadPool|,
 // returning upon completion.  In general, if there are |N| workers in the
@@ -146,17 +127,10 @@
 class ForkJoinShared;
 class AutoRendezvous;
 class AutoSetForkJoinSlice;
-<<<<<<< HEAD
 class AutoMarkWorldStoppedForGC;
 
 #ifdef DEBUG
 struct IonTraceData {
-=======
-
-#ifdef DEBUG
-struct IonTraceData
-{
->>>>>>> d4a81cab
     uint32_t bblock;
     uint32_t lir;
     uint32_t execModeInt;
@@ -186,22 +160,11 @@
 
     // If we took a parallel bailout, the script that bailed out is stored here.
     JSScript *abortedScript;
-<<<<<<< HEAD
 
     // Records the last instr. to execute on this thread.
 #ifdef DEBUG
     IonTraceData traceData;
 #endif
-=======
-
-    // Records the last instruction to execute on this thread.
-#ifdef DEBUG
-    IonTraceData traceData;
-#endif
-
-    ForkJoinSlice(PerThreadData *perThreadData, uint32_t sliceId, uint32_t numSlices,
-                  Allocator *arenaLists, ForkJoinShared *shared);
->>>>>>> d4a81cab
 
     ForkJoinSlice(PerThreadData *perThreadData, uint32_t sliceId, uint32_t numSlices,
                   Allocator *arenaLists, ForkJoinShared *shared);
@@ -212,12 +175,12 @@
     // When the code would normally trigger a GC, we don't trigger it
     // immediately but instead record that request here.  This will
     // cause |ExecuteForkJoinOp()| to invoke |TriggerGC()| or
-    // |TriggerCompartmentGC()| as appropriate once the par. sec. is
+    // |TriggerZoneGC()| as appropriate once the par. sec. is
     // complete. This is done because those routines do various
     // preparations that are not thread-safe, and because the full set
     // of arenas is not available until the end of the par. sec.
     void requestGC(gcreason::Reason reason);
-    void requestCompartmentGC(JSCompartment *compartment, gcreason::Reason reason);
+    void requestZoneGC(Zone *compartment, gcreason::Reason reason);
 
     // During the parallel phase, this method should be invoked
     // periodically, for example on every backedge, similar to the
@@ -225,7 +188,6 @@
     // has been aborted and so you should bailout.  The function may
     // also rendesvous to perform GC or do other similar things.
     //
-<<<<<<< HEAD
     // This function is guaranteed to have no effect if both
     // runtime()->interrupt is zero.  Ion-generated code takes
     // advantage of this by inlining the checks on those flags before
@@ -233,33 +195,11 @@
     // getting called a lot from outside ion code, we can refactor
     // it into an inlined version with this check that calls a slower
     // version.
-=======
-    // For convenience, *always* returns false.
-    bool setFatal();
-
-    // When the code would normally trigger a GC, we don't trigger it
-    // immediately but instead record that request here.  This will
-    // cause |ExecuteForkJoinOp()| to invoke |TriggerGC()| or
-    // |TriggerCompartmentGC()| as appropriate once the parallel
-    // section is complete. This is done because those routines do
-    // various preparations that are not thread-safe, and because the
-    // full set of arenas is not available until the end of the
-    // parallel section.
-    void requestGC(gcreason::Reason reason);
-    void requestZoneGC(JS::Zone *zone, gcreason::Reason reason);
-
-    // During the parallel phase, this method should be invoked periodically,
-    // for example on every backedge, similar to the interrupt check.  If it
-    // returns false, then the parallel phase has been aborted and so you
-    // should bailout.  The function may also rendesvous to perform GC or do
-    // other similar things.
->>>>>>> d4a81cab
     bool check();
 
     // Be wary, the runtime is shared between all threads!
     JSRuntime *runtime();
 
-<<<<<<< HEAD
     // Acquire and release the JSContext from the runtime.
     JSContext *acquireContext();
     void releaseContext();
@@ -269,11 +209,6 @@
     static inline bool InParallelSection();
     static inline bool InGarbageCollectionDisallowedSection();
     bool InWorldStoppedForGCSection();
-=======
-    // Check the current state of parallel execution.
-    static inline ForkJoinSlice *Current();
-    static inline bool InParallelSection();
->>>>>>> d4a81cab
 
     static bool Initialize();
 
@@ -320,7 +255,6 @@
     //
     // Returns true on success, false to halt parallel execution.
     virtual bool parallel(ForkJoinSlice &slice) = 0;
-<<<<<<< HEAD
 };
 
 // Locks a JSContext for its scope.
@@ -341,8 +275,6 @@
 
     operator JSContext *() { return cx_; }
     JSContext *operator->() { return cx_; }
-=======
->>>>>>> d4a81cab
 };
 
 } // namespace js
@@ -363,13 +295,10 @@
     return Current() != NULL;
 }
 
-<<<<<<< HEAD
 /* static */ inline bool
 js::ForkJoinSlice::InGarbageCollectionDisallowedSection()
 {
     return (Current() != NULL) && !Current()->InWorldStoppedForGCSection();
 }
 
-=======
->>>>>>> d4a81cab
 #endif // ForkJoin_h__