/* -*- Mode: C++; tab-width: 8; indent-tabs-mode: nil; c-basic-offset: 4 -*-
 * vim: set ts=8 sw=4 et tw=78:
 *
 * This Source Code Form is subject to the terms of the Mozilla Public
 * License, v. 2.0. If a copy of the MPL was not distributed with this
 * file, You can obtain one at http://mozilla.org/MPL/2.0/. */

#ifndef ForkJoin_h__
#define ForkJoin_h__

#include "jscntxt.h"
#include "vm/ThreadPool.h"
#include "jsgc.h"
#include "ion/Ion.h"

///////////////////////////////////////////////////////////////////////////
// Read Me First
//
// The ForkJoin abstraction:
// -------------------------
//
// This is the building block for executing multi-threaded JavaScript with
// shared memory (as distinct from Web Workers).  The idea is that you have
// some (typically data-parallel) operation which you wish to execute in
// parallel across as many threads as you have available.
//
// The ForkJoin abstraction is intended to be used by self-hosted code
// to enable parallel execution.  At the top-level, it consists of a native
// function (exposed as the ForkJoin intrinsic) that is used like so:
//
//     ForkJoin(func, feedback)
//
// The intention of this statement is to start N copies of |func()|
// running in parallel.  Each copy will then do 1/Nth of the total
// work.  Here N is number of workers in the threadpool (see
// ThreadPool.h---by default, N is the number of cores on the
// computer).
//
// Typically there will be one call to |parallel()| from each worker thread,
// but that is not something you should rely upon---if we implement
// work-stealing, for example, then it could be that a single worker thread
// winds up handling multiple slices.
//
// The second argument, |feedback|, is an optional callback that will
// receiver information about how execution proceeded.  This is
// intended for use in unit testing but also for providing feedback to
// users.  Note that gathering the data to provide to |feedback| is
// not free and so execution will run somewhat slower if |feedback| is
// provided.
//
// func() should expect the following arguments:
//
//     func(id, n, warmup)
//
// Here, |id| is the slice id. |n| is the total number of slices.  The
// parameter |warmup| is true for a *warmup or recovery phase*.
// Warmup phases are discussed below in more detail, but the general
// idea is that if |warmup| is true, |func| should only do a fixed
// amount of work.  If |warmup| is false, |func| should try to do all
// remaining work is assigned.
//
// Note that we implicitly assume that |func| is tracking how much
// work it has accomplished thus far; some techniques for doing this
// are discussed in |ParallelArray.js|.
//
// Warmups and Sequential Fallbacks
// --------------------------------
//
// ForkJoin can only execute code in parallel when it has been
// ion-compiled in Parallel Execution Mode. ForkJoin handles this part
// for you. However, because ion relies on having decent type
// information available, it is necessary to run the code sequentially
// for a few iterations first to get the various type sets "primed"
// with reasonable information.  We try to make do with just a few
// runs, under the hypothesis that parallel execution code which reach
// type stability relatively quickly.
//
// The general strategy of ForkJoin is as follows:
//
// - If the code has not yet been run, invoke `func` sequentially with
//   warmup set to true.  When warmup is true, `func` should try and
//   do less work than normal---just enough to prime type sets. (See
//   ParallelArray.js for a discussion of specifically how we do this
//   in the case of ParallelArray).
//
// - Try to execute the code in parallel.  Parallel execution mode has
//   three possible results: success, fatal error, or bailout.  If a
//   bailout occurs, it means that the code attempted some action
//   which is not possible in parallel mode.  This might be a
//   modification to shared state, but it might also be that it
//   attempted to take some theoreticaly pure action that has not been
//   made threadsafe (yet?).
//
// - If parallel execution is successful, ForkJoin returns true.
//
// - If parallel execution results in a fatal error, ForkJoin returns false.
//
// - If parallel execution results in a *bailout*, this is when things
//   get interesting.  In that case, the semantics of parallel
//   execution guarantee us that no visible side effects have occurred
//   (unless they were performed with the intrinsic
//   |UnsafeSetElement()|, which can only be used in self-hosted
//   code).  We therefore reinvoke |func()| but with warmup set to
//   true.  The idea here is that often parallel bailouts result from
//   a failed type guard or other similar assumption, so rerunning the
//   warmup sequentially gives us a chance to recompile with more
//   data.  Because warmup is true, we do not expect this sequential
//   call to process all remaining data, just a chunk.  After this
//   recovery execution is complete, we again attempt parallel
//   execution.
//
// - If more than a fixed number of bailouts occur, we give up on
//   parallelization and just invoke |func()| N times in a row (once
//   for each worker) but with |warmup| set to false.
//
// Operation callback
// ------------------
//
// During parallel execution, you should periodically invoke |slice.check()|,
// which will handle the operation callback.  If the operation callback is
// necessary, |slice.check()| will arrange a rendezvous---that is, as each
// active worker invokes |check()|, it will come to a halt until everyone is
// blocked (Stop The World).  At this point, we perform the callback on the
// main thread, and then resume execution.  If a worker thread terminates
// before calling |check()|, that's fine too.  We assume that you do not do
// unbounded work without invoking |check()|.
//
// Sequential Fallback:
//
// It is assumed that anyone using this API must be prepared for a sequential
// fallback.  Therefore, the |ExecuteForkJoinOp()| returns a status code
// indicating whether a fatal error occurred (in which case you should just
// stop) or whether you should retry the operation, but executing
// sequentially.  An example of where the fallback would be useful is if the
// parallel code encountered an unexpected path that cannot safely be executed
// in parallel (writes to shared state, say).
//
// Bailout tracing and recording:
//
// When a bailout occurs, we have to record a bit of state so that we
// can recover with grace.  The caller of ForkJoin is responsible for
// passing in a.  This state falls into two categories: one is
// mandatory state that we track unconditionally, the other is
// optional state that we track only when we plan to inform the user
// about why a bailout occurred.
//
// The mandatory state consists of two things.
//
// - First, we track the top-most script on the stack.  This script
//   will be invalidated.  As part of ParallelDo, the top-most script
//   from each stack frame will be invalidated.
//
// - Second, for each script on the stack, we will set the flag
//   HasInvalidatedCallTarget, indicating that some callee of this
//   script was invalidated.  This flag is set as the stack is unwound
//   during the bailout.
//
// The optional state consists of a backtrace of (script, bytecode)
// pairs.  The rooting on these is currently screwed up and needs to
// be fixed.
//
// Garbage collection and allocation:
//
// Code which executes on these parallel threads must be very careful
// with respect to garbage collection and allocation.  The typical
// allocation paths are UNSAFE in parallel code because they access
// shared state (the compartment's arena lists and so forth) without
// any synchronization.  They can also trigger GC in an ad-hoc way.
//
// To deal with this, the forkjoin code creates a distinct |Allocator|
// object for each slice.  You can access the appropriate object via
// the |ForkJoinSlice| object that is provided to the callbacks.  Once
// the execution is complete, all the objects found in these distinct
// |Allocator| is merged back into the main compartment lists and
// things proceed normally.
//
// In Ion-generated code, we will do allocation through the
// |Allocator| found in |ForkJoinSlice| (which is obtained via TLS).
// Also, no write barriers are emitted.  Conceptually, we should never
// need a write barrier because we only permit writes to objects that
// are newly allocated, and such objects are always black (to use
// incremental GC terminology).  However, to be safe, we also block
// upon entering a parallel section to ensure that any concurrent
// marking or incremental GC has completed.
//
// If the GC *is* triggered during parallel execution, it will
// redirect to the current ForkJoinSlice() and invoke requestGC() (or
// requestZoneGC).  This will cause an interrupt.  Once the interrupt
// occurs, we will stop the world and then re-trigger the GC to run
// it.
//
// Current Limitations:
//
// - The API does not support recursive or nested use.  That is, the
//   |parallel()| callback of a |ForkJoinOp| may not itself invoke
//   |ExecuteForkJoinOp()|.  We may lift this limitation in the future.
//
// - No load balancing is performed between worker threads.  That means that
//   the fork-join system is best suited for problems that can be slice into
//   uniform bits.
///////////////////////////////////////////////////////////////////////////

namespace js {

struct ForkJoinSlice;

bool ForkJoin(JSContext *cx, CallArgs &args);

// Returns the number of slices that a fork-join op will have when
// executed.
uint32_t ForkJoinSlices(JSContext *cx);

#ifdef DEBUG
struct IonLIRTraceData {
    uint32_t bblock;
    uint32_t lir;
    uint32_t execModeInt;
    const char *lirOpName;
    const char *mirOpName;
    JSScript *script;
    jsbytecode *pc;
};
#endif

// Parallel operations in general can have one of three states.  They may
// succeed, fail, or "bail", where bail indicates that the code encountered an
// unexpected condition and should be re-run sequentially.
// Different subcategories of the "bail" state are encoded as variants of
// TP_RETRY_*.
enum ParallelResult { TP_SUCCESS, TP_RETRY_SEQUENTIALLY, TP_RETRY_AFTER_GC, TP_FATAL };

///////////////////////////////////////////////////////////////////////////
// Bailout tracking

enum ParallelBailoutCause {
    ParallelBailoutNone,

    // compiler returned Method_Skipped
    ParallelBailoutCompilationSkipped,

    // compiler returned Method_CantCompile
    ParallelBailoutCompilationFailure,

    // the periodic interrupt failed, which can mean that either
    // another thread canceled, the user interrupted us, etc
    ParallelBailoutInterrupt,

    // an IC update failed
    ParallelBailoutFailedIC,

    // Heap busy flag was set during interrupt
    ParallelBailoutHeapBusy,

    ParallelBailoutMainScriptNotPresent,
    ParallelBailoutCalledToUncompiledScript,
    ParallelBailoutIllegalWrite,
    ParallelBailoutAccessToIntrinsic,
    ParallelBailoutOverRecursed,
    ParallelBailoutOutOfMemory,
    ParallelBailoutUnsupported,
    ParallelBailoutUnsupportedStringComparison,
    ParallelBailoutUnsupportedSparseArray,
};

struct ParallelBailoutTrace {
    JSScript* script;
    jsbytecode *bytecode;
};

// See "Bailouts" section in comment above.
struct ParallelBailoutRecord {
    JSScript* topScript;
    ParallelBailoutCause cause;

    // Eventually we will support deeper traces,
    // but for now we gather at most a single frame.
    static const uint32_t maxDepth = 1;
    uint32_t depth;
    ParallelBailoutTrace trace[maxDepth];

    void init(JSContext *cx);
    void reset(JSContext *cx);
    void setCause(ParallelBailoutCause cause,
                  JSScript *script,
                  jsbytecode *pc);
    void addTrace(JSScript *script,
                  jsbytecode *pc);
};

struct ForkJoinShared;

struct ForkJoinSlice
{
  public:
    // PerThreadData corresponding to the current worker thread.
    PerThreadData *perThreadData;

    // Which slice should you process? Ranges from 0 to |numSlices|.
    const uint32_t sliceId;

    // How many slices are there in total?
    const uint32_t numSlices;

    // Allocator to use when allocating on this thread.  See
    // |ion::ParFunctions::ParNewGCThing()|.  This should move into
    // |perThreadData|.
    Allocator *const allocator;

    ParallelBailoutRecord *const bailoutRecord;

#ifdef DEBUG
    // Records the last instr. to execute on this thread.
    IonLIRTraceData traceData;
#endif

    ForkJoinSlice(PerThreadData *perThreadData, uint32_t sliceId, uint32_t numSlices,
                  Allocator *arenaLists, ForkJoinShared *shared,
                  ParallelBailoutRecord *bailoutRecord);
    ~ForkJoinSlice();

    // True if this is the main thread, false if it is one of the parallel workers.
    bool isMainThread();

    // When the code would normally trigger a GC, we don't trigger it
    // immediately but instead record that request here.  This will
    // cause |ExecuteForkJoinOp()| to invoke |TriggerGC()| or
    // |TriggerZoneGC()| as appropriate once the par. sec. is
    // complete. This is done because those routines do various
    // preparations that are not thread-safe, and because the full set
    // of arenas is not available until the end of the par. sec.
    void requestGC(JS::gcreason::Reason reason);
    void requestZoneGC(JS::Zone *compartment, JS::gcreason::Reason reason);

    // During the parallel phase, this method should be invoked
    // periodically, for example on every backedge, similar to the
    // interrupt check.  If it returns false, then the parallel phase
    // has been aborted and so you should bailout.  The function may
    // also rendesvous to perform GC or do other similar things.
    //
    // This function is guaranteed to have no effect if both
    // runtime()->interrupt is zero.  Ion-generated code takes
    // advantage of this by inlining the checks on those flags before
    // actually calling this function.  If this function ends up
    // getting called a lot from outside ion code, we can refactor
    // it into an inlined version with this check that calls a slower
    // version.
    bool check();

    // Be wary, the runtime is shared between all threads!
    JSRuntime *runtime();

    // Acquire and release the JSContext from the runtime.
    JSContext *acquireContext();
    void releaseContext();

    // Check the current state of parallel execution.
    static inline ForkJoinSlice *Current();
    bool InWorldStoppedForGCSection();

    // Initializes the thread-local state.
    static bool InitializeTLS();

  private:
    friend class AutoRendezvous;
    friend class AutoSetForkJoinSlice;
    friend class AutoMarkWorldStoppedForGC;

    bool checkOutOfLine();

#if defined(JS_THREADSAFE) && defined(JS_ION)
    // Initialized by InitializeTLS()
    static unsigned ThreadPrivateIndex;
    static bool TLSInitialized;
#endif

    ForkJoinShared *const shared;

private:
    // Stack base and tip of this slice's thread, for Stop-The-World GC.
    gc::StackExtent *extent;

public:
    // Establishes tip for stack scan; call before yielding to GC.
    void recordStackExtent();

    // Establishes base for stack scan; call before entering parallel code.
    void recordStackBase(uintptr_t *baseAddr);
};

// Locks a JSContext for its scope.
class LockedJSContext
{
    ForkJoinSlice *slice_;
    JSContext *cx_;

  public:
    LockedJSContext(ForkJoinSlice *slice)
      : slice_(slice),
        cx_(slice->acquireContext())
    { }

    ~LockedJSContext() {
        slice_->releaseContext();
    }

    operator JSContext *() { return cx_; }
    JSContext *operator->() { return cx_; }
};

<<<<<<< HEAD
// True if parallel threads are currently active.
=======
// Locks a JSContext for its scope.
class LockedJSContext
{
#if defined(JS_THREADSAFE) && defined(JS_ION)
    ForkJoinSlice *slice_;
#endif
    JSContext *cx_;

  public:
    LockedJSContext(ForkJoinSlice *slice)
#if defined(JS_THREADSAFE) && defined(JS_ION)
      : slice_(slice),
        cx_(slice->acquireContext())
#else
      : cx_(NULL)
#endif
    { }

    ~LockedJSContext() {
#if defined(JS_THREADSAFE) && defined(JS_ION)
        slice_->releaseContext();
#endif
    }

    operator JSContext *() { return cx_; }
    JSContext *operator->() { return cx_; }
};

>>>>>>> b31a4037
static inline bool
ParallelJSActive()
{
#ifdef JS_THREADSAFE
    ForkJoinSlice *current = ForkJoinSlice::Current();
    return current != NULL && !current->InWorldStoppedForGCSection();
#else
    return false;
#endif
}

///////////////////////////////////////////////////////////////////////////
// Debug Spew

namespace parallel {

enum ExecutionStatus {
    // Parallel or seq execution terminated in a fatal way, operation failed
    ExecutionFatal,

    // Parallel exec failed and so we fell back to sequential
    ExecutionSequential,

    // Parallel exec was successful after some number of bailouts
    ExecutionParallel
};

enum SpewChannel {
    SpewOps,
    SpewCompile,
    SpewBailouts,
    NumSpewChannels
};

#if defined(DEBUG) && defined(JS_THREADSAFE) && defined(JS_ION)

bool SpewEnabled(SpewChannel channel);
void Spew(SpewChannel channel, const char *fmt, ...);
void SpewBeginOp(JSContext *cx, const char *name);
void SpewBailout(uint32_t count, HandleScript script, jsbytecode *pc,
                 ParallelBailoutCause cause);
ExecutionStatus SpewEndOp(ExecutionStatus status);
void SpewBeginCompile(HandleScript script);
ion::MethodStatus SpewEndCompile(ion::MethodStatus status);
void SpewMIR(ion::MDefinition *mir, const char *fmt, ...);
void SpewBailoutIR(uint32_t bblockId, uint32_t lirId,
                   const char *lir, const char *mir, JSScript *script, jsbytecode *pc);

#else

static inline bool SpewEnabled(SpewChannel channel) { return false; }
static inline void Spew(SpewChannel channel, const char *fmt, ...) { }
static inline void SpewBeginOp(JSContext *cx, const char *name) { }
static inline void SpewBailout(uint32_t count, HandleScript script,
                               jsbytecode *pc, ParallelBailoutCause cause) {}
static inline ExecutionStatus SpewEndOp(ExecutionStatus status) { return status; }
static inline void SpewBeginCompile(HandleScript script) { }
#ifdef JS_ION
static inline ion::MethodStatus SpewEndCompile(ion::MethodStatus status) { return status; }
static inline void SpewMIR(ion::MDefinition *mir, const char *fmt, ...) { }
#endif
static inline void SpewBailoutIR(uint32_t bblockId, uint32_t lirId,
                                 const char *lir, const char *mir,
                                 JSScript *script, jsbytecode *pc) { }

#endif // DEBUG && JS_THREADSAFE && JS_ION

} // namespace parallel
} // namespace js

/* static */ inline js::ForkJoinSlice *
js::ForkJoinSlice::Current()
{
#if defined(JS_THREADSAFE) && defined(JS_ION)
    return (ForkJoinSlice*) PR_GetThreadPrivate(ThreadPrivateIndex);
#else
    return NULL;
#endif
}

#endif // ForkJoin_h__<|MERGE_RESOLUTION|>--- conflicted
+++ resolved
@@ -390,29 +390,6 @@
 // Locks a JSContext for its scope.
 class LockedJSContext
 {
-    ForkJoinSlice *slice_;
-    JSContext *cx_;
-
-  public:
-    LockedJSContext(ForkJoinSlice *slice)
-      : slice_(slice),
-        cx_(slice->acquireContext())
-    { }
-
-    ~LockedJSContext() {
-        slice_->releaseContext();
-    }
-
-    operator JSContext *() { return cx_; }
-    JSContext *operator->() { return cx_; }
-};
-
-<<<<<<< HEAD
-// True if parallel threads are currently active.
-=======
-// Locks a JSContext for its scope.
-class LockedJSContext
-{
 #if defined(JS_THREADSAFE) && defined(JS_ION)
     ForkJoinSlice *slice_;
 #endif
@@ -438,7 +415,6 @@
     JSContext *operator->() { return cx_; }
 };
 
->>>>>>> b31a4037
 static inline bool
 ParallelJSActive()
 {
