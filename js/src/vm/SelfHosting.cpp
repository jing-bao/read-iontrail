/* -*- Mode: C++; tab-width: 4; indent-tabs-mode: nil; c-basic-offset: 4 -*-
 * vim: set ts=4 sw=4 et tw=99 ft=cpp:
 *
 * This Source Code Form is subject to the terms of the Mozilla Public
 * License, v. 2.0. If a copy of the MPL was not distributed with this
 * file, You can obtain one at http://mozilla.org/MPL/2.0/. */

#include "jscntxt.h"
#include "jscompartment.h"
#include "jsinterp.h"
#include "jsnum.h"
#include "jsobj.h"

#include "gc/Marking.h"

<<<<<<< HEAD
#include "vm/ParallelDo.h"
=======
>>>>>>> 33f65484
#include "vm/ForkJoin.h"
#include "vm/ThreadPool.h"

#include "builtin/ParallelArray.h"

#include "jsfuninlines.h"
#include "jstypedarrayinlines.h"

#include "vm/BooleanObject-inl.h"
#include "vm/NumberObject-inl.h"
#include "vm/RegExpObject-inl.h"
#include "vm/StringObject-inl.h"

#include "selfhosted.out.h"

using namespace js;

static void
selfHosting_ErrorReporter(JSContext *cx, const char *message, JSErrorReport *report)
{
    PrintError(cx, stderr, message, report, true);
}

static JSClass self_hosting_global_class = {
    "self-hosting-global", JSCLASS_GLOBAL_FLAGS,
    JS_PropertyStub,  JS_PropertyStub,
    JS_PropertyStub,  JS_StrictPropertyStub,
    JS_EnumerateStub, JS_ResolveStub,
    JS_ConvertStub,   NULL
};

static JSBool
intrinsic_ToObject(JSContext *cx, unsigned argc, Value *vp)
{
    CallArgs args = CallArgsFromVp(argc, vp);
    RootedValue val(cx, args[0]);
    RootedObject obj(cx, ToObject(cx, val));
    if (!obj)
        return false;
    args.rval().setObject(*obj);
    return true;
}

static JSBool
intrinsic_ToInteger(JSContext *cx, unsigned argc, Value *vp)
{
    CallArgs args = CallArgsFromVp(argc, vp);
    double result;
    if (!ToInteger(cx, args[0], &result))
        return false;
    args.rval().setDouble(result);
    return true;
}

static JSBool
intrinsic_IsCallable(JSContext *cx, unsigned argc, Value *vp)
{
    CallArgs args = CallArgsFromVp(argc, vp);
    Value val = args[0];
    bool isCallable = val.isObject() && val.toObject().isCallable();
    args.rval().setBoolean(isCallable);
    return true;
}

JSBool
js::intrinsic_ThrowError(JSContext *cx, unsigned argc, Value *vp)
{
    CallArgs args = CallArgsFromVp(argc, vp);
    JS_ASSERT(args.length() >= 1);
    uint32_t errorNumber = args[0].toInt32();

    char *errorArgs[3] = {NULL, NULL, NULL};
    for (unsigned i = 1; i < 4 && i < args.length(); i++) {
        RootedValue val(cx, args[i]);
        if (val.isInt32()) {
            JSString *str = ToString<CanGC>(cx, val);
            if (!str)
                return false;
            errorArgs[i - 1] = JS_EncodeString(cx, str);
        } else if (val.isString()) {
            errorArgs[i - 1] = JS_EncodeString(cx, ToString<CanGC>(cx, val));
        } else {
            errorArgs[i - 1] = DecompileValueGenerator(cx, JSDVG_SEARCH_STACK, val, NullPtr());
        }
        if (!errorArgs[i - 1])
            return false;
    }

    JS_ReportErrorNumber(cx, js_GetErrorMessage, NULL, errorNumber,
                         errorArgs[0], errorArgs[1], errorArgs[2]);
    for (unsigned i = 0; i < 3; i++)
        js_free(errorArgs[i]);
    return false;
}

/**
 * Handles an assertion failure in self-hosted code just like an assertion
 * failure in C++ code. Information about the failure can be provided in args[0].
 */
static JSBool
intrinsic_AssertionFailed(JSContext *cx, unsigned argc, Value *vp)
{
#ifdef DEBUG
    CallArgs args = CallArgsFromVp(argc, vp);
    if (args.length() > 0) {
        // try to dump the informative string
        JSString *str = ToString<CanGC>(cx, args[0]);
        if (str) {
            const jschar *chars = str->getChars(cx);
            if (chars) {
                fprintf(stderr, "Self-hosted JavaScript assertion info: ");
                JSString::dumpChars(chars, str->length());
                fputc('\n', stderr);
            }
        }
    }
#endif
    JS_ASSERT(false);
    return false;
}

static JSBool
intrinsic_MakeConstructible(JSContext *cx, unsigned argc, Value *vp)
{
    CallArgs args = CallArgsFromVp(argc, vp);
    JS_ASSERT(args.length() >= 1);
    JS_ASSERT(args[0].isObject());
    JS_ASSERT(args[0].toObject().isFunction());
    args[0].toObject().toFunction()->setIsSelfHostedConstructor();
    return true;
}

/*
 * Used to decompile values in the nearest non-builtin stack frame, falling
 * back to decompiling in the current frame. Helpful for printing higher-order
 * function arguments.
 *
 * The user must supply the argument number of the value in question; it
 * _cannot_ be automatically determined.
 */
static JSBool
intrinsic_DecompileArg(JSContext *cx, unsigned argc, Value *vp)
{
    CallArgs args = CallArgsFromVp(argc, vp);
    JS_ASSERT(args.length() == 2);

    RootedValue value(cx, args[1]);
    ScopedJSFreePtr<char> str(DecompileArgument(cx, args[0].toInt32(), value));
    if (!str)
        return false;
    RootedAtom atom(cx, Atomize(cx, str, strlen(str)));
    if (!atom)
        return false;
    args.rval().setString(atom);
    return true;
}

<<<<<<< HEAD
static JSBool
intrinsic_SetFunctionFlags(JSContext *cx, unsigned argc, Value *vp)
{
    CallArgs args = CallArgsFromVp(argc, vp);
    JS_ASSERT(args.length() >= 2);
    JS_ASSERT(args[0].isObject() && args[0].toObject().isFunction());
    JS_ASSERT(args[1].isObject());

    RootedFunction fun(cx, args[0].toObject().toFunction());
    RootedObject flags(cx, &args[1].toObject());

    RootedId id(cx);
    RootedValue propv(cx);

    id = AtomToId(Atomize(cx, "cloneAtCallsite", strlen("cloneAtCallsite")));
    if (!JSObject::getGeneric(cx, flags, flags, id, &propv))
        return false;
    if (ToBoolean(propv))
        fun->setIsCloneAtCallsite();

    id = AtomToId(Atomize(cx, "constructible", strlen("constructible")));
    if (!JSObject::getGeneric(cx, flags, flags, id, &propv))
        return false;
    if (ToBoolean(propv))
        fun->setIsSelfHostedConstructor();

    return true;
}

#ifdef DEBUG
JSBool
js::intrinsic_Dump(JSContext *cx, unsigned argc, Value *vp)
{
    CallArgs args = CallArgsFromVp(argc, vp);
=======
#ifdef DEBUG
JSBool
js::intrinsic_Dump(JSContext *cx, unsigned argc, Value *vp)
{
    CallArgs args = CallArgsFromVp(argc, vp);
>>>>>>> 33f65484
    RootedValue val(cx, args[0]);
    js_DumpValue(val);
    fprintf(stderr, "\n");
    args.rval().setUndefined();
    return true;
}
#endif

<<<<<<< HEAD
static JSBool
intrinsic_ParallelDo(JSContext *cx, unsigned argc, Value *vp)
{
    // Usage: ParallelDo(func, feedback)
    //
    // Invokes |func| many times in parallel.  Executed based on the
    // fork join pool described in vm/ForkJoin.h.  If func() has not
    // been compiled for parallel execution, it will first be invoked
    // various times sequentially as a warmup phase, which is used to
    // gather TI information and to determine which functions func()
    // will invoke.
    //
    // func() should expect the following arguments:
    //
    //     func(id, n, warmup, args...)
    //
    // Here, |id| is the slice id. |n| is the total number of slices;
    // |warmup| is true if this is a warmup or recovery phase.
    // Typically, if |warmup| is true, you will want to do less work.
    //
    // The |feedback| argument is optional.  If provided, it should be
    // a closure.  This closure will either be invoked with a double
    // argument representing the number of bailouts that occurred before
    // a successful parallel execution.  If the number is infinity, then
    // parallel execution was abandoned and |func| was simply invoked
    // sequentially.
    //
    // See ParallelArray.js for examples.

    CallArgs args = CallArgsFromVp(argc, vp);
    return parallel::Do(cx, args);
}

static JSBool
intrinsic_ParallelSlices(JSContext *cx, unsigned argc, Value *vp)
{
    // Usage: ParallelSlices()
    //
    // Returns the number of parallel slices that will be created
    // by |ParallelDo()|.

    CallArgs args = CallArgsFromVp(argc, vp);
    args.rval().setInt32(ForkJoinSlices(cx));
    return true;
}

JSBool
js::intrinsic_NewParallelArray(JSContext *cx, unsigned argc, Value *vp)
{
    // Usage: NewParallelArray(init, ...args)
    //
    // Creates a new parallel array using an initialization function init. All
    // subsequent arguments are passed to init. The new instance will be
    // passed as the 'this' value.
    CallArgs args = CallArgsFromVp(argc, vp);

    JS_ASSERT(args[0].isObject() && args[0].toObject().isFunction());

    RootedFunction init(cx, args[0].toObject().toFunction());
    CallArgs args0 = CallArgsFromVp(argc - 1, vp + 1);
    if (!js::ParallelArrayObject::constructHelper(cx, &init, args0))
        return false;
    args.rval().set(args0.rval());
    return true;
}

JSBool
js::intrinsic_NewDenseArray(JSContext *cx, unsigned argc, Value *vp)
{
    // Usage: NewDenseArray(length)
=======
JSBool
js::intrinsic_NewDenseArray(JSContext *cx, unsigned argc, Value *vp)
{
    // Usage: %NewDenseArray(length)
>>>>>>> 33f65484
    CallArgs args = CallArgsFromVp(argc, vp);

    // Check that index is an int32
    if (!args[0].isInt32()) {
        JS_ReportError(cx, "Expected int32 as second argument");
        return false;
    }
    uint32_t length = args[0].toInt32();

    // Make a new buffer and initialize it up to length.
    RootedObject buffer(cx, NewDenseAllocatedArray(cx, length));
    if (!buffer)
        return false;

    types::TypeObject *newtype = types::GetTypeCallerInitObject(cx, JSProto_Array);
    if (!newtype)
        return false;
    buffer->setType(newtype);

    JSObject::EnsureDenseResult edr = buffer->ensureDenseElements(cx, length, 0);
    switch (edr) {
      case JSObject::ED_OK:
        args.rval().setObject(*buffer);
        return true;

      case JSObject::ED_SPARSE: // shouldn't happen!
        JS_ASSERT(!"%EnsureDenseArrayElements() would yield sparse array");
        JS_ReportError(cx, "%EnsureDenseArrayElements() would yield sparse array");
        break;

      case JSObject::ED_FAILED:
        break;
    }
    return false;
}

JSBool
js::intrinsic_UnsafeSetElement(JSContext *cx, unsigned argc, Value *vp)
{
<<<<<<< HEAD
    // Usage: UnsafeSetElement(arr0, idx0, elem0,
    //                         ...,
    //                         arrN, idxN, elemN)
=======
    // Usage: %UnsafeSetElement(arr0, idx0, elem0,
    //                          ...,
    //                          arrN, idxN, elemN)
>>>>>>> 33f65484
    //
    // For each set of |(arr, idx, elem)| arguments that are passed,
    // performs the assignment |arr[idx] = elem|. |arr| must be either
    // a dense array or a typed array.
    //
    // If |arr| is a dense array, the index must be an int32 less than the
    // initialized length of |arr|. Use |%EnsureDenseResultArrayElements| to
    // ensure that the initialized length is long enough.
    //
    // If |arr| is a typed array, the index must be an int32 less than the
    // length of |arr|.
    CallArgs args = CallArgsFromVp(argc, vp);

    if ((args.length() % 3) != 0) {
        JS_ReportError(cx, "Incorrect number of arguments, not divisible by 3");
        return false;
    }

    for (uint32_t base = 0; base < args.length(); base += 3) {
        uint32_t arri = base;
        uint32_t idxi = base+1;
        uint32_t elemi = base+2;

        JS_ASSERT(args[arri].isObject());
        JS_ASSERT(args[arri].toObject().isNative() ||
                  args[arri].toObject().isTypedArray());
        JS_ASSERT(args[idxi].isInt32());

        RootedObject arrobj(cx, &args[arri].toObject());
        uint32_t idx = args[idxi].toInt32();

        if (arrobj->isNative()) {
            JS_ASSERT(idx < arrobj->getDenseInitializedLength());
            JSObject::setDenseElementWithType(cx, arrobj, idx, args[elemi]);
        } else {
            JS_ASSERT(idx < TypedArray::length(arrobj));
            RootedValue tmp(cx, args[elemi]);
            // XXX: Always non-strict.
            JSObject::setElement(cx, arrobj, arrobj, idx, &tmp, false);
        }
    }

    args.rval().setUndefined();
<<<<<<< HEAD
    return true;
}

static JSBool
intrinsic_ParallelTestsShouldPass(JSContext *cx, unsigned argc, Value *vp)
{
    // Usage: ParallelTestsShouldPass()
    //
    // Returns false if we are running in a mode (such as --ion-eager)
    // that is known to cause additional bailouts or disqualifications
    // for parallel array tests.
    //
    // This is needed because the parallel tests generally assert
    // that, under normal conditions, they will run without bailouts
    // or compilation failures, but this does not hold under
    // "stress-testing" conditions like --ion-eager or --no-ti.
    // However, running the tests under those conditions HAS exposed
    // bugs and thus we do not wish to disable them entirely.
    // Instead, we simply disable the assertions that state that no
    // bailouts etc should occur.
    CallArgs args = CallArgsFromVp(argc, vp);
#ifdef JS_THREADSAFE
    args.rval().setBoolean(!ion::js_IonOptions.eagerCompilation &&
                           cx->typeInferenceEnabled());
#else
    args.rval().setBoolean(false);
#endif
    return true;
}

JSBool
js::intrinsic_ForceSequential(JSContext *cx, unsigned argc, Value *vp)
{
    // Usage: ForceSequential()
    //
    // Returns true if parallel ops should take the sequential fallback path.
    CallArgs args = CallArgsFromVp(argc, vp);
#ifdef JS_THREADSAFE
    args.rval().setBoolean(cx->runtime->parallelWarmup ||
                           ForkJoinSlice::InParallelSection());
#else
    args.rval().setBoolean(true);
#endif
=======
>>>>>>> 33f65484
    return true;
}

/**
 * Returns the default locale as a well-formed, but not necessarily canonicalized,
 * BCP-47 language tag.
 */
static JSBool
intrinsic_RuntimeDefaultLocale(JSContext *cx, unsigned argc, Value *vp)
{
    CallArgs args = CallArgsFromVp(argc, vp);

    const char *locale = cx->getDefaultLocale();
    if (!locale)
        return false;

    RootedString jslocale(cx, JS_NewStringCopyZ(cx, locale));
    if (!jslocale)
        return false;

    args.rval().setString(jslocale);
    return true;
}

JSFunctionSpec intrinsic_functions[] = {
    JS_FN("ToObject",             intrinsic_ToObject,             1,0),
    JS_FN("ToInteger",            intrinsic_ToInteger,            1,0),
    JS_FN("IsCallable",           intrinsic_IsCallable,           1,0),
    JS_FN("ThrowError",           intrinsic_ThrowError,           4,0),
    JS_FN("AssertionFailed",      intrinsic_AssertionFailed,      1,0),
<<<<<<< HEAD
    JS_FN("SetFunctionFlags",     intrinsic_SetFunctionFlags,     2,0),
    JS_FN("DecompileArg",         intrinsic_DecompileArg,         2,0),
    JS_FN("RuntimeDefaultLocale", intrinsic_RuntimeDefaultLocale, 0,0),

    JS_FN("ParallelDo",           intrinsic_ParallelDo,           2,0),
    JS_FN("ParallelSlices",       intrinsic_ParallelSlices,       0,0),
    JS_FN("NewParallelArray",     intrinsic_NewParallelArray,     3,0),
    JS_FN("NewDenseArray",        intrinsic_NewDenseArray,           1,0),
    JS_FN("UnsafeSetElement",     intrinsic_UnsafeSetElement,     3,0),
    JS_FN("ForceSequential",      intrinsic_ForceSequential,      0,0),
    JS_FN("ParallelTestsShouldPass", intrinsic_ParallelTestsShouldPass, 0,0),
=======
    JS_FN("MakeConstructible",    intrinsic_MakeConstructible,    1,0),
    JS_FN("DecompileArg",         intrinsic_DecompileArg,         2,0),
    JS_FN("RuntimeDefaultLocale", intrinsic_RuntimeDefaultLocale, 0,0),

    JS_FN("NewDenseArray",        intrinsic_NewDenseArray,           1,0),
    JS_FN("UnsafeSetElement",     intrinsic_UnsafeSetElement,     3,0),
>>>>>>> 33f65484

#ifdef DEBUG
    JS_FN("Dump",                 intrinsic_Dump,                 1,0),
#endif

    JS_FS_END
};

bool
JSRuntime::initSelfHosting(JSContext *cx)
{
    JS_ASSERT(!selfHostingGlobal_);
    RootedObject savedGlobal(cx, JS_GetGlobalObject(cx));
    if (!(selfHostingGlobal_ = JS_NewGlobalObject(cx, &self_hosting_global_class, NULL)))
        return false;
    JS_SetGlobalObject(cx, selfHostingGlobal_);
    JSAutoCompartment ac(cx, cx->global());
    Rooted<GlobalObject*> shg(cx, &selfHostingGlobal_->asGlobal());
    /*
     * During initialization of standard classes for the self-hosting global,
     * all self-hosted functions are ignored. Thus, we don't create cyclic
     * dependencies in the order of initialization.
     */
    if (!GlobalObject::initStandardClasses(cx, shg))
        return false;

    if (!JS_DefineFunctions(cx, shg, intrinsic_functions))
        return false;

    CompileOptions options(cx);
    options.setFileAndLine("self-hosted", 1);
    options.setSelfHostingMode(true);

    /*
     * Set a temporary error reporter printing to stderr because it is too
     * early in the startup process for any other reporter to be registered
     * and we don't want errors in self-hosted code to be silently swallowed.
     */
    JSErrorReporter oldReporter = JS_SetErrorReporter(cx, selfHosting_ErrorReporter);
    Value rv;
    bool ok = false;

    char *filename = getenv("MOZ_SELFHOSTEDJS");
    if (filename) {
        RootedScript script(cx, Compile(cx, shg, options, filename));
        if (script)
            ok = Execute(cx, script, *shg.get(), &rv);
    } else {
        const char *src = selfhosted::raw_sources;
        uint32_t srcLen = selfhosted::GetRawScriptsSize();
        ok = Evaluate(cx, shg, options, src, srcLen, &rv);
    }
    JS_SetErrorReporter(cx, oldReporter);
    JS_SetGlobalObject(cx, savedGlobal);
    return ok;
}

void
JSRuntime::markSelfHostingGlobal(JSTracer *trc)
{
    MarkObjectRoot(trc, &selfHostingGlobal_, "self-hosting global");
}

typedef AutoObjectObjectHashMap CloneMemory;
static bool CloneValue(JSContext *cx, MutableHandleValue vp, CloneMemory &clonedObjects);

static bool
GetUnclonedValue(JSContext *cx, Handle<JSObject*> src, HandleId id, MutableHandleValue vp)
{
    AutoCompartment ac(cx, src);
    return JSObject::getGeneric(cx, src, src, id, vp);
}

static bool
CloneProperties(JSContext *cx, HandleObject obj, HandleObject clone, CloneMemory &clonedObjects)
{
    RootedId id(cx);
    RootedValue val(cx);
    AutoIdVector ids(cx);
    {
        AutoCompartment ac(cx, obj);
        if (!GetPropertyNames(cx, obj, JSITER_OWNONLY, &ids))
            return false;
    }
    for (uint32_t i = 0; i < ids.length(); i++) {
        id = ids[i];
        if (!GetUnclonedValue(cx, obj, id, &val) ||
            !CloneValue(cx, &val, clonedObjects) ||
            !JSObject::setGeneric(cx, clone, clone, id, &val, false))
        {
            return false;
        }
    }
    return true;
}
static RawObject
CloneObject(JSContext *cx, HandleObject srcObj, CloneMemory &clonedObjects)
{
    CloneMemory::AddPtr p = clonedObjects.lookupForAdd(srcObj.get());
    if (p)
        return p->value;
    RootedObject clone(cx);
    if (srcObj->isFunction()) {
        RootedFunction fun(cx, srcObj->toFunction());
        clone = CloneFunctionObject(cx, fun, cx->global(), fun->getAllocKind());
    } else if (srcObj->isRegExp()) {
        RegExpObject &reobj = srcObj->asRegExp();
        RootedAtom source(cx, reobj.getSource());
        clone = RegExpObject::createNoStatics(cx, source, reobj.getFlags(), NULL);
    } else if (srcObj->isDate()) {
        clone = JS_NewDateObjectMsec(cx, srcObj->getDateUTCTime().toNumber());
    } else if (srcObj->isBoolean()) {
        clone = BooleanObject::create(cx, srcObj->asBoolean().unbox());
    } else if (srcObj->isNumber()) {
        clone = NumberObject::create(cx, srcObj->asNumber().unbox());
    } else if (srcObj->isString()) {
        Rooted<JSStableString*> str(cx, srcObj->asString().unbox()->ensureStable(cx));
        if (!str)
            return NULL;
        str = js_NewStringCopyN<CanGC>(cx, str->chars().get(), str->length())->ensureStable(cx);
        if (!str)
            return NULL;
        clone = StringObject::create(cx, str);
    } else if (srcObj->isArray()) {
        clone = NewDenseEmptyArray(cx);
    } else {
        JS_ASSERT(srcObj->isNative());
        clone = NewObjectWithClassProto(cx, srcObj->getClass(), NULL, cx->global(),
                                        srcObj->getAllocKind());
    }
    if (!clone || !clonedObjects.relookupOrAdd(p, srcObj.get(), clone.get()) ||
        !CloneProperties(cx, srcObj, clone, clonedObjects))
    {
        return NULL;
    }
    return clone;
}

static bool
CloneValue(JSContext *cx, MutableHandleValue vp, CloneMemory &clonedObjects)
{
    if (vp.isObject()) {
        RootedObject obj(cx, &vp.toObject());
        RootedObject clone(cx, CloneObject(cx, obj, clonedObjects));
        if (!clone)
            return false;
        vp.setObject(*clone);
    } else if (vp.isBoolean() || vp.isNumber() || vp.isNullOrUndefined()) {
        // Nothing to do here: these are represented inline in the value
    } else if (vp.isString()) {
        Rooted<JSStableString*> str(cx, vp.toString()->ensureStable(cx));
        if (!str)
            return false;
        RootedString clone(cx, js_NewStringCopyN<CanGC>(cx, str->chars().get(), str->length()));
        if (!clone)
            return false;
        vp.setString(clone);
    } else {
        if (JSString *valSrc = JS_ValueToSource(cx, vp))
            printf("Error: Can't yet clone value: %s\n", JS_EncodeString(cx, valSrc));
        return false;
    }
    return true;
}

bool
JSRuntime::cloneSelfHostedFunctionScript(JSContext *cx, Handle<PropertyName*> name,
                                         Handle<JSFunction*> targetFun)
{
    RootedObject shg(cx, selfHostingGlobal_);
    RootedValue funVal(cx);
    RootedId id(cx, NameToId(name));
    if (!GetUnclonedValue(cx, shg, id, &funVal))
        return false;

    RootedFunction sourceFun(cx, funVal.toObject().toFunction());
    Rooted<JSScript*> sourceScript(cx, sourceFun->nonLazyScript());
    JS_ASSERT(!sourceScript->enclosingStaticScope());
    RawScript cscript = CloneScript(cx, NullPtr(), targetFun, sourceScript);
    if (!cscript)
        return false;
    targetFun->setScript(cscript);
    cscript->setFunction(targetFun);
    JS_ASSERT(sourceFun->nargs == targetFun->nargs);
    targetFun->flags = sourceFun->flags | JSFunction::EXTENDED;
    return true;
}

bool
JSRuntime::cloneSelfHostedValue(JSContext *cx, Handle<PropertyName*> name, MutableHandleValue vp)
{
    RootedObject shg(cx, selfHostingGlobal_);
    RootedValue val(cx);
    RootedId id(cx, NameToId(name));
    if (!GetUnclonedValue(cx, shg, id, &val))
         return false;

    /*
     * We don't clone if we're operating in the self-hosting global, as that
     * means we're currently executing the self-hosting script while
     * initializing the runtime (see JSRuntime::initSelfHosting).
     */
    if (cx->global() != selfHostingGlobal_) {
        CloneMemory clonedObjects(cx);
        if (!clonedObjects.init() || !CloneValue(cx, &val, clonedObjects))
            return false;
    }
    vp.set(val);
    return true;
}<|MERGE_RESOLUTION|>--- conflicted
+++ resolved
@@ -13,10 +13,7 @@
 
 #include "gc/Marking.h"
 
-<<<<<<< HEAD
 #include "vm/ParallelDo.h"
-=======
->>>>>>> 33f65484
 #include "vm/ForkJoin.h"
 #include "vm/ThreadPool.h"
 
@@ -138,17 +135,6 @@
     return false;
 }
 
-static JSBool
-intrinsic_MakeConstructible(JSContext *cx, unsigned argc, Value *vp)
-{
-    CallArgs args = CallArgsFromVp(argc, vp);
-    JS_ASSERT(args.length() >= 1);
-    JS_ASSERT(args[0].isObject());
-    JS_ASSERT(args[0].toObject().isFunction());
-    args[0].toObject().toFunction()->setIsSelfHostedConstructor();
-    return true;
-}
-
 /*
  * Used to decompile values in the nearest non-builtin stack frame, falling
  * back to decompiling in the current frame. Helpful for printing higher-order
@@ -174,7 +160,6 @@
     return true;
 }
 
-<<<<<<< HEAD
 static JSBool
 intrinsic_SetFunctionFlags(JSContext *cx, unsigned argc, Value *vp)
 {
@@ -209,13 +194,6 @@
 js::intrinsic_Dump(JSContext *cx, unsigned argc, Value *vp)
 {
     CallArgs args = CallArgsFromVp(argc, vp);
-=======
-#ifdef DEBUG
-JSBool
-js::intrinsic_Dump(JSContext *cx, unsigned argc, Value *vp)
-{
-    CallArgs args = CallArgsFromVp(argc, vp);
->>>>>>> 33f65484
     RootedValue val(cx, args[0]);
     js_DumpValue(val);
     fprintf(stderr, "\n");
@@ -224,7 +202,6 @@
 }
 #endif
 
-<<<<<<< HEAD
 static JSBool
 intrinsic_ParallelDo(JSContext *cx, unsigned argc, Value *vp)
 {
@@ -294,13 +271,7 @@
 JSBool
 js::intrinsic_NewDenseArray(JSContext *cx, unsigned argc, Value *vp)
 {
-    // Usage: NewDenseArray(length)
-=======
-JSBool
-js::intrinsic_NewDenseArray(JSContext *cx, unsigned argc, Value *vp)
-{
     // Usage: %NewDenseArray(length)
->>>>>>> 33f65484
     CallArgs args = CallArgsFromVp(argc, vp);
 
     // Check that index is an int32
@@ -340,15 +311,9 @@
 JSBool
 js::intrinsic_UnsafeSetElement(JSContext *cx, unsigned argc, Value *vp)
 {
-<<<<<<< HEAD
-    // Usage: UnsafeSetElement(arr0, idx0, elem0,
-    //                         ...,
-    //                         arrN, idxN, elemN)
-=======
     // Usage: %UnsafeSetElement(arr0, idx0, elem0,
     //                          ...,
     //                          arrN, idxN, elemN)
->>>>>>> 33f65484
     //
     // For each set of |(arr, idx, elem)| arguments that are passed,
     // performs the assignment |arr[idx] = elem|. |arr| must be either
@@ -392,7 +357,6 @@
     }
 
     args.rval().setUndefined();
-<<<<<<< HEAD
     return true;
 }
 
@@ -432,12 +396,10 @@
     CallArgs args = CallArgsFromVp(argc, vp);
 #ifdef JS_THREADSAFE
     args.rval().setBoolean(cx->runtime->parallelWarmup ||
-                           ForkJoinSlice::InParallelSection());
+                           InParallelSection());
 #else
     args.rval().setBoolean(true);
 #endif
-=======
->>>>>>> 33f65484
     return true;
 }
 
@@ -468,26 +430,17 @@
     JS_FN("IsCallable",           intrinsic_IsCallable,           1,0),
     JS_FN("ThrowError",           intrinsic_ThrowError,           4,0),
     JS_FN("AssertionFailed",      intrinsic_AssertionFailed,      1,0),
-<<<<<<< HEAD
+    JS_FN("DecompileArg",         intrinsic_DecompileArg,         2,0),
     JS_FN("SetFunctionFlags",     intrinsic_SetFunctionFlags,     2,0),
-    JS_FN("DecompileArg",         intrinsic_DecompileArg,         2,0),
     JS_FN("RuntimeDefaultLocale", intrinsic_RuntimeDefaultLocale, 0,0),
 
     JS_FN("ParallelDo",           intrinsic_ParallelDo,           2,0),
     JS_FN("ParallelSlices",       intrinsic_ParallelSlices,       0,0),
     JS_FN("NewParallelArray",     intrinsic_NewParallelArray,     3,0),
-    JS_FN("NewDenseArray",        intrinsic_NewDenseArray,           1,0),
+    JS_FN("NewDenseArray",        intrinsic_NewDenseArray,        1,0),
     JS_FN("UnsafeSetElement",     intrinsic_UnsafeSetElement,     3,0),
     JS_FN("ForceSequential",      intrinsic_ForceSequential,      0,0),
     JS_FN("ParallelTestsShouldPass", intrinsic_ParallelTestsShouldPass, 0,0),
-=======
-    JS_FN("MakeConstructible",    intrinsic_MakeConstructible,    1,0),
-    JS_FN("DecompileArg",         intrinsic_DecompileArg,         2,0),
-    JS_FN("RuntimeDefaultLocale", intrinsic_RuntimeDefaultLocale, 0,0),
-
-    JS_FN("NewDenseArray",        intrinsic_NewDenseArray,           1,0),
-    JS_FN("UnsafeSetElement",     intrinsic_UnsafeSetElement,     3,0),
->>>>>>> 33f65484
 
 #ifdef DEBUG
     JS_FN("Dump",                 intrinsic_Dump,                 1,0),
