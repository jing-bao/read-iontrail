--- conflicted
+++ resolved
@@ -119,11 +119,7 @@
 {
 #ifdef DEBUG
     CallArgs args = CallArgsFromVp(argc, vp);
-<<<<<<< HEAD
-    if (argc > 0) {
-=======
     if (args.length() > 0) {
->>>>>>> 446116ee
         // try to dump the informative string
         JSString *str = ToString(cx, args[0]);
         if (str) {
@@ -422,7 +418,6 @@
 }
 
 JSFunctionSpec intrinsic_functions[] = {
-<<<<<<< HEAD
     JS_FN("ToObject",             intrinsic_ToObject,             1,0),
     JS_FN("ToInteger",            intrinsic_ToInteger,            1,0),
     JS_FN("IsCallable",           intrinsic_IsCallable,           1,0),
@@ -430,6 +425,7 @@
     JS_FN("AssertionFailed",      intrinsic_AssertionFailed,      1,0),
     JS_FN("SetFunctionFlags",     intrinsic_SetFunctionFlags,     2,0),
     JS_FN("DecompileArg",         intrinsic_DecompileArg,         2,0),
+    JS_FN("RuntimeDefaultLocale", intrinsic_RuntimeDefaultLocale, 0,0),
 
     JS_FN("ParallelDo",           intrinsic_ParallelDo,           2,0),
     JS_FN("ParallelSlices",       intrinsic_ParallelSlices,       0,0),
@@ -443,16 +439,6 @@
     JS_FN("Dump",                 intrinsic_Dump,                 1,0),
 #endif
 
-=======
-    JS_FN("ToObject",           intrinsic_ToObject,             1,0),
-    JS_FN("ToInteger",          intrinsic_ToInteger,            1,0),
-    JS_FN("IsCallable",         intrinsic_IsCallable,           1,0),
-    JS_FN("ThrowError",         intrinsic_ThrowError,           4,0),
-    JS_FN("AssertionFailed",    intrinsic_AssertionFailed,      1,0),
-    JS_FN("MakeConstructible",  intrinsic_MakeConstructible,    1,0),
-    JS_FN("DecompileArg",       intrinsic_DecompileArg,         2,0),
-    JS_FN("RuntimeDefaultLocale", intrinsic_RuntimeDefaultLocale, 0,0),
->>>>>>> 446116ee
     JS_FS_END
 };
 
