/* -*- Mode: C++; tab-width: 8; indent-tabs-mode: nil; c-basic-offset: 4 -*-
 * vim: set ts=8 sw=4 et tw=78:
 *
 * This Source Code Form is subject to the terms of the Mozilla Public
 * License, v. 2.0. If a copy of the MPL was not distributed with this file,
 * You can obtain one at http://mozilla.org/MPL/2.0/. */

#ifndef ObjectImpl_inl_h___
#define ObjectImpl_inl_h___

#include "mozilla/Assertions.h"

#include "jscompartment.h"
#include "jsgc.h"
#include "jsinterp.h"
#include "jsproxy.h"

#include "gc/Heap.h"
#include "gc/Marking.h"
#include "js/TemplateLib.h"

#include "ObjectImpl.h"

namespace js {

static MOZ_ALWAYS_INLINE void
Debug_SetSlotRangeToCrashOnTouch(HeapSlot *vec, uint32_t len)
{
#ifdef DEBUG
    Debug_SetValueRangeToCrashOnTouch((Value *) vec, len);
#endif
}

static MOZ_ALWAYS_INLINE void
Debug_SetSlotRangeToCrashOnTouch(HeapSlot *begin, HeapSlot *end)
{
#ifdef DEBUG
    Debug_SetValueRangeToCrashOnTouch((Value *) begin, end - begin);
#endif
}

} // namespace js

inline JSCompartment *
js::ObjectImpl::compartment() const
{
    return lastProperty()->base()->compartment();
}

inline js::TaggedProto
js::ObjectImpl::getTaggedProto() const
{
    return TaggedProto(getProto());
}

inline js::RawShape
js::ObjectImpl::nativeLookup(JSContext *cx, PropertyId pid)
{
    return nativeLookup(cx, pid.asId());
}

inline js::RawShape
js::ObjectImpl::nativeLookup(JSContext *cx, PropertyName *name)
{
    return nativeLookup(cx, NameToId(name));
}

inline bool
js::ObjectImpl::nativeContains(JSContext *cx, jsid id)
{
    return nativeLookup(cx, id) != NULL;
}

inline bool
js::ObjectImpl::nativeContains(JSContext *cx, PropertyName *name)
{
    return nativeLookup(cx, name) != NULL;
}

inline bool
js::ObjectImpl::nativeContains(JSContext *cx, Shape *shape)
{
    return nativeLookup(cx, shape->propid()) == shape;
}

<<<<<<< HEAD
inline js::RawShape
=======
inline js::Shape *
>>>>>>> b31a4037
js::ObjectImpl::nativeLookupPure(PropertyId pid)
{
    return nativeLookupPure(pid.asId());
}

<<<<<<< HEAD
inline js::RawShape
=======
inline js::Shape *
>>>>>>> b31a4037
js::ObjectImpl::nativeLookupPure(PropertyName *name)
{
    return nativeLookupPure(NameToId(name));
}

inline bool
js::ObjectImpl::nativeContainsPure(jsid id)
{
    return nativeLookupPure(id) != NULL;
}

inline bool
js::ObjectImpl::nativeContainsPure(PropertyName *name)
{
    return nativeContainsPure(NameToId(name));
}

inline bool
js::ObjectImpl::nativeContainsPure(Shape *shape)
{
    return nativeLookupPure(shape->propid()) == shape;
}

inline bool
js::ObjectImpl::isExtensible() const
{
    if (this->isProxy())
        return Proxy::isExtensible(const_cast<JSObject*>(this->asObjectPtr()));

    // [[Extensible]] for ordinary non-proxy objects is an object flag.
    return !lastProperty()->hasObjectFlag(BaseShape::NOT_EXTENSIBLE);
}

inline uint32_t
js::ObjectImpl::getDenseInitializedLength()
{
    MOZ_ASSERT(isNative());
    return getElementsHeader()->initializedLength;
}

inline uint32_t
js::ObjectImpl::getDenseCapacity()
{
    MOZ_ASSERT(isNative());
    return getElementsHeader()->capacity;
}

inline js::HeapSlotArray
js::ObjectImpl::getDenseElements()
{
    MOZ_ASSERT(isNative());
    return HeapSlotArray(elements);
}

inline const js::Value &
js::ObjectImpl::getDenseElement(uint32_t idx)
{
    MOZ_ASSERT(isNative() && idx < getDenseInitializedLength());
    return elements[idx];
}

inline bool
js::ObjectImpl::containsDenseElement(uint32_t idx)
{
    MOZ_ASSERT(isNative());
    return idx < getDenseInitializedLength() && !elements[idx].isMagic(JS_ELEMENTS_HOLE);
}

inline void
js::ObjectImpl::getSlotRangeUnchecked(uint32_t start, uint32_t length,
                                      HeapSlot **fixedStart, HeapSlot **fixedEnd,
                                      HeapSlot **slotsStart, HeapSlot **slotsEnd)
{
    MOZ_ASSERT(start + length >= start);

    uint32_t fixed = numFixedSlots();
    if (start < fixed) {
        if (start + length < fixed) {
            *fixedStart = &fixedSlots()[start];
            *fixedEnd = &fixedSlots()[start + length];
            *slotsStart = *slotsEnd = NULL;
        } else {
            uint32_t localCopy = fixed - start;
            *fixedStart = &fixedSlots()[start];
            *fixedEnd = &fixedSlots()[start + localCopy];
            *slotsStart = &slots[0];
            *slotsEnd = &slots[length - localCopy];
        }
    } else {
        *fixedStart = *fixedEnd = NULL;
        *slotsStart = &slots[start - fixed];
        *slotsEnd = &slots[start - fixed + length];
    }
}

inline void
js::ObjectImpl::getSlotRange(uint32_t start, uint32_t length,
                             HeapSlot **fixedStart, HeapSlot **fixedEnd,
                             HeapSlot **slotsStart, HeapSlot **slotsEnd)
{
    MOZ_ASSERT(slotInRange(start + length, SENTINEL_ALLOWED));
    getSlotRangeUnchecked(start, length, fixedStart, fixedEnd, slotsStart, slotsEnd);
}

inline void
js::ObjectImpl::invalidateSlotRange(uint32_t start, uint32_t length)
{
#ifdef DEBUG
    HeapSlot *fixedStart, *fixedEnd, *slotsStart, *slotsEnd;
    getSlotRange(start, length, &fixedStart, &fixedEnd, &slotsStart, &slotsEnd);
    Debug_SetSlotRangeToCrashOnTouch(fixedStart, fixedEnd);
    Debug_SetSlotRangeToCrashOnTouch(slotsStart, slotsEnd);
#endif /* DEBUG */
}

inline void
js::ObjectImpl::initializeSlotRange(uint32_t start, uint32_t length)
{
    /*
     * No bounds check, as this is used when the object's shape does not
     * reflect its allocated slots (updateSlotsForSpan).
     */
    HeapSlot *fixedStart, *fixedEnd, *slotsStart, *slotsEnd;
    getSlotRangeUnchecked(start, length, &fixedStart, &fixedEnd, &slotsStart, &slotsEnd);

    JSRuntime *rt = runtime();
    uint32_t offset = start;
    for (HeapSlot *sp = fixedStart; sp < fixedEnd; sp++)
        sp->init(rt, this->asObjectPtr(), HeapSlot::Slot, offset++, UndefinedValue());
    for (HeapSlot *sp = slotsStart; sp < slotsEnd; sp++)
        sp->init(rt, this->asObjectPtr(), HeapSlot::Slot, offset++, UndefinedValue());
}

inline bool
js::ObjectImpl::isNative() const
{
    return lastProperty()->isNative();
}

inline js::HeapSlot &
js::ObjectImpl::nativeGetSlotRef(uint32_t slot)
{
    MOZ_ASSERT(isNative());
    MOZ_ASSERT(slot < slotSpan());
    return getSlotRef(slot);
}

inline const js::Value &
js::ObjectImpl::nativeGetSlot(uint32_t slot) const
{
    MOZ_ASSERT(isNative());
    MOZ_ASSERT(slot < slotSpan());
    return getSlot(slot);
}

#ifdef DEBUG
inline bool
IsObjectValueInCompartment(js::Value v, JSCompartment *comp)
{
    if (!v.isObject())
        return true;
    return v.toObject().compartment() == comp;
}
#endif

inline void
js::ObjectImpl::setSlot(uint32_t slot, const js::Value &value)
{
    MOZ_ASSERT(slotInRange(slot));
    MOZ_ASSERT(IsObjectValueInCompartment(value, asObjectPtr()->compartment()));
    getSlotRef(slot).set(this->asObjectPtr(), HeapSlot::Slot, slot, value);
}

inline void
js::ObjectImpl::setCrossCompartmentSlot(uint32_t slot, const js::Value &value)
{
    MOZ_ASSERT(slotInRange(slot));
    getSlotRef(slot).set(this->asObjectPtr(), HeapSlot::Slot, slot, value);
}

inline void
js::ObjectImpl::initSlot(uint32_t slot, const js::Value &value)
{
    MOZ_ASSERT(getSlot(slot).isUndefined());
    MOZ_ASSERT(slotInRange(slot));
    MOZ_ASSERT(IsObjectValueInCompartment(value, asObjectPtr()->compartment()));
    initSlotUnchecked(slot, value);
}

inline void
js::ObjectImpl::initCrossCompartmentSlot(uint32_t slot, const js::Value &value)
{
    MOZ_ASSERT(getSlot(slot).isUndefined());
    MOZ_ASSERT(slotInRange(slot));
    initSlotUnchecked(slot, value);
}

inline void
js::ObjectImpl::initSlotUnchecked(uint32_t slot, const js::Value &value)
{
    getSlotAddressUnchecked(slot)->init(this->asObjectPtr(), HeapSlot::Slot, slot, value);
}

inline void
js::ObjectImpl::setFixedSlot(uint32_t slot, const js::Value &value)
{
    MOZ_ASSERT(slot < numFixedSlots());
    fixedSlots()[slot].set(this->asObjectPtr(), HeapSlot::Slot, slot, value);
}

inline void
js::ObjectImpl::initFixedSlot(uint32_t slot, const js::Value &value)
{
    MOZ_ASSERT(slot < numFixedSlots());
    fixedSlots()[slot].init(this->asObjectPtr(), HeapSlot::Slot, slot, value);
}

inline uint32_t
js::ObjectImpl::slotSpan() const
{
    if (inDictionaryMode())
        return lastProperty()->base()->slotSpan();
    return lastProperty()->slotSpan();
}

inline uint32_t
js::ObjectImpl::numDynamicSlots() const
{
    return dynamicSlotsCount(numFixedSlots(), slotSpan());
}

inline JSClass *
js::ObjectImpl::getJSClass() const
{
    return Jsvalify(getClass());
}

inline bool
js::ObjectImpl::hasClass(const Class *c) const
{
    return getClass() == c;
}

inline const js::ObjectOps *
js::ObjectImpl::getOps() const
{
    return &getClass()->ops;
}

inline bool
js::ObjectImpl::isDelegate() const
{
    return lastProperty()->hasObjectFlag(BaseShape::DELEGATE);
}

inline bool
js::ObjectImpl::inDictionaryMode() const
{
    return lastProperty()->inDictionary();
}

/* static */ inline uint32_t
js::ObjectImpl::dynamicSlotsCount(uint32_t nfixed, uint32_t span)
{
    if (span <= nfixed)
        return 0;
    span -= nfixed;
    if (span <= SLOT_CAPACITY_MIN)
        return SLOT_CAPACITY_MIN;

    uint32_t slots = RoundUpPow2(span);
    MOZ_ASSERT(slots >= span);
    return slots;
}

inline size_t
js::ObjectImpl::tenuredSizeOfThis() const
{
    return js::gc::Arena::thingSize(tenuredGetAllocKind());
}

JS_ALWAYS_INLINE JS::Zone *
js::ObjectImpl::zone() const
{
    return shape_->zone();
}

JS_ALWAYS_INLINE JS::Zone *
ZoneOfValue(const JS::Value &value)
{
    JS_ASSERT(value.isMarkable());
    if (value.isObject())
        return value.toObject().zone();
    return static_cast<js::gc::Cell *>(value.toGCThing())->tenuredZone();
}

/* static */ inline void
js::ObjectImpl::readBarrier(ObjectImpl *obj)
{
#ifdef JSGC_INCREMENTAL
    Zone *zone = obj->zone();
    if (zone->needsBarrier()) {
        MOZ_ASSERT(!zone->rt->isHeapBusy());
        JSObject *tmp = obj->asObjectPtr();
        MarkObjectUnbarriered(zone->barrierTracer(), &tmp, "read barrier");
        MOZ_ASSERT(tmp == obj->asObjectPtr());
    }
#endif
}

inline void
js::ObjectImpl::privateWriteBarrierPre(void **old)
{
#ifdef JSGC_INCREMENTAL
    Zone *zone = this->zone();
    if (zone->needsBarrier()) {
        if (*old && getClass()->trace)
            getClass()->trace(zone->barrierTracer(), this->asObjectPtr());
    }
#endif
}

inline void
js::ObjectImpl::privateWriteBarrierPost(void **pprivate)
{
#ifdef JSGC_GENERATIONAL
    runtime()->gcStoreBuffer.putCell(reinterpret_cast<js::gc::Cell **>(pprivate));
#endif
}

/* static */ inline void
js::ObjectImpl::writeBarrierPre(ObjectImpl *obj)
{
#ifdef JSGC_INCREMENTAL
    /*
     * This would normally be a null test, but TypeScript::global uses 0x1 as a
     * special value.
     */
    if (IsNullTaggedPointer(obj) || !obj->runtime()->needsBarrier())
        return;

    Zone *zone = obj->zone();
    if (zone->needsBarrier()) {
        MOZ_ASSERT(!zone->rt->isHeapBusy());
        JSObject *tmp = obj->asObjectPtr();
        MarkObjectUnbarriered(zone->barrierTracer(), &tmp, "write barrier");
        MOZ_ASSERT(tmp == obj->asObjectPtr());
    }
#endif
}

/* static */ inline void
js::ObjectImpl::writeBarrierPost(ObjectImpl *obj, void *addr)
{
#ifdef JSGC_GENERATIONAL
    if (IsNullTaggedPointer(obj))
        return;
    obj->runtime()->gcStoreBuffer.putCell((Cell **)addr);
#endif
}

inline bool
js::ObjectImpl::hasPrivate() const
{
    return getClass()->hasPrivate();
}

inline void *&
js::ObjectImpl::privateRef(uint32_t nfixed) const
{
    /*
     * The private pointer of an object can hold any word sized value.
     * Private pointers are stored immediately after the last fixed slot of
     * the object.
     */
    MOZ_ASSERT(nfixed == numFixedSlots());
    MOZ_ASSERT(hasPrivate());
    HeapSlot *end = &fixedSlots()[nfixed];
    return *reinterpret_cast<void**>(end);
}

inline void *
js::ObjectImpl::getPrivate() const
{
    return privateRef(numFixedSlots());
}

inline void *
js::ObjectImpl::getPrivate(uint32_t nfixed) const
{
    return privateRef(nfixed);
}

inline void
js::ObjectImpl::setPrivate(void *data)
{
    void **pprivate = &privateRef(numFixedSlots());
    privateWriteBarrierPre(pprivate);
    *pprivate = data;
}

inline void
js::ObjectImpl::setPrivateGCThing(js::gc::Cell *cell)
{
    void **pprivate = &privateRef(numFixedSlots());
    privateWriteBarrierPre(pprivate);
    *pprivate = reinterpret_cast<void *>(cell);
    privateWriteBarrierPost(pprivate);
}

inline void
js::ObjectImpl::setPrivateUnbarriered(void *data)
{
    void **pprivate = &privateRef(numFixedSlots());
    *pprivate = data;
}

inline void
js::ObjectImpl::initPrivate(void *data)
{
    privateRef(numFixedSlots()) = data;
}

#endif /* ObjectImpl_inl_h__ */<|MERGE_RESOLUTION|>--- conflicted
+++ resolved
@@ -83,21 +83,13 @@
     return nativeLookup(cx, shape->propid()) == shape;
 }
 
-<<<<<<< HEAD
-inline js::RawShape
-=======
 inline js::Shape *
->>>>>>> b31a4037
 js::ObjectImpl::nativeLookupPure(PropertyId pid)
 {
     return nativeLookupPure(pid.asId());
 }
 
-<<<<<<< HEAD
-inline js::RawShape
-=======
 inline js::Shape *
->>>>>>> b31a4037
 js::ObjectImpl::nativeLookupPure(PropertyName *name)
 {
     return nativeLookupPure(NameToId(name));
