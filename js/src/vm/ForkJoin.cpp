--- conflicted
+++ resolved
@@ -249,14 +249,9 @@
     {
         gc::AutoSuppressGC gc(cx_);
         AutoUnlockMonitor unlock(*this);
-<<<<<<< HEAD
-        threadPool_->submitAll(this);
-        executeFromMainThread();
-=======
         if (!threadPool_->submitAll(cx_, this))
             return TP_FATAL;
-        executeFromMainThread(cx_->runtime->ionStackLimit);
->>>>>>> 31ab6ca7
+        executeFromMainThread();
     }
 
     // Wait for workers to complete.
