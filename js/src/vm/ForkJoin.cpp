/* -*- Mode: C++; tab-width: 8; indent-tabs-mode: nil; c-basic-offset: 4 -*-
 * vim: set ts=8 sw=4 et tw=78:
 *
 * This Source Code Form is subject to the terms of the Mozilla Public
 * License, v. 2.0. If a copy of the MPL was not distributed with this
 * file, You can obtain one at http://mozilla.org/MPL/2.0/. */

#include "jscntxt.h"
#include "jscompartment.h"

#include "vm/ForkJoin.h"
#include "vm/Monitor.h"
#include "gc/Marking.h"

#include "jsinferinlines.h"

#ifdef JS_THREADSAFE
#  include "prthread.h"
#endif

// For extracting stack extent for each thread.
#include "jsnativestack.h"

// For representing stack event for each thread.
#include "StacKExtents.h"

using namespace js;

#ifdef JS_THREADSAFE

class js::ForkJoinShared : public TaskExecutor, public Monitor
{
    /////////////////////////////////////////////////////////////////////////
    // Constant fields

    JSContext *const cx_;          // Current context
    ThreadPool *const threadPool_; // The thread pool.
    ForkJoinOp &op_;               // User-defined operations to be perf. in par.
    const uint32_t numSlices_;     // Total number of threads.
    PRCondVar *rendezvousEnd_;     // Cond. var used to signal end of rendezvous.
    PRLock *cxLock_;               // Locks cx_ for parallel VM calls.

    /////////////////////////////////////////////////////////////////////////
    // Per-thread arenas
    //
    // Each worker thread gets an arena to use when allocating.

    Vector<Allocator *, 16> allocators_;

    // Each worker thread has an associated StackExtent instance.
    Vector<gc::StackExtent, 16> stackExtents_;

    // Each worker thread is responsible for storing a pointer to itself here.
    Vector<ForkJoinSlice *, 16> slices_;

    /////////////////////////////////////////////////////////////////////////
    // Locked Fields
    //
    // Only to be accessed while holding the lock.

    uint32_t uncompleted_;         // Number of uncompleted worker threads
    uint32_t blocked_;             // Number of threads that have joined rendezvous
    uint32_t rendezvousIndex_;     // Number of rendezvous attempts

    // Fields related to asynchronously-read gcRequested_ flag
    gcreason::Reason gcReason_;    // Reason given to request GC
    JSCompartment *gcCompartment_; // Compartment for GC, or NULL for full

    /////////////////////////////////////////////////////////////////////////
    // Asynchronous Flags
    //
    // These can be read without the lock (hence the |volatile| declaration).
    // All fields should be *written with the lock*, however.

    // Set to true when parallel execution should abort.
    volatile bool abort_;

    // Set to true when a worker bails for a fatal reason.
    volatile bool fatal_;

<<<<<<< HEAD
    // The main thread has requested a rendezvous.  Only *written* with the lock
    // (in |initiateRendezvous()| and |endRendezvous()|) but may be *read* without
    // the lock.
=======
    // A thread has request a rendezvous.
>>>>>>> 84d370ff
    volatile bool rendezvous_;

    // True if a worker requested a GC
    volatile bool gcRequested_;

    // True if all non-main threads have stopped for the main thread to GC
    volatile bool worldStoppedForGC_;

    // True if running with stop-the-world (vs abort-the-world) GC enabled
    bool useStopTheWorldGC_;

    // Invoked only from the main thread:
    void executeFromMainThread();

    // Executes slice #threadId of the work, either from a worker or
    // the main thread.
    void executePortion(PerThreadData *perThread, uint32_t threadId);

    // Rendezvous protocol:
    //
    // Use AutoRendezvous rather than invoking initiateRendezvous() and
    // endRendezvous() directly.

    friend class AutoRendezvous;
    friend class AutoMarkWorldStoppedForGC;

    // Requests that the other threads stop.  Must be invoked from the main
    // thread.
    void initiateRendezvous(ForkJoinSlice &threadCx);

    // If a rendezvous has been requested, blocks until the main thread says
    // we may continue.
    void joinRendezvous(ForkJoinSlice &threadCx);

    // Permits other threads to resume execution.  Must be invoked from the
    // main thread after a call to initiateRendezvous().
    void endRendezvous(ForkJoinSlice &threadCx);

  public:
    ForkJoinShared(JSContext *cx,
                   ThreadPool *threadPool,
                   ForkJoinOp &op,
                   uint32_t numSlices,
                   uint32_t uncompleted);
    ~ForkJoinShared();

    bool init();

    ParallelResult execute();

    // Invoked from parallel worker threads:
    virtual void executeFromWorker(uint32_t threadId, uintptr_t stackLimit);

    // Moves all the per-thread arenas into the main compartment and
    // processes any pending requests for a GC.  This can only safely
    // be invoked on the main thread, either during a rendezvous or
    // after the workers have completed.
    void transferArenasToCompartmentAndProcessGCRequests();

    // Invoked during processing by worker threads to "check in".
    bool check(ForkJoinSlice &threadCx);

    // Requests a GC, either full or specific to a compartment.
    void requestGC(gcreason::Reason reason);
    void requestCompartmentGC(JSCompartment *compartment, gcreason::Reason reason);

    // Requests that computation abort.
    void setAbortFlag(bool fatal);

    JSRuntime *runtime() { return cx_->runtime; }

    JSContext *acquireContext() { PR_Lock(cxLock_); return cx_; }
    void releaseContext() { PR_Unlock(cxLock_); }

    gc::StackExtent &stackExtent(uint32_t i) { return stackExtents_[i]; }

    bool isWorldStoppedForGC() { return worldStoppedForGC_; }
    bool useStopTheWorldGC() { return useStopTheWorldGC_; }

    void addSlice(ForkJoinSlice *slice);
    void removeSlice(ForkJoinSlice *slice);
};

class js::AutoRendezvous
{
  private:
    ForkJoinSlice &threadCx;

  public:
    AutoRendezvous(ForkJoinSlice &threadCx)
        : threadCx(threadCx)
    {
        threadCx.shared->initiateRendezvous(threadCx);
    }

    ~AutoRendezvous() {
        threadCx.shared->endRendezvous(threadCx);
    }
};

unsigned ForkJoinSlice::ThreadPrivateIndex;

class js::AutoSetForkJoinSlice
{
  public:
    AutoSetForkJoinSlice(ForkJoinSlice *threadCx) {
        PR_SetThreadPrivate(ForkJoinSlice::ThreadPrivateIndex, threadCx);
    }

    ~AutoSetForkJoinSlice() {
        PR_SetThreadPrivate(ForkJoinSlice::ThreadPrivateIndex, NULL);
    }
};

class js::AutoMarkWorldStoppedForGC
{
  private:
    ForkJoinSlice &threadCx;

  public:
    AutoMarkWorldStoppedForGC(ForkJoinSlice &threadCx)
        : threadCx(threadCx)
    {
        threadCx.shared->worldStoppedForGC_ = true;
        threadCx.shared->cx_->runtime->mainThread.suppressGC--;
        JS_ASSERT(!threadCx.shared->cx_->runtime->preserveCodeDueToParallelDo);
        threadCx.shared->cx_->runtime->preserveCodeDueToParallelDo = true;
    }

    ~AutoMarkWorldStoppedForGC()
    {
        threadCx.shared->worldStoppedForGC_ = false;
        threadCx.shared->cx_->runtime->mainThread.suppressGC++;
        threadCx.shared->cx_->runtime->preserveCodeDueToParallelDo = false;
    }

};

/////////////////////////////////////////////////////////////////////////////
// ForkJoinShared
//

ForkJoinShared::ForkJoinShared(JSContext *cx,
                               ThreadPool *threadPool,
                               ForkJoinOp &op,
                               uint32_t numSlices,
                               uint32_t uncompleted)
  : cx_(cx),
    threadPool_(threadPool),
    op_(op),
    numSlices_(numSlices),
    allocators_(cx),
    stackExtents_(cx),
    slices_(cx),
    uncompleted_(uncompleted),
    blocked_(0),
    rendezvousIndex_(0),
    gcReason_(gcreason::NUM_REASONS),
    gcCompartment_(NULL),
    abort_(false),
    fatal_(false),
<<<<<<< HEAD
    rendezvous_(false),
    gcRequested_(false),
    worldStoppedForGC_(false),
    useStopTheWorldGC_(true)
{ }
=======
    rendezvous_(false)
{
}
>>>>>>> 84d370ff

bool
ForkJoinShared::init()
{
    // Create temporary arenas to hold the data allocated during the
    // parallel code.
    //
    // Note: you might think (as I did, initially) that we could use
    // compartment |Allocator| for the main thread.  This is not true,
    // because when executing parallel code we sometimes check what
    // arena list an object is in to decide if it is writable.  If we
    // used the compartment |Allocator| for the main thread, then the
    // main thread would be permitted to write to any object it wants.

    if (!Monitor::init())
        return false;

    rendezvousEnd_ = PR_NewCondVar(lock_);
    if (!rendezvousEnd_)
        return false;

    cxLock_ = PR_NewLock();
    if (!cxLock_)
        return false;

    if (!stackExtents_.resize(numSlices_))
        return false;
    for (unsigned i = 0; i < numSlices_; i++) {
        Allocator *allocator = cx_->runtime->new_<Allocator>(cx_->compartment);
        if (!allocator)
            return false;

        if (!allocators_.append(allocator)) {
            js_delete(allocator);
            return false;
        }

        if (!slices_.append((ForkJoinSlice*)NULL))
            return false;

        if (i > 0) {
            gc::StackExtent *prev = &stackExtents_[i-1];
            prev->setNext(&stackExtents_[i]);
        }
    }

    // If we ever have other clients of StackExtents, then we will
    // need to link them all together (and likewise unlink them
    // properly).  For now ForkJoin is sole StackExtents client, and
    // currently it constructs only one instance of them at a time.
    JS_ASSERT(cx_->runtime->extraExtents == NULL);

    return true;
}

ForkJoinShared::~ForkJoinShared()
{
    PR_DestroyCondVar(rendezvousEnd_);

    while (allocators_.length() > 0)
        js_delete(allocators_.popCopy());
}

ParallelResult
ForkJoinShared::execute()
{
    // Sometimes a GC request occurs *just before* we enter into the
    // parallel section.  Rather than enter into the parallel section
    // and then abort, we just check here and abort early.
    if (cx_->runtime->interrupt)
        return TP_RETRY_SEQUENTIALLY;

    AutoLockMonitor lock(*this);

    // Notify workers to start and execute one portion on this thread.
    {
        gc::AutoSuppressGC gc(cx_);
        AutoUnlockMonitor unlock(*this);
        if (!threadPool_->submitAll(cx_, this))
            return TP_FATAL;
        executeFromMainThread();
    }

    // Wait for workers to complete.
    while (uncompleted_ > 0)
        lock.wait();

    bool gcWasRequested = gcRequested_; // transfer clears gcRequested_ flag.
    transferArenasToCompartmentAndProcessGCRequests();

    // Check if any of the workers failed.
    if (abort_) {
        if (fatal_)
            return TP_FATAL;
        else if (gcWasRequested)
            return TP_RETRY_AFTER_GC;
        else
            return TP_RETRY_SEQUENTIALLY;
    }

    // Everything went swimmingly. Give yourself a pat on the back.
    return TP_SUCCESS;
}

void
ForkJoinShared::transferArenasToCompartmentAndProcessGCRequests()
{
    // stop-the-world GC may still be sweeping; let that finish so
    // that we do not upset the state of compartments being swept.
    cx_->runtime->gcHelperThread.waitBackgroundSweepEnd();

    JSCompartment *comp = cx_->compartment;
    for (unsigned i = 0; i < numSlices_; i++)
        comp->adoptWorkerAllocator(allocators_[i]);

    if (gcRequested_) {
        if (!gcCompartment_) {
            TriggerGC(cx_->runtime, gcReason_);
        } else {
            TriggerCompartmentGC(gcCompartment_, gcReason_);
        }
        gcRequested_ = false;
        gcCompartment_ = NULL;
    }
}

void
ForkJoinShared::executeFromWorker(uint32_t workerId, uintptr_t stackLimit)
{
    JS_ASSERT(workerId < numSlices_ - 1);

    PerThreadData thisThread(cx_->runtime);
    TlsPerThreadData.set(&thisThread);
    thisThread.ionStackLimit = stackLimit;
    executePortion(&thisThread, workerId);
    TlsPerThreadData.set(NULL);

    AutoLockMonitor lock(*this);
    uncompleted_ -= 1;
    if (blocked_ == uncompleted_) {
        // Signal the main thread that we have terminated.  It will be either
        // working, arranging a rendezvous, or waiting for workers to
        // complete.
        lock.notify();
    }
}

void
ForkJoinShared::executeFromMainThread()
{
    executePortion(&cx_->runtime->mainThread, numSlices_ - 1);
}

void
ForkJoinShared::executePortion(PerThreadData *perThread,
                               uint32_t threadId)
{
    Allocator *allocator = allocators_[threadId];
    ForkJoinSlice slice(perThread, threadId, numSlices_, allocator, this);
    AutoSetForkJoinSlice autoContext(&slice);

    if (!op_.parallel(slice))
        setAbortFlag(false);
}

struct AutoInstallForkJoinStackExtents : public gc::StackExtents
{
    AutoInstallForkJoinStackExtents(JSRuntime *rt,
                                    gc::StackExtent *head)
        : StackExtents(head), rt(rt)
    {
        rt->extraExtents = this;
        JS_ASSERT(wellFormed());
    }

    ~AutoInstallForkJoinStackExtents() {
        rt->extraExtents = NULL;
    }

    bool wellFormed() {
        for (gc::StackExtent *l = head; l != NULL; l = l->next) {
            if (l->stackMin > l->stackEnd)
                return false;
        }
        return true;
    }

    JSRuntime *rt;
};

bool
ForkJoinShared::check(ForkJoinSlice &slice)
{
    JS_ASSERT(cx_->runtime->interrupt);

    if (abort_)
        return false;

    if (slice.isMainThread()) {
        if (cx_->runtime->interrupt) {
            // The GC Needed flag should not be set during parallel
            // execution.  Instead, one of the requestGC() or
            // requestCompartmentGC() methods should be invoked.
            JS_ASSERT(!cx_->runtime->gcIsNeeded);

            // If interrupt is requested, bring worker threads to a halt,
            // service the interrupt, then let them start back up again.
            // AutoRendezvous autoRendezvous(slice);
            // if (!js_HandleExecutionInterrupt(cx_))
            //     return setAbortFlag(true);
            setAbortFlag(false);
            return false;
        }

        if (gcRequested_ && cx_->runtime->isHeapBusy()) {
            // Cannot call GCSlice when heap busy, so abort.  Easier
            // right now to abort rather than prove it cannot arise,
            // and safer for short-term than asserting !isHeapBusy.
            setAbortFlag();
            return false;
        }

        if (useStopTheWorldGC() && gcRequested_) {
            {
                AutoRendezvous autoRendezvous(slice);
                AutoMarkWorldStoppedForGC autoMarkSTWFlag(slice);

                slice.recordStackExtent();
                AutoInstallForkJoinStackExtents extents(cx_->runtime, &stackExtents_[0]);

                if (gcCompartment_ == NULL || gcCompartment_ == cx_->runtime->atomsCompartment) {
                    PrepareForFullGC(cx_->runtime);
                    GCSlice(cx_->runtime, GC_NORMAL, gcreason::PAUSE_PARALLEL_BLOCK);
                } else {
                    PrepareCompartmentForGC(gcCompartment_);
                    GCSlice(cx_->runtime, GC_NORMAL, gcreason::PAUSE_PARALLEL_BLOCK);
                }
                gcRequested_ = false;
            }
        }
    } else if (rendezvous_) {
        slice.recordStackExtent();
        joinRendezvous(slice);
    }

    return true;
}

void
ForkJoinShared::initiateRendezvous(ForkJoinSlice &slice)
{
    // The rendezvous protocol is always initiated by the main thread.  The
    // main thread sets the rendezvous flag to true.  Seeing this flag, other
    // threads will invoke |joinRendezvous()|, which causes them to (1) read
    // |rendezvousIndex| and (2) increment the |blocked| counter.  Once the
    // |blocked| counter is equal to |uncompleted|, all parallel threads have
    // joined the rendezvous, and so the main thread is signaled.  That will
    // cause this function to return.
    //
    // Some subtle points:
    //
    // - Worker threads may potentially terminate their work before they see
    //   the rendezvous flag.  In this case, they would decrement
    //   |uncompleted| rather than incrementing |blocked|.  Either way, if the
    //   two variables become equal, the main thread will be notified
    //
    // - The |rendezvousIndex| counter is used to detect the case where the
    //   main thread signals the end of the rendezvous and then starts another
    //   rendezvous before the workers have a chance to exit.  We circumvent
    //   this by having the workers read the |rendezvousIndex| counter as they
    //   enter the rendezvous, and then they only block until that counter is
    //   incremented.  Another alternative would be for the main thread to
    //   block in |endRendezvous()| until all workers have exited, but that
    //   would be slower and involve unnecessary synchronization.
    //
    //   Note that the main thread cannot ever get more than one rendezvous
    //   ahead of the workers, because it must wait for all of them to enter
    //   the rendezvous before it can end it, so the solution of using a
    //   counter is perfectly general and we need not fear rollover.

    JS_ASSERT(slice.isMainThread());
    JS_ASSERT(!rendezvous_ && blocked_ == 0);
    JS_ASSERT(cx_->runtime->interrupt);

    AutoLockMonitor lock(*this);

    // Signal other threads we want to start a rendezvous.
    rendezvous_ = true;

    // Wait until all the other threads blocked themselves.
    while (blocked_ != uncompleted_)
        lock.wait();
}

void
ForkJoinShared::joinRendezvous(ForkJoinSlice &slice)
{
    JS_ASSERT(!slice.isMainThread());
    JS_ASSERT(rendezvous_);

    AutoLockMonitor lock(*this);
    const uint32_t index = rendezvousIndex_;
    blocked_ += 1;

    // If we're the last to arrive, let the main thread know about it.
    if (blocked_ == uncompleted_)
        lock.notify();

    // Wait until the main thread terminates the rendezvous.  We use a
    // separate condition variable here to distinguish between workers
    // notifying the main thread that they have completed and the main
    // thread notifying the workers to resume.
    while (rendezvousIndex_ == index)
        PR_WaitCondVar(rendezvousEnd_, PR_INTERVAL_NO_TIMEOUT);
}

void
ForkJoinShared::endRendezvous(ForkJoinSlice &slice)
{
    JS_ASSERT(slice.isMainThread());

    AutoLockMonitor lock(*this);
    rendezvous_ = false;
    blocked_ = 0;
    rendezvousIndex_++;

    // Signal other threads that rendezvous is over.
    PR_NotifyAllCondVar(rendezvousEnd_);
}

void
ForkJoinShared::setAbortFlag(bool fatal)
{
    AutoLockMonitor lock(*this);

    abort_ = true;
    fatal_ = fatal_ || fatal;

    cx_->runtime->triggerOperationCallback();
}

void
ForkJoinShared::requestGC(gcreason::Reason reason)
{
    AutoLockMonitor lock(*this);

    gcCompartment_ = NULL;
    gcReason_ = reason;
    gcRequested_ = true;
}

void
ForkJoinShared::requestCompartmentGC(JSCompartment *compartment,
                                     gcreason::Reason reason)
{
    AutoLockMonitor lock(*this);

    if (gcRequested_ && gcCompartment_ != compartment) {
        // If a full GC has been requested, or a GC for another compartment,
        // issue a request for a full GC.
        gcCompartment_ = NULL;
        gcReason_ = reason;
        gcRequested_ = true;
    } else {
        // Otherwise, just GC this compartment.
        gcCompartment_ = compartment;
        gcReason_ = reason;
        gcRequested_ = true;
    }
}

#endif // JS_THREADSAFE

/////////////////////////////////////////////////////////////////////////////
// ForkJoinSlice
//

ForkJoinSlice::ForkJoinSlice(PerThreadData *perThreadData,
                             uint32_t sliceId, uint32_t numSlices,
                             Allocator *allocator, ForkJoinShared *shared)
    : perThreadData(perThreadData),
      sliceId(sliceId),
      numSlices(numSlices),
      allocator(allocator),
      abortedScript(NULL),
      shared(shared),
      extent(&shared->stackExtent(sliceId))
{
    shared->addSlice(this);
}

ForkJoinSlice::~ForkJoinSlice()
{
    shared->removeSlice(this);
    extent->clearStackExtent();
}

void
ForkJoinShared::addSlice(ForkJoinSlice *slice)
{
    slices_[slice->sliceId] = slice;
}

void
ForkJoinShared::removeSlice(ForkJoinSlice *slice)
{
    slices_[slice->sliceId] = NULL;
}

bool
ForkJoinSlice::isMainThread()
{
#ifdef JS_THREADSAFE
    return perThreadData == &shared->runtime()->mainThread;
#else
    return true;
#endif
}

JSRuntime *
ForkJoinSlice::runtime()
{
#ifdef JS_THREADSAFE
    return shared->runtime();
#else
    return NULL;
#endif
}

JSContext *
ForkJoinSlice::acquireContext()
{
#ifdef JS_THREADSAFE
    return shared->acquireContext();
#else
    return NULL;
#endif
}

void
ForkJoinSlice::releaseContext()
{
#ifdef JS_THREADSAFE
    return shared->releaseContext();
#endif
}

bool
ForkJoinSlice::check()
{
#ifdef JS_THREADSAFE
    if (runtime()->interrupt)
        return shared->check(*this);
    else
        return true;
#else
    return false;
#endif
}

bool
ForkJoinSlice::Initialize()
{
#ifdef JS_THREADSAFE
    PRStatus status = PR_NewThreadPrivateIndex(&ThreadPrivateIndex, NULL);
    return status == PR_SUCCESS;
#else
    return true;
#endif
}

bool
ForkJoinSlice::InWorldStoppedForGCSection()
{
    return shared->isWorldStoppedForGC();
}

void
ForkJoinSlice::recordStackExtent()
{
    uintptr_t dummy;
    uintptr_t *myStackTop = &dummy;

    gc::StackExtent &extent = shared->stackExtent(sliceId);

    // This establishes the tip, and ParallelDo::parallel the base,
    // of the stack address-range of this thread for the GC to scan.
#if JS_STACK_GROWTH_DIRECTION > 0
    extent.stackEnd = reinterpret_cast<uintptr_t *>(myStackTop);
#else
    extent.stackMin = reinterpret_cast<uintptr_t *>(myStackTop + 1);
#endif

    JS_ASSERT(extent.stackMin <= extent.stackEnd);

    PerThreadData *ptd = perThreadData;
    // PerThreadData *ptd = TlsPerThreadData.get();
    extent.ionTop        = ptd->ionTop;
    extent.ionActivation = ptd->ionActivation;
}


void ForkJoinSlice::recordStackBase(uintptr_t *baseAddr)
{
    // This establishes the base, and ForkJoinSlice::recordStackExtent the tip,
    // of the stack address-range of this thread for the GC to scan.
#if JS_STACK_GROWTH_DIRECTION > 0
        this->extent->stackMin = baseAddr;
#else
        this->extent->stackEnd = baseAddr;
#endif
}

void
ForkJoinSlice::requestGC(gcreason::Reason reason)
{
    recordStackExtent();
#ifdef JS_THREADSAFE
    shared->requestGC(reason);
    if (!shared->useStopTheWorldGC())
        triggerAbort();
#endif
}

void
ForkJoinSlice::requestCompartmentGC(JSCompartment *compartment,
                                    gcreason::Reason reason)
{
    recordStackExtent();
#ifdef JS_THREADSAFE
    shared->requestCompartmentGC(compartment, reason);
    if (!shared->useStopTheWorldGC())
        triggerAbort();
#endif
}

#ifdef JS_THREADSAFE
void
ForkJoinSlice::triggerAbort()
{
    shared->setAbortFlag(false);

    // set iontracklimit to -1 so that on next entry to a function,
    // the thread will trigger the overrecursedcheck.  If the thread
    // is in a loop, then it will be calling ForkJoinSlice::check(),
    // in which case it will notice the shared abort_ flag.
    //
    // In principle, we probably ought to set the ionStackLimit's for
    // the other threads too, but right now the various slice objects
    // are not on a central list so that's not possible.
    perThreadData->ionStackLimit = -1;
}
#endif

/////////////////////////////////////////////////////////////////////////////

namespace js {
class AutoEnterParallelSection
{
  private:
    JSContext *cx_;
    uint8_t *prevIonTop_;

  public:
    AutoEnterParallelSection(JSContext *cx)
      : cx_(cx),
        prevIonTop_(cx->runtime->mainThread.ionTop)
    {
        // Note: we do not allow GC during parallel sections.
        // Moreover, we do not wish to worry about making
        // write barriers thread-safe.  Therefore, we guarantee
        // that there is no incremental GC in progress:

        if (IsIncrementalGCInProgress(cx->runtime)) {
            PrepareForIncrementalGC(cx->runtime);
            FinishIncrementalGC(cx->runtime, gcreason::START_PARALLEL_BLOCK);
        }

        cx->runtime->gcHelperThread.waitBackgroundSweepEnd();
    }

    ~AutoEnterParallelSection() {
        cx_->runtime->mainThread.ionTop = prevIonTop_;
    }
};
}

uint32_t
js::ForkJoinSlices(JSContext *cx)
{
#ifndef JS_THREADSAFE
    return 1;
#else
    // Parallel workers plus this main thread.
    return cx->runtime->threadPool.numWorkers() + 1;
#endif
}

ParallelResult
js::ExecuteForkJoinOp(JSContext *cx, ForkJoinOp &op)
{
#ifdef JS_THREADSAFE
    // Recursive use of the ThreadPool is not supported.
    JS_ASSERT(!ForkJoinSlice::InParallelSection());

    AutoEnterParallelSection enter(cx);

    ThreadPool *threadPool = &cx->runtime->threadPool;
    uint32_t numSlices = ForkJoinSlices(cx);

    ForkJoinShared shared(cx, threadPool, op, numSlices, numSlices - 1);
    if (!shared.init())
        return TP_RETRY_SEQUENTIALLY;

    return shared.execute();
#else
    return TP_RETRY_SEQUENTIALLY;
#endif
}<|MERGE_RESOLUTION|>--- conflicted
+++ resolved
@@ -78,13 +78,7 @@
     // Set to true when a worker bails for a fatal reason.
     volatile bool fatal_;
 
-<<<<<<< HEAD
-    // The main thread has requested a rendezvous.  Only *written* with the lock
-    // (in |initiateRendezvous()| and |endRendezvous()|) but may be *read* without
-    // the lock.
-=======
-    // A thread has request a rendezvous.
->>>>>>> 84d370ff
+    // The main thread has requested a rendezvous.
     volatile bool rendezvous_;
 
     // True if a worker requested a GC
@@ -246,17 +240,12 @@
     gcCompartment_(NULL),
     abort_(false),
     fatal_(false),
-<<<<<<< HEAD
     rendezvous_(false),
     gcRequested_(false),
     worldStoppedForGC_(false),
     useStopTheWorldGC_(true)
-{ }
-=======
-    rendezvous_(false)
-{
-}
->>>>>>> 84d370ff
+{
+}
 
 bool
 ForkJoinShared::init()
@@ -475,7 +464,7 @@
             // Cannot call GCSlice when heap busy, so abort.  Easier
             // right now to abort rather than prove it cannot arise,
             // and safer for short-term than asserting !isHeapBusy.
-            setAbortFlag();
+            setAbortFlag(false);
             return false;
         }
 
