--- conflicted
+++ resolved
@@ -125,14 +125,10 @@
 {
 #ifdef JS_ION
     JS_ASSERT(isIon() && isValid());
-<<<<<<< HEAD
     return script->ionScript(compileMode());
-=======
-    return script->ionScript();
 #else
     return NULL;
 #endif
->>>>>>> fe1a9103
 }
 
 inline bool
@@ -157,11 +153,8 @@
         return true;
     }
 #endif
-<<<<<<< HEAD
-=======
 
 #ifdef JS_ION
->>>>>>> fe1a9103
     if (isIon()) {
         if (script->hasIonScript(compileMode())) {
             JS_ASSERT(this == script->ions[compileMode()]->recompileInfo().compilerOutput(types));
