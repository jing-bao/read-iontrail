/* -*- Mode: C++; tab-width: 4; indent-tabs-mode: nil; c-basic-offset: 4 -*-
 * vim: set ts=4 sw=4 et tw=99:
 *
 * This Source Code Form is subject to the terms of the Mozilla Public
 * License, v. 2.0. If a copy of the MPL was not distributed with this
 * file, You can obtain one at http://mozilla.org/MPL/2.0/. */

/*
 * JS function support.
 */
#include <string.h>

#include "mozilla/RangedPtr.h"
#include "mozilla/Util.h"

#include "jstypes.h"
#include "jsutil.h"
#include "jsapi.h"
#include "jsarray.h"
#include "jsatom.h"
#include "jsbool.h"
#include "jscntxt.h"
#include "jsexn.h"
#include "jsfun.h"
#include "jsgc.h"
#include "jsinterp.h"
#include "jsiter.h"
#include "jslock.h"
#include "jsnum.h"
#include "jsobj.h"
#include "jsopcode.h"
#include "jspropertytree.h"
#include "jsproxy.h"
#include "jsscope.h"
#include "jsscript.h"
#include "jsstr.h"

#include "builtin/Eval.h"
#include "frontend/BytecodeCompiler.h"
#include "frontend/TokenStream.h"
#include "gc/Marking.h"
#include "vm/Debugger.h"
#include "vm/ScopeObject.h"
#include "vm/StringBuffer.h"
#include "vm/Xdr.h"

#ifdef JS_METHODJIT
#include "methodjit/MethodJIT.h"
#endif

#include "jsatominlines.h"
#include "jsfuninlines.h"
#include "jsinferinlines.h"
#include "jsinterpinlines.h"
#include "jsobjinlines.h"
#include "jsscriptinlines.h"

#include "vm/ArgumentsObject-inl.h"
#include "vm/ScopeObject-inl.h"
#include "vm/Stack-inl.h"

#ifdef JS_ION
#include "ion/Ion.h"
#include "ion/IonFrameIterator.h"
#include "ion/IonFrameIterator-inl.h"
#endif

using namespace js;
using namespace js::gc;
using namespace js::types;
using namespace js::frontend;

using mozilla::ArrayLength;

static JSBool
fun_getProperty(JSContext *cx, HandleObject obj_, HandleId id, MutableHandleValue vp)
{
    RootedObject obj(cx, obj_);
    while (!obj->isFunction()) {
        if (!JSObject::getProto(cx, obj, &obj))
            return false;
        if (!obj)
            return true;
    }
    RootedFunction fun(cx, obj->toFunction());

    /*
     * Mark the function's script as uninlineable, to expand any of its
     * frames on the stack before we go looking for them. This allows the
     * below walk to only check each explicit frame rather than needing to
     * check any calls that were inlined.
     */
    if (fun->isInterpreted()) {
        fun->getOrCreateScript(cx)->uninlineable = true;
        MarkTypeObjectFlags(cx, fun, OBJECT_FLAG_UNINLINEABLE);
    }

    /* Set to early to null in case of error */
    vp.setNull();

    /* Find fun's top-most activation record. */
    StackIter iter(cx);
    for (; !iter.done(); ++iter) {
        if (!iter.isFunctionFrame() || iter.isEvalFrame())
            continue;
        if (iter.callee() == fun)
            break;
    }
    if (iter.done())
        return true;

    if (JSID_IS_ATOM(id, cx->names().arguments)) {
        if (fun->hasRest()) {
            JS_ReportErrorNumber(cx, js_GetErrorMessage, NULL, JSMSG_FUNCTION_ARGUMENTS_AND_REST);
            return false;
        }
        /* Warn if strict about f.arguments or equivalent unqualified uses. */
        if (!JS_ReportErrorFlagsAndNumber(cx, JSREPORT_WARNING | JSREPORT_STRICT, js_GetErrorMessage,
                                          NULL, JSMSG_DEPRECATED_USAGE, js_arguments_str)) {
            return false;
        }

        ArgumentsObject *argsobj = ArgumentsObject::createUnexpected(cx, iter);
        if (!argsobj)
            return false;

#ifdef JS_ION
        // If this script hasn't been compiled yet, make sure it will never
        // be compiled. IonMonkey does not guarantee |f.arguments| can be
        // fully recovered, so we try to mitigate observing this behavior by
        // detecting its use early.
        UnrootedScript script = iter.script();
        if (!script->hasAnyIonScript())
            ion::ForbidCompilation(cx, script);
#endif

        vp.setObject(*argsobj);
        return true;
    }

#ifdef JS_METHODJIT
    StackFrame *fp = NULL;
    if (iter.isScript() && !iter.isIon())
        fp = iter.interpFrame();

    if (JSID_IS_ATOM(id, cx->names().caller) && fp && fp->prev()) {
        /*
         * If the frame was called from within an inlined frame, mark the
         * innermost function as uninlineable to expand its frame and allow us
         * to recover its callee object.
         */
        InlinedSite *inlined;
        jsbytecode *prevpc = fp->prevpc(&inlined);
        if (inlined) {
            mjit::JITChunk *chunk = fp->prev()->jit()->chunk(prevpc);
            RawFunction fun = chunk->inlineFrames()[inlined->inlineIndex].fun;
            fun->nonLazyScript()->uninlineable = true;
            MarkTypeObjectFlags(cx, fun, OBJECT_FLAG_UNINLINEABLE);
        }
    }
#endif

    if (JSID_IS_ATOM(id, cx->names().caller)) {
        ++iter;
        if (iter.done() || !iter.isFunctionFrame()) {
            JS_ASSERT(vp.isNull());
            return true;
        }

        vp.set(iter.calleev());
        if (!cx->compartment->wrap(cx, vp.address()))
            return false;

        /*
         * Censor the caller if we don't have full access to it.
         */
        JSObject &caller = vp.toObject();
        if (caller.isWrapper() && !Wrapper::wrapperHandler(&caller)->isSafeToUnwrap()) {
            vp.setNull();
        } else if (caller.isFunction()) {
            JSFunction *callerFun = caller.toFunction();
            if (callerFun->isInterpreted() && callerFun->inStrictMode()) {
                JS_ReportErrorFlagsAndNumber(cx, JSREPORT_ERROR, js_GetErrorMessage, NULL,
                                             JSMSG_CALLER_IS_STRICT);
                return false;
            }
        }

        return true;
    }

    JS_NOT_REACHED("fun_getProperty");
    return false;
}



/* NB: no sentinels at ends -- use ArrayLength to bound loops.
 * Properties censored into [[ThrowTypeError]] in strict mode. */
static const uint16_t poisonPillProps[] = {
    NAME_OFFSET(arguments),
    NAME_OFFSET(caller),
};

static JSBool
fun_enumerate(JSContext *cx, HandleObject obj)
{
    JS_ASSERT(obj->isFunction());

    RootedId id(cx);
    bool found;

    if (!obj->isBoundFunction()) {
        id = NameToId(cx->names().classPrototype);
        if (!JSObject::hasProperty(cx, obj, id, &found, JSRESOLVE_QUALIFIED))
            return false;
    }

    id = NameToId(cx->names().length);
    if (!JSObject::hasProperty(cx, obj, id, &found, JSRESOLVE_QUALIFIED))
        return false;

    id = NameToId(cx->names().name);
    if (!JSObject::hasProperty(cx, obj, id, &found, JSRESOLVE_QUALIFIED))
        return false;

    for (unsigned i = 0; i < ArrayLength(poisonPillProps); i++) {
        const uint16_t offset = poisonPillProps[i];
        id = NameToId(OFFSET_TO_NAME(cx->runtime, offset));
        if (!JSObject::hasProperty(cx, obj, id, &found, JSRESOLVE_QUALIFIED))
            return false;
    }

    return true;
}

static JSObject *
ResolveInterpretedFunctionPrototype(JSContext *cx, HandleObject obj)
{
#ifdef DEBUG
    JSFunction *fun = obj->toFunction();
    JS_ASSERT(fun->isInterpreted());
    JS_ASSERT(!fun->isFunctionPrototype());
#endif

    /*
     * Assert that fun is not a compiler-created function object, which
     * must never leak to script or embedding code and then be mutated.
     * Also assert that obj is not bound, per the ES5 15.3.4.5 ref above.
     */
    JS_ASSERT(!IsInternalFunctionObject(obj));
    JS_ASSERT(!obj->isBoundFunction());

    /*
     * Make the prototype object an instance of Object with the same parent
     * as the function object itself.
     */
    RawObject objProto = obj->global().getOrCreateObjectPrototype(cx);
    if (!objProto)
        return NULL;
    RootedObject proto(cx, NewObjectWithGivenProto(cx, &ObjectClass, objProto, NULL));
    if (!proto || !JSObject::setSingletonType(cx, proto))
        return NULL;

    /*
     * Per ES5 15.3.5.2 a user-defined function's .prototype property is
     * initially non-configurable, non-enumerable, and writable.  Per ES5 13.2
     * the prototype's .constructor property is configurable, non-enumerable,
     * and writable.
     */
    RootedValue protoVal(cx, ObjectValue(*proto));
    RootedValue objVal(cx, ObjectValue(*obj));
    if (!JSObject::defineProperty(cx, obj, cx->names().classPrototype,
                                  protoVal, JS_PropertyStub, JS_StrictPropertyStub,
                                  JSPROP_PERMANENT) ||
        !JSObject::defineProperty(cx, proto, cx->names().constructor,
                                  objVal, JS_PropertyStub, JS_StrictPropertyStub, 0))
    {
       return NULL;
    }

    return proto;
}

static JSBool
fun_resolve(JSContext *cx, HandleObject obj, HandleId id, unsigned flags,
            MutableHandleObject objp)
{
    if (!JSID_IS_ATOM(id))
        return true;

    RootedFunction fun(cx, obj->toFunction());

    if (JSID_IS_ATOM(id, cx->names().classPrototype)) {
        /*
         * Built-in functions do not have a .prototype property per ECMA-262,
         * or (Object.prototype, Function.prototype, etc.) have that property
         * created eagerly.
         *
         * ES5 15.3.4: the non-native function object named Function.prototype
         * does not have a .prototype property.
         *
         * ES5 15.3.4.5: bound functions don't have a prototype property. The
         * isBuiltin() test covers this case because bound functions are native
         * (and thus built-in) functions by definition/construction.
         */
        if (fun->isBuiltin() || fun->isFunctionPrototype())
            return true;

        if (!ResolveInterpretedFunctionPrototype(cx, fun))
            return false;
        objp.set(fun);
        return true;
    }

    if (JSID_IS_ATOM(id, cx->names().length) || JSID_IS_ATOM(id, cx->names().name)) {
        JS_ASSERT(!IsInternalFunctionObject(obj));

        RootedValue v(cx);
        if (JSID_IS_ATOM(id, cx->names().length)) {
            //FIXME: bug 810715 - deal with lazy interpreted functions with default args
            uint16_t defaults = fun->hasScript() ? fun->nonLazyScript()->ndefaults : 0;
            v.setInt32(fun->nargs - defaults - fun->hasRest());
        } else {
            v.setString(fun->atom() == NULL ?  cx->runtime->emptyString : fun->atom());
        }

        if (!DefineNativeProperty(cx, fun, id, v, JS_PropertyStub, JS_StrictPropertyStub,
                                  JSPROP_PERMANENT | JSPROP_READONLY, 0, 0)) {
            return false;
        }
        objp.set(fun);
        return true;
    }

    for (unsigned i = 0; i < ArrayLength(poisonPillProps); i++) {
        const uint16_t offset = poisonPillProps[i];

        if (JSID_IS_ATOM(id, OFFSET_TO_NAME(cx->runtime, offset))) {
            JS_ASSERT(!IsInternalFunctionObject(fun));

            PropertyOp getter;
            StrictPropertyOp setter;
            unsigned attrs = JSPROP_PERMANENT;
<<<<<<< HEAD
            if (fun->isInterpretedLazy() && !fun->initializeLazyScript(cx))
=======
            if (fun->isInterpretedLazy() && !fun->getOrCreateScript(cx))
>>>>>>> f4dfec0c
                return false;
            if (fun->isInterpreted() ? fun->inStrictMode() : fun->isBoundFunction()) {
                JSObject *throwTypeError = fun->global().getThrowTypeError();

                getter = CastAsPropertyOp(throwTypeError);
                setter = CastAsStrictPropertyOp(throwTypeError);
                attrs |= JSPROP_GETTER | JSPROP_SETTER;
            } else {
                getter = fun_getProperty;
                setter = JS_StrictPropertyStub;
            }

            RootedValue value(cx, UndefinedValue());
            if (!DefineNativeProperty(cx, fun, id, value, getter, setter,
                                      attrs, 0, 0)) {
                return false;
            }
            objp.set(fun);
            return true;
        }
    }

    return true;
}

template<XDRMode mode>
bool
js::XDRInterpretedFunction(XDRState<mode> *xdr, HandleObject enclosingScope, HandleScript enclosingScript,
                           MutableHandleObject objp)
{
    /* NB: Keep this in sync with CloneInterpretedFunction. */
    RootedAtom atom(xdr->cx());
    uint32_t firstword;           /* flag telling whether fun->atom is non-null,
                                   plus for fun->u.i.skipmin, fun->u.i.wrapper,
                                   and 14 bits reserved for future use */
    uint32_t flagsword;           /* word for argument count and fun->flags */

    JSContext *cx = xdr->cx();
    RootedFunction fun(cx);
    RootedScript script(cx);
    if (mode == XDR_ENCODE) {
        fun = objp->toFunction();
        if (!fun->isInterpreted()) {
            JSAutoByteString funNameBytes;
            if (const char *name = GetFunctionNameBytes(cx, fun, &funNameBytes)) {
                JS_ReportErrorNumber(cx, js_GetErrorMessage, NULL, JSMSG_NOT_SCRIPTED_FUNCTION,
                                     name);
            }
            return false;
        }
        firstword = !!fun->atom();
        flagsword = (fun->nargs << 16) | fun->flags;
        atom = fun->atom();
        script = fun->nonLazyScript();
    } else {
        fun = js_NewFunction(cx, NullPtr(), NULL, 0, JSFunction::INTERPRETED, NullPtr(), NullPtr());
        if (!fun)
            return false;
        atom = NULL;
        script = NULL;
    }

    if (!xdr->codeUint32(&firstword))
        return false;
    if ((firstword & 1U) && !XDRAtom(xdr, &atom))
        return false;
    if (!xdr->codeUint32(&flagsword))
        return false;

    if (!XDRScript(xdr, enclosingScope, enclosingScript, fun, &script))
        return false;

    if (mode == XDR_DECODE) {
        fun->nargs = flagsword >> 16;
        fun->flags = uint16_t(flagsword);
        fun->initAtom(atom);
        fun->initScript(script);
        script->setFunction(fun);
        if (!JSFunction::setTypeForScriptedFunction(cx, fun))
            return false;
        JS_ASSERT(fun->nargs == fun->nonLazyScript()->bindings.numArgs());
        RootedScript script(cx, fun->nonLazyScript());
        js_CallNewScriptHook(cx, script, fun);
        objp.set(fun);
    }

    return true;
}

template bool
js::XDRInterpretedFunction(XDRState<XDR_ENCODE> *, HandleObject, HandleScript, MutableHandleObject);

template bool
js::XDRInterpretedFunction(XDRState<XDR_DECODE> *, HandleObject, HandleScript, MutableHandleObject);

JSObject *
js::CloneInterpretedFunction(JSContext *cx, HandleObject enclosingScope, HandleFunction srcFun)
{
    AssertCanGC();

    /* NB: Keep this in sync with XDRInterpretedFunction. */

    RootedFunction clone(cx, js_NewFunction(cx, NullPtr(), NULL, 0,
                                            JSFunction::INTERPRETED, NullPtr(), NullPtr()));
    if (!clone)
        return NULL;

    RootedScript srcScript(cx, srcFun->nonLazyScript());
    RawScript clonedScript = CloneScript(cx, enclosingScope, clone, srcScript);
    if (!clonedScript)
        return NULL;

    clone->nargs = srcFun->nargs;
    clone->flags = srcFun->flags;
    clone->initAtom(srcFun->displayAtom());
    clone->initScript(clonedScript);
    clonedScript->setFunction(clone);
    if (!JSFunction::setTypeForScriptedFunction(cx, clone))
        return NULL;

    RootedScript cloneScript(cx, clone->nonLazyScript());
    js_CallNewScriptHook(cx, cloneScript, clone);
    return clone;
}

/*
 * [[HasInstance]] internal method for Function objects: fetch the .prototype
 * property of its 'this' parameter, and walks the prototype chain of v (only
 * if v is an object) returning true if .prototype is found.
 */
static JSBool
fun_hasInstance(JSContext *cx, HandleObject objArg, MutableHandleValue v, JSBool *bp)
{
    RootedObject obj(cx, objArg);

    while (obj->isFunction() && obj->isBoundFunction())
        obj = obj->toFunction()->getBoundFunctionTarget();

    RootedValue pval(cx);
    if (!JSObject::getProperty(cx, obj, obj, cx->names().classPrototype, &pval))
        return false;

    if (pval.isPrimitive()) {
        /*
         * Throw a runtime error if instanceof is called on a function that
         * has a non-object as its .prototype value.
         */
        RootedValue val(cx, ObjectValue(*obj));
        js_ReportValueError(cx, JSMSG_BAD_PROTOTYPE, -1, val, NullPtr());
        return false;
    }

    RootedObject pobj(cx, &pval.toObject());
    bool isDelegate;
    if (!IsDelegate(cx, pobj, v, &isDelegate))
        return false;
    *bp = isDelegate;
    return true;
}

inline void
JSFunction::trace(JSTracer *trc)
{
    if (isExtended()) {
        MarkValueRange(trc, ArrayLength(toExtended()->extendedSlots),
                       toExtended()->extendedSlots, "nativeReserved");
    }

    if (atom_)
        MarkString(trc, &atom_, "atom");

    if (isInterpreted()) {
        if (hasScript())
            MarkScriptUnbarriered(trc, &u.i.script_, "script");
        if (u.i.env_)
            MarkObjectUnbarriered(trc, &u.i.env_, "fun_callscope");
    }
}

static void
fun_trace(JSTracer *trc, RawObject obj)
{
    obj->toFunction()->trace(trc);
}

JS_FRIEND_DATA(Class) js::FunctionClass = {
    js_Function_str,
    JSCLASS_NEW_RESOLVE | JSCLASS_IMPLEMENTS_BARRIERS |
    JSCLASS_HAS_CACHED_PROTO(JSProto_Function),
    JS_PropertyStub,         /* addProperty */
    JS_PropertyStub,         /* delProperty */
    JS_PropertyStub,         /* getProperty */
    JS_StrictPropertyStub,   /* setProperty */
    fun_enumerate,
    (JSResolveOp)fun_resolve,
    JS_ConvertStub,
    NULL,                    /* finalize    */
    NULL,                    /* checkAccess */
    NULL,                    /* call        */
    fun_hasInstance,
    NULL,                    /* construct   */
    fun_trace
};


/* Find the body of a function (not including braces). */
static bool
FindBody(JSContext *cx, HandleFunction fun, StableCharPtr chars, size_t length,
         size_t *bodyStart, size_t *bodyEnd)
{
    // We don't need principals, since those are only used for error reporting.
    CompileOptions options(cx);
    options.setFileAndLine("internal-findBody", 0)
           .setVersion(fun->nonLazyScript()->getVersion());
    TokenStream ts(cx, options, chars, length, NULL);
    JS_ASSERT(chars[0] == '(');
    int nest = 0;
    bool onward = true;
    // Skip arguments list.
    do {
        switch (ts.getToken()) {
          case TOK_LP:
            nest++;
            break;
          case TOK_RP:
            if (--nest == 0)
                onward = false;
            break;
          case TOK_ERROR:
            // Must be memory.
            return false;
          default:
            break;
        }
    } while (onward);
    TokenKind tt = ts.getToken();
    if (tt == TOK_ERROR)
        return false;
    bool braced = tt == TOK_LC;
    JS_ASSERT(fun->isExprClosure() == !braced);
    *bodyStart = ts.offsetOfToken(ts.currentToken());
    if (braced)
        *bodyStart += 1;
    StableCharPtr end(chars.get() + length, chars.get(), length);
    if (end[-1] == '}') {
        end--;
    } else {
        JS_ASSERT(!braced);
        for (; unicode::IsSpaceOrBOM2(end[-1]); end--)
            ;
    }
    *bodyEnd = end - chars;
    JS_ASSERT(*bodyStart <= *bodyEnd);
    return true;
}

JSString *
js::FunctionToString(JSContext *cx, HandleFunction fun, bool bodyOnly, bool lambdaParen)
{
    AssertCanGC();
    StringBuffer out(cx);
    RootedScript script(cx);

    if (fun->hasScript()) {
        script = fun->nonLazyScript();
        if (script->isGeneratorExp) {
            if ((!bodyOnly && !out.append("function genexp() {")) ||
                !out.append("\n    [generator expression]\n") ||
                (!bodyOnly && !out.append("}")))
            {
                return NULL;
            }
            return out.finishString();
        }
    }
    if (!bodyOnly) {
        // If we're not in pretty mode, put parentheses around lambda functions.
        if (fun->isInterpreted() && !lambdaParen && fun->isLambda()) {
            if (!out.append("("))
                return NULL;
        }
        if (!out.append("function "))
            return NULL;
        if (fun->atom()) {
            if (!out.append(fun->atom()))
                return NULL;
        }
    }
    bool haveSource = fun->isInterpreted() && !fun->isSelfHostedBuiltin();
    if (haveSource && !script->scriptSource()->hasSourceData() &&
        !JSScript::loadSource(cx, script, &haveSource))
    {
        return NULL;
    }
    if (haveSource) {
        RootedString srcStr(cx, script->sourceData(cx));
        if (!srcStr)
            return NULL;
        Rooted<JSStableString *> src(cx, srcStr->ensureStable(cx));
        if (!src)
            return NULL;

        StableCharPtr chars = src->chars();
        bool exprBody = fun->isExprClosure();
        // The source data for functions created by calling the Function
        // constructor is only the function's body.
        bool funCon = script->sourceStart == 0 && script->scriptSource()->argumentsNotIncluded();

        // Functions created with the constructor should not be using the
        // expression body extension.
        JS_ASSERT_IF(funCon, !exprBody);
        JS_ASSERT_IF(!funCon, src->length() > 0 && chars[0] == '(');

        // If a function inherits strict mode by having scopes above it that
        // have "use strict", we insert "use strict" into the body of the
        // function. This ensures that if the result of toString is evaled, the
        // resulting function will have the same semantics.
        bool addUseStrict = script->strictModeCode && !script->explicitUseStrict;

        bool buildBody = funCon && !bodyOnly;
        if (buildBody) {
            // This function was created with the Function constructor. We don't
            // have source for the arguments, so we have to generate that. Part
            // of bug 755821 should be cobbling the arguments passed into the
            // Function constructor into the source string.
            if (!out.append("("))
                return NULL;

            // Fish out the argument names.
            BindingVector *localNames = cx->new_<BindingVector>(cx);
            js::ScopedDeletePtr<BindingVector> freeNames(localNames);
            if (!FillBindingVector(script, localNames))
                return NULL;
            for (unsigned i = 0; i < fun->nargs; i++) {
                if ((i && !out.append(", ")) ||
                    (i == unsigned(fun->nargs - 1) && fun->hasRest() && !out.append("...")) ||
                    !out.append((*localNames)[i].name())) {
                    return NULL;
                }
            }
            if (!out.append(") {\n"))
                return NULL;
        }
        if ((bodyOnly && !funCon) || addUseStrict) {
            // We need to get at the body either because we're only supposed to
            // return the body or we need to insert "use strict" into the body.
            size_t bodyStart = 0, bodyEnd;

            // If the function is defined in the Function constructor, we
            // already have a body.
            if (!funCon) {
                JS_ASSERT(!buildBody);
                if (!FindBody(cx, fun, chars, src->length(), &bodyStart, &bodyEnd))
                    return NULL;
            } else {
                bodyEnd = src->length();
            }

            if (addUseStrict) {
                // Output source up to beginning of body.
                if (!out.append(chars, bodyStart))
                    return NULL;
                if (exprBody) {
                    // We can't insert a statement into a function with an
                    // expression body. Do what the decompiler did, and insert a
                    // comment.
                    if (!out.append("/* use strict */ "))
                        return NULL;
                } else {
                    if (!out.append("\n\"use strict\";\n"))
                        return NULL;
                }
            }

            // Output just the body (for bodyOnly) or the body and possibly
            // closing braces (for addUseStrict).
            size_t dependentEnd = bodyOnly ? bodyEnd : src->length();
            if (!out.append(chars + bodyStart, dependentEnd - bodyStart))
                return NULL;
        } else {
            if (!out.append(src))
                return NULL;
        }
        if (buildBody) {
            if (!out.append("\n}"))
                return NULL;
        }
        if (bodyOnly) {
            // Slap a semicolon on the end of functions with an expression body.
            if (exprBody && !out.append(";"))
                return NULL;
        } else if (!lambdaParen && fun->isLambda()) {
            if (!out.append(")"))
                return NULL;
        }
    } else if (fun->isInterpreted() && !fun->isSelfHostedBuiltin()) {
        if ((!bodyOnly && !out.append("() {\n    ")) ||
            !out.append("[sourceless code]") ||
            (!bodyOnly && !out.append("\n}")))
            return NULL;
        if (!lambdaParen && fun->isLambda() && !out.append(")"))
            return NULL;
    } else {
        JS_ASSERT(!fun->isExprClosure());
        if ((!bodyOnly && !out.append("() {\n    ")) ||
            !out.append("[native code]") ||
            (!bodyOnly && !out.append("\n}")))
            return NULL;
    }
    return out.finishString();
}

JSString *
fun_toStringHelper(JSContext *cx, HandleObject obj, unsigned indent)
{
    if (!obj->isFunction()) {
        if (IsFunctionProxy(obj))
            return Proxy::fun_toString(cx, obj, indent);
        JS_ReportErrorNumber(cx, js_GetErrorMessage, NULL,
                             JSMSG_INCOMPATIBLE_PROTO,
                             js_Function_str, js_toString_str,
                             "object");
        return NULL;
    }

    RootedFunction fun(cx, obj->toFunction());
    return FunctionToString(cx, fun, false, indent != JS_DONT_PRETTY_PRINT);
}

static JSBool
fun_toString(JSContext *cx, unsigned argc, Value *vp)
{
    CallArgs args = CallArgsFromVp(argc, vp);
    JS_ASSERT(IsFunctionObject(args.calleev()));

    uint32_t indent = 0;

    if (args.length() != 0 && !ToUint32(cx, args[0], &indent))
        return false;

    RootedObject obj(cx, ToObject(cx, args.thisv()));
    if (!obj)
        return false;

    RootedString str(cx, fun_toStringHelper(cx, obj, indent));
    if (!str)
        return false;

    args.rval().setString(str);
    return true;
}

#if JS_HAS_TOSOURCE
static JSBool
fun_toSource(JSContext *cx, unsigned argc, Value *vp)
{
    CallArgs args = CallArgsFromVp(argc, vp);
    JS_ASSERT(IsFunctionObject(args.calleev()));

    RootedObject obj(cx, ToObject(cx, args.thisv()));
    if (!obj)
        return false;

    RootedString str(cx, fun_toStringHelper(cx, obj, JS_DONT_PRETTY_PRINT));
    if (!str)
        return false;

    args.rval().setString(str);
    return true;
}
#endif

JSBool
js_fun_call(JSContext *cx, unsigned argc, Value *vp)
{
    Value fval = vp[1];

    if (!js_IsCallable(fval)) {
        ReportIncompatibleMethod(cx, CallReceiverFromVp(vp), &FunctionClass);
        return false;
    }

    Value *argv = vp + 2;
    Value thisv;
    if (argc == 0) {
        thisv.setUndefined();
    } else {
        thisv = argv[0];

        argc--;
        argv++;
    }

    /* Allocate stack space for fval, obj, and the args. */
    InvokeArgsGuard args;
    if (!cx->stack.pushInvokeArgs(cx, argc, &args))
        return JS_FALSE;

    /* Push fval, thisv, and the args. */
    args.setCallee(fval);
    args.setThis(thisv);
    PodCopy(args.array(), argv, argc);

    bool ok = Invoke(cx, args);
    *vp = args.rval();
    return ok;
}

/* ES5 15.3.4.3 */
JSBool
js_fun_apply(JSContext *cx, unsigned argc, Value *vp)
{
    /* Step 1. */
    RootedValue fval(cx, vp[1]);
    if (!js_IsCallable(fval)) {
        ReportIncompatibleMethod(cx, CallReceiverFromVp(vp), &FunctionClass);
        return false;
    }

    /* Step 2. */
    if (argc < 2 || vp[3].isNullOrUndefined())
        return js_fun_call(cx, (argc > 0) ? 1 : 0, vp);

    InvokeArgsGuard args;

    /*
     * GuardFunApplyArgumentsOptimization already called IsOptimizedArguments,
     * so we don't need to here. This is not an optimization: we can't rely on
     * cx->fp (since natives can be called directly from JSAPI).
     */
    if (vp[3].isMagic(JS_OPTIMIZED_ARGUMENTS)) {
        /*
         * Pretend we have been passed the 'arguments' object for the current
         * function and read actuals out of the frame.
         *
         * N.B. Changes here need to be propagated to stubs::SplatApplyArgs.
         */
        /* Steps 4-6. */
        StackFrame *fp = cx->fp();

#ifdef JS_ION
        // We do not want to use StackIter to abstract here because this is
        // supposed to be a fast path as opposed to StackIter which is doing
        // complex logic to settle on the next frame twice.
        if (fp->beginsIonActivation()) {
            ion::IonActivationIterator activations(cx);
            ion::IonFrameIterator frame(activations);
            JS_ASSERT(frame.isNative());
            // Stop on the next Ion JS Frame.
            ++frame;
            ion::InlineFrameIterator iter(&frame);

            unsigned length = iter.numActualArgs();
            JS_ASSERT(length <= StackSpace::ARGS_LENGTH_MAX);

            if (!cx->stack.pushInvokeArgs(cx, length, &args))
                return false;

            /* Push fval, obj, and aobj's elements as args. */
            args.setCallee(fval);
            args.setThis(vp[2]);

            /* Steps 7-8. */
            iter.forEachCanonicalActualArg(CopyTo(args.array()), 0, -1);
        } else
#endif
        {
            unsigned length = fp->numActualArgs();
            JS_ASSERT(length <= StackSpace::ARGS_LENGTH_MAX);

            if (!cx->stack.pushInvokeArgs(cx, length, &args))
                return false;

            /* Push fval, obj, and aobj's elements as args. */
            args.setCallee(fval);
            args.setThis(vp[2]);

            /* Steps 7-8. */
            fp->forEachUnaliasedActual(CopyTo(args.array()));
        }
    } else {
        /* Step 3. */
        if (!vp[3].isObject()) {
            JS_ReportErrorNumber(cx, js_GetErrorMessage, NULL, JSMSG_BAD_APPLY_ARGS, js_apply_str);
            return false;
        }

        /*
         * Steps 4-5 (note erratum removing steps originally numbered 5 and 7 in
         * original version of ES5).
         */
        RootedObject aobj(cx, &vp[3].toObject());
        uint32_t length;
        if (!GetLengthProperty(cx, aobj, &length))
            return false;

        /* Step 6. */
        if (length > StackSpace::ARGS_LENGTH_MAX) {
            JS_ReportErrorNumber(cx, js_GetErrorMessage, NULL, JSMSG_TOO_MANY_FUN_APPLY_ARGS);
            return false;
        }

        if (!cx->stack.pushInvokeArgs(cx, length, &args))
            return false;

        /* Push fval, obj, and aobj's elements as args. */
        args.setCallee(fval);
        args.setThis(vp[2]);

        /* Steps 7-8. */
        if (!GetElements(cx, aobj, length, args.array()))
            return false;
    }

    /* Step 9. */
    if (!Invoke(cx, args))
        return false;

    *vp = args.rval();
    return true;
}

static const uint32_t JSSLOT_BOUND_FUNCTION_THIS       = 0;
static const uint32_t JSSLOT_BOUND_FUNCTION_ARGS_COUNT = 1;

static const uint32_t BOUND_FUNCTION_RESERVED_SLOTS = 2;

inline bool
JSFunction::initBoundFunction(JSContext *cx, HandleValue thisArg,
                              const Value *args, unsigned argslen)
{
    JS_ASSERT(isFunction());

    RootedFunction self(cx, this);

    /*
     * Convert to a dictionary to set the BOUND_FUNCTION flag and increase
     * the slot span to cover the arguments and additional slots for the 'this'
     * value and arguments count.
     */
    if (!self->toDictionaryMode(cx))
        return false;

    if (!self->setFlag(cx, BaseShape::BOUND_FUNCTION))
        return false;

    if (!JSObject::setSlotSpan(cx, self, BOUND_FUNCTION_RESERVED_SLOTS + argslen))
        return false;

    self->setSlot(JSSLOT_BOUND_FUNCTION_THIS, thisArg);
    self->setSlot(JSSLOT_BOUND_FUNCTION_ARGS_COUNT, PrivateUint32Value(argslen));

    self->initSlotRange(BOUND_FUNCTION_RESERVED_SLOTS, args, argslen);

    return true;
}

inline JSObject *
JSFunction::getBoundFunctionTarget() const
{
    JS_ASSERT(isFunction());
    JS_ASSERT(isBoundFunction());

    /* Bound functions abuse |parent| to store their target function. */
    return getParent();
}

inline const js::Value &
JSFunction::getBoundFunctionThis() const
{
    JS_ASSERT(isFunction());
    JS_ASSERT(isBoundFunction());

    return getSlot(JSSLOT_BOUND_FUNCTION_THIS);
}

inline const js::Value &
JSFunction::getBoundFunctionArgument(unsigned which) const
{
    JS_ASSERT(isFunction());
    JS_ASSERT(isBoundFunction());
    JS_ASSERT(which < getBoundFunctionArgumentCount());

    return getSlot(BOUND_FUNCTION_RESERVED_SLOTS + which);
}

inline size_t
JSFunction::getBoundFunctionArgumentCount() const
{
    JS_ASSERT(isFunction());
    JS_ASSERT(isBoundFunction());

    return getSlot(JSSLOT_BOUND_FUNCTION_ARGS_COUNT).toPrivateUint32();
}

bool
JSFunction::initializeLazyScript(JSContext *cx)
{
    JS_ASSERT(isInterpretedLazy());
    JSFunctionSpec *fs = static_cast<JSFunctionSpec *>(getExtendedSlot(0).toPrivate());
    RootedAtom funAtom(cx, Atomize(cx, fs->selfHostedName, strlen(fs->selfHostedName)));
    if (!funAtom)
        return false;
    Rooted<PropertyName *> funName(cx, funAtom->asPropertyName());
    Rooted<JSFunction*> self(cx, this);
    return cx->runtime->cloneSelfHostedFunctionScript(cx, funName, self);
}

/* ES5 15.3.4.5.1 and 15.3.4.5.2. */
JSBool
js::CallOrConstructBoundFunction(JSContext *cx, unsigned argc, Value *vp)
{
    JSFunction *fun = vp[0].toObject().toFunction();
    JS_ASSERT(fun->isBoundFunction());

    bool constructing = IsConstructing(vp);

    /* 15.3.4.5.1 step 1, 15.3.4.5.2 step 3. */
    unsigned argslen = fun->getBoundFunctionArgumentCount();

    if (argc + argslen > StackSpace::ARGS_LENGTH_MAX) {
        js_ReportAllocationOverflow(cx);
        return false;
    }

    /* 15.3.4.5.1 step 3, 15.3.4.5.2 step 1. */
    RootedObject target(cx, fun->getBoundFunctionTarget());

    /* 15.3.4.5.1 step 2. */
    const Value &boundThis = fun->getBoundFunctionThis();

    InvokeArgsGuard args;
    if (!cx->stack.pushInvokeArgs(cx, argc + argslen, &args))
        return false;

    /* 15.3.4.5.1, 15.3.4.5.2 step 4. */
    for (unsigned i = 0; i < argslen; i++)
        args[i] = fun->getBoundFunctionArgument(i);
    PodCopy(args.array() + argslen, vp + 2, argc);

    /* 15.3.4.5.1, 15.3.4.5.2 step 5. */
    args.setCallee(ObjectValue(*target));

    if (!constructing)
        args.setThis(boundThis);

    if (constructing ? !InvokeConstructor(cx, args) : !Invoke(cx, args))
        return false;

    *vp = args.rval();
    return true;
}

#if JS_HAS_GENERATORS
static JSBool
fun_isGenerator(JSContext *cx, unsigned argc, Value *vp)
{
    AutoAssertNoGC nogc;

    RawFunction fun;
    if (!IsFunctionObject(vp[1], &fun)) {
        JS_SET_RVAL(cx, vp, BooleanValue(false));
        return true;
    }

    bool result = false;
    if (fun->hasScript()) {
        UnrootedScript script = fun->nonLazyScript();
        JS_ASSERT(script->length != 0);
        result = script->isGenerator;
    }

    JS_SET_RVAL(cx, vp, BooleanValue(result));
    return true;
}
#endif

/* ES5 15.3.4.5. */
static JSBool
fun_bind(JSContext *cx, unsigned argc, Value *vp)
{
    CallArgs args = CallArgsFromVp(argc, vp);

    /* Step 1. */
    Value thisv = args.thisv();

    /* Step 2. */
    if (!js_IsCallable(thisv)) {
        ReportIncompatibleMethod(cx, args, &FunctionClass);
        return false;
    }

    /* Step 3. */
    Value *boundArgs = NULL;
    unsigned argslen = 0;
    if (args.length() > 1) {
        boundArgs = args.array() + 1;
        argslen = args.length() - 1;
    }

    /* Steps 7-9. */
    RootedValue thisArg(cx, args.length() >= 1 ? args[0] : UndefinedValue());
    RootedObject target(cx, &thisv.toObject());
    RawObject boundFunction = js_fun_bind(cx, target, thisArg, boundArgs, argslen);
    if (!boundFunction)
        return false;

    /* Step 22. */
    args.rval().setObject(*boundFunction);
    return true;
}

JSObject*
js_fun_bind(JSContext *cx, HandleObject target, HandleValue thisArg,
            Value *boundArgs, unsigned argslen)
{
    /* Steps 15-16. */
    unsigned length = 0;
    if (target->isFunction()) {
        unsigned nargs = target->toFunction()->nargs;
        if (nargs > argslen)
            length = nargs - argslen;
    }

    /* Step 4-6, 10-11. */
    RootedAtom name(cx, target->isFunction() ? target->toFunction()->atom() : NULL);

    RootedObject funobj(cx, js_NewFunction(cx, NullPtr(), CallOrConstructBoundFunction, length,
                                           JSFunction::NATIVE_CTOR, target, name));
    if (!funobj)
        return NULL;

    /* NB: Bound functions abuse |parent| to store their target. */
    if (!JSObject::setParent(cx, funobj, target))
        return NULL;

    if (!funobj->toFunction()->initBoundFunction(cx, thisArg, boundArgs, argslen))
        return NULL;

    /* Steps 17, 19-21 are handled by fun_resolve. */
    /* Step 18 is the default for new functions. */
    return funobj;
}

/*
 * Report "malformed formal parameter" iff no illegal char or similar scanner
 * error was already reported.
 */
static bool
OnBadFormal(JSContext *cx, TokenKind tt)
{
    if (tt != TOK_ERROR)
        JS_ReportErrorNumber(cx, js_GetErrorMessage, NULL, JSMSG_BAD_FORMAL);
    else
        JS_ASSERT(cx->isExceptionPending());
    return false;
}

JSFunctionSpec js::function_methods[] = {
#if JS_HAS_TOSOURCE
    JS_FN(js_toSource_str,   fun_toSource,   0,0),
#endif
    JS_FN(js_toString_str,   fun_toString,   0,0),
    JS_FN(js_apply_str,      js_fun_apply,   2,0),
    JS_FN(js_call_str,       js_fun_call,    1,0),
    JS_FN("bind",            fun_bind,       1,0),
#if JS_HAS_GENERATORS
    JS_FN("isGenerator",     fun_isGenerator,0,0),
#endif
    JS_FS_END
};

JSBool
js::Function(JSContext *cx, unsigned argc, Value *vp)
{
    CallArgs args = CallArgsFromVp(argc, vp);
    RootedString arg(cx);   // used multiple times below

    /* Block this call if security callbacks forbid it. */
    Rooted<GlobalObject*> global(cx, &args.callee().global());
    if (!global->isRuntimeCodeGenEnabled(cx)) {
        JS_ReportErrorNumber(cx, js_GetErrorMessage, NULL, JSMSG_CSP_BLOCKED_FUNCTION);
        return false;
    }

    AutoKeepAtoms keepAtoms(cx->runtime);
    AutoNameVector formals(cx);

    bool hasRest = false;

    const char *filename;
    unsigned lineno;
    JSPrincipals *originPrincipals;
    CurrentScriptFileLineOrigin(cx, &filename, &lineno, &originPrincipals);
    JSPrincipals *principals = PrincipalsForCompiledCode(args, cx);

    CompileOptions options(cx);
    options.setPrincipals(principals)
           .setOriginPrincipals(originPrincipals)
           .setFileAndLine(filename, lineno);

    unsigned n = args.length() ? args.length() - 1 : 0;
    if (n > 0) {
        /*
         * Collect the function-argument arguments into one string, separated
         * by commas, then make a tokenstream from that string, and scan it to
         * get the arguments.  We need to throw the full scanner at the
         * problem, because the argument string can legitimately contain
         * comments and linefeeds.  XXX It might be better to concatenate
         * everything up into a function definition and pass it to the
         * compiler, but doing it this way is less of a delta from the old
         * code.  See ECMA 15.3.2.1.
         */
        size_t args_length = 0;
        for (unsigned i = 0; i < n; i++) {
            /* Collect the lengths for all the function-argument arguments. */
            arg = ToString(cx, args[i]);
            if (!arg)
                return false;
            args[i].setString(arg);

            /*
             * Check for overflow.  The < test works because the maximum
             * JSString length fits in 2 fewer bits than size_t has.
             */
            size_t old_args_length = args_length;
            args_length = old_args_length + arg->length();
            if (args_length < old_args_length) {
                js_ReportAllocationOverflow(cx);
                return false;
            }
        }

        /* Add 1 for each joining comma and check for overflow (two ways). */
        size_t old_args_length = args_length;
        args_length = old_args_length + n - 1;
        if (args_length < old_args_length ||
            args_length >= ~(size_t)0 / sizeof(jschar)) {
            js_ReportAllocationOverflow(cx);
            return false;
        }

        /*
         * Allocate a string to hold the concatenated arguments, including room
         * for a terminating 0. Mark cx->tempLifeAlloc for later release, to
         * free collected_args and its tokenstream in one swoop.
         */
        LifoAllocScope las(&cx->tempLifoAlloc());
        jschar *cp = cx->tempLifoAlloc().newArray<jschar>(args_length + 1);
        if (!cp) {
            js_ReportOutOfMemory(cx);
            return false;
        }
        StableCharPtr collected_args(cp, args_length + 1);

        /*
         * Concatenate the arguments into the new string, separated by commas.
         */
        for (unsigned i = 0; i < n; i++) {
            arg = args[i].toString();
            size_t arg_length = arg->length();
            const jschar *arg_chars = arg->getChars(cx);
            if (!arg_chars)
                return false;
            (void) js_strncpy(cp, arg_chars, arg_length);
            cp += arg_length;

            /* Add separating comma or terminating 0. */
            *cp++ = (i + 1 < n) ? ',' : 0;
        }

        /*
         * Initialize a tokenstream that reads from the given string.  No
         * StrictModeGetter is needed because this TokenStream won't report any
         * strict mode errors.  Any strict mode errors which might be reported
         * here (duplicate argument names, etc.) will be detected when we
         * compile the function body.
         */
        TokenStream ts(cx, options, collected_args, args_length, /* strictModeGetter = */ NULL);

        /* The argument string may be empty or contain no tokens. */
        TokenKind tt = ts.getToken();
        if (tt != TOK_EOF) {
            for (;;) {
                /*
                 * Check that it's a name.  This also implicitly guards against
                 * TOK_ERROR, which was already reported.
                 */
                if (hasRest) {
                    ts.reportError(JSMSG_PARAMETER_AFTER_REST);
                    return false;
                }

                if (tt != TOK_NAME) {
                    if (tt == TOK_TRIPLEDOT) {
                        hasRest = true;
                        tt = ts.getToken();
                        if (tt != TOK_NAME) {
                            if (tt != TOK_ERROR)
                                ts.reportError(JSMSG_NO_REST_NAME);
                            return false;
                        }
                    } else {
                        return OnBadFormal(cx, tt);
                    }
                }

                if (!formals.append(ts.currentToken().name()))
                    return false;

                /*
                 * Get the next token.  Stop on end of stream.  Otherwise
                 * insist on a comma, get another name, and iterate.
                 */
                tt = ts.getToken();
                if (tt == TOK_EOF)
                    break;
                if (tt != TOK_COMMA)
                    return OnBadFormal(cx, tt);
                tt = ts.getToken();
            }
        }
    }

#ifdef DEBUG
    for (unsigned i = 0; i < formals.length(); ++i) {
        RawString str = formals[i];
        JS_ASSERT(str->asAtom().asPropertyName() == formals[i]);
    }
#endif

    JS::Anchor<JSString *> strAnchor(NULL);

    RootedString str(cx);
    if (!args.length())
        str = cx->runtime->emptyString;
    else
        str = ToString(cx, args[args.length() - 1]);
    if (!str)
        return false;
    JSStableString *stable = str->ensureStable(cx);
    if (!stable)
        return false;
    strAnchor.set(str);
    StableCharPtr chars = stable->chars();
    size_t length = stable->length();

    /*
     * NB: (new Function) is not lexically closed by its caller, it's just an
     * anonymous function in the top-level scope that its constructor inhabits.
     * Thus 'var x = 42; f = new Function("return x"); print(f())' prints 42,
     * and so would a call to f from another top-level's script or function.
     */
    RootedAtom anonymousAtom(cx, cx->names().anonymous);
    RootedFunction fun(cx, js_NewFunction(cx, NullPtr(), NULL, 0, JSFunction::INTERPRETED_LAMBDA,
                                          global, anonymousAtom));
    if (!fun)
        return false;

    if (hasRest)
        fun->setHasRest();

    bool ok = frontend::CompileFunctionBody(cx, fun, options, formals, chars, length);
    args.rval().setObject(*fun);
    return ok;
}

bool
js::IsBuiltinFunctionConstructor(JSFunction *fun)
{
    return fun->maybeNative() == Function;
}

JSFunction *
js_NewFunction(JSContext *cx, HandleObject funobjArg, Native native, unsigned nargs,
               JSFunction::Flags flags, HandleObject parent, HandleAtom atom,
               js::gc::AllocKind kind)
{
    JS_ASSERT(kind == JSFunction::FinalizeKind || kind == JSFunction::ExtendedFinalizeKind);
    JS_ASSERT(sizeof(JSFunction) <= gc::Arena::thingSize(JSFunction::FinalizeKind));
    JS_ASSERT(sizeof(FunctionExtended) <= gc::Arena::thingSize(JSFunction::ExtendedFinalizeKind));

    RootedObject funobj(cx, funobjArg);
    if (funobj) {
        JS_ASSERT(funobj->isFunction());
        JS_ASSERT(funobj->getParent() == parent);
    } else {
        funobj = NewObjectWithClassProto(cx, &FunctionClass, NULL, SkipScopeParent(parent), kind);
        if (!funobj)
            return NULL;
    }
    RootedFunction fun(cx, funobj->toFunction());

    /* Initialize all function members. */
    fun->nargs = uint16_t(nargs);
    fun->flags = flags;
    if (fun->isInterpreted()) {
        JS_ASSERT(!native);
        fun->mutableScript().init(NULL);
        fun->initEnvironment(parent);
    } else {
        JS_ASSERT(fun->isNative());
        JS_ASSERT(native);
        fun->initNative(native, NULL);
    }
    if (kind == JSFunction::ExtendedFinalizeKind) {
        fun->flags |= JSFunction::EXTENDED;
        fun->initializeExtended();
    }
    fun->initAtom(atom);

    if (native && !JSObject::setSingletonType(cx, fun))
        return NULL;

    return fun;
}

JSFunction * JS_FASTCALL
js_CloneFunctionObject(JSContext *cx, HandleFunction fun, HandleObject parent,
                       HandleObject proto, gc::AllocKind kind)
{
    AssertCanGC();
    JS_ASSERT(parent);
    JS_ASSERT(proto);
    JS_ASSERT(!fun->isBoundFunction());

    RawObject cloneobj =
        NewObjectWithClassProto(cx, &FunctionClass, NULL, SkipScopeParent(parent), kind);
    if (!cloneobj)
        return NULL;
    RootedFunction clone(cx, cloneobj->toFunction());

    clone->nargs = fun->nargs;
    clone->flags = fun->flags & ~JSFunction::EXTENDED;
    if (fun->isInterpreted()) {
        clone->initScript(fun->nonLazyScript());
        clone->initEnvironment(parent);
    } else {
        clone->initNative(fun->native(), fun->jitInfo());
    }
    clone->initAtom(fun->displayAtom());

    if (kind == JSFunction::ExtendedFinalizeKind) {
        clone->flags |= JSFunction::EXTENDED;
        clone->initializeExtended();
    }

    if (cx->compartment == fun->compartment() && !types::UseNewTypeForClone(fun)) {
        /*
         * We can use the same type as the original function provided that (a)
         * its prototype is correct, and (b) its type is not a singleton. The
         * first case will hold in all compileAndGo code, and the second case
         * will have been caught by CloneFunctionObject coming from function
         * definitions or read barriers, so will not get here.
         */
        if (fun->getProto() == proto && !fun->hasSingletonType())
            clone->setType(fun->type());
    } else {
        if (!JSObject::setSingletonType(cx, clone))
            return NULL;

        /*
         * Across compartments we have to clone the script for interpreted
         * functions. Cross-compartment cloning only happens via JSAPI
         * (JS_CloneFunctionObject) which dynamically ensures that 'script' has
         * no enclosing lexical scope (only the global scope).
         */
        if (clone->isInterpreted() && !CloneFunctionScript(cx, fun, clone))
            return NULL;
    }
    return clone;
}

JSFunction *
js_DefineFunction(JSContext *cx, HandleObject obj, HandleId id, Native native,
                  unsigned nargs, unsigned flags, AllocKind kind)
{
    PropertyOp gop;
    StrictPropertyOp sop;

    RootedFunction fun(cx);

    if (flags & JSFUN_STUB_GSOPS) {
        /*
         * JSFUN_STUB_GSOPS is a request flag only, not stored in fun->flags or
         * the defined property's attributes. This allows us to encode another,
         * internal flag using the same bit, JSFUN_EXPR_CLOSURE -- see jsfun.h
         * for more on this.
         */
        flags &= ~JSFUN_STUB_GSOPS;
        gop = JS_PropertyStub;
        sop = JS_StrictPropertyStub;
    } else {
        gop = NULL;
        sop = NULL;
    }

    JSFunction::Flags funFlags;
    if (!native)
        funFlags = JSFunction::INTERPRETED_LAZY;
    else
        funFlags = JSAPIToJSFunctionFlags(flags);
    RootedAtom atom(cx, JSID_IS_ATOM(id) ? JSID_TO_ATOM(id) : NULL);
    fun = js_NewFunction(cx, NullPtr(), native, nargs, funFlags, obj, atom, kind);
    if (!fun)
        return NULL;

    RootedValue funVal(cx, ObjectValue(*fun));
    if (!JSObject::defineGeneric(cx, obj, id, funVal, gop, sop, flags & ~JSFUN_FLAGS_MASK))
        return NULL;

    return fun;
}

void
js::ReportIncompatibleMethod(JSContext *cx, CallReceiver call, Class *clasp)
{
    Value thisv = call.thisv();

#ifdef DEBUG
    if (thisv.isObject()) {
        JS_ASSERT(thisv.toObject().getClass() != clasp ||
                  !thisv.toObject().isNative() ||
                  !thisv.toObject().getProto() ||
                  thisv.toObject().getProto()->getClass() != clasp);
    } else if (thisv.isString()) {
        JS_ASSERT(clasp != &StringClass);
    } else if (thisv.isNumber()) {
        JS_ASSERT(clasp != &NumberClass);
    } else if (thisv.isBoolean()) {
        JS_ASSERT(clasp != &BooleanClass);
    } else {
        JS_ASSERT(thisv.isUndefined() || thisv.isNull());
    }
#endif

    if (JSFunction *fun = ReportIfNotFunction(cx, call.calleev())) {
        JSAutoByteString funNameBytes;
        if (const char *funName = GetFunctionNameBytes(cx, fun, &funNameBytes)) {
            JS_ReportErrorNumber(cx, js_GetErrorMessage, NULL, JSMSG_INCOMPATIBLE_PROTO,
                                 clasp->name, funName, InformalValueTypeName(thisv));
        }
    }
}

void
js::ReportIncompatible(JSContext *cx, CallReceiver call)
{
    if (JSFunction *fun = ReportIfNotFunction(cx, call.calleev())) {
        JSAutoByteString funNameBytes;
        if (const char *funName = GetFunctionNameBytes(cx, fun, &funNameBytes)) {
            JS_ReportErrorNumber(cx, js_GetErrorMessage, NULL, JSMSG_INCOMPATIBLE_METHOD,
                                 funName, "method", InformalValueTypeName(call.thisv()));
        }
    }
}

bool
JSObject::hasIdempotentProtoChain() const
{
    // Return false if obj (or an object on its proto chain) is non-native or
    // has a resolve or lookup hook.
    RawObject obj = const_cast<RawObject>(this);
    while (true) {
        if (!obj->isNative())
            return false;

        JSResolveOp resolve = obj->getClass()->resolve;
        if (resolve != JS_ResolveStub && resolve != (JSResolveOp) fun_resolve)
            return false;

        if (obj->getOps()->lookupProperty || obj->getOps()->lookupGeneric || obj->getOps()->lookupElement)
            return false;

        obj = obj->getProto();
        if (!obj)
            return true;
    }

    JS_NOT_REACHED("Should not get here");
    return false;
}
<|MERGE_RESOLUTION|>--- conflicted
+++ resolved
@@ -342,11 +342,7 @@
             PropertyOp getter;
             StrictPropertyOp setter;
             unsigned attrs = JSPROP_PERMANENT;
-<<<<<<< HEAD
             if (fun->isInterpretedLazy() && !fun->initializeLazyScript(cx))
-=======
-            if (fun->isInterpretedLazy() && !fun->getOrCreateScript(cx))
->>>>>>> f4dfec0c
                 return false;
             if (fun->isInterpreted() ? fun->inStrictMode() : fun->isBoundFunction()) {
                 JSObject *throwTypeError = fun->global().getThrowTypeError();
