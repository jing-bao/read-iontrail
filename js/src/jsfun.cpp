--- conflicted
+++ resolved
@@ -1512,34 +1512,8 @@
          * (JS_CloneFunctionObject) which dynamically ensures that 'script' has
          * no enclosing lexical scope (only the global scope).
          */
-<<<<<<< HEAD
         if (clone->isInterpreted() && !CloneFunctionScript(cx, fun, clone))
             return NULL;
-=======
-        if (clone->isInterpreted()) {
-            RootedScript script(cx, clone->nonLazyScript());
-            JS_ASSERT(script->compartment() == fun->compartment());
-            JS_ASSERT_IF(script->compartment() != cx->compartment,
-                         !script->enclosingStaticScope());
-
-            RootedObject scope(cx, script->enclosingStaticScope());
-
-            clone->mutableScript().init(NULL);
-
-            RawScript cscript = CloneScript(cx, scope, clone, script);
-            if (!cscript)
-                return NULL;
-
-            clone->setScript(cscript);
-            cscript->setFunction(clone);
-
-            GlobalObject *global = script->compileAndGo ? &script->global() : NULL;
-
-            script = clone->nonLazyScript();
-            js_CallNewScriptHook(cx, script, clone);
-            Debugger::onNewScript(cx, script, global);
-        }
->>>>>>> 6470ed1d
     }
     return clone;
 }
