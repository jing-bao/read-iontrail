--- conflicted
+++ resolved
@@ -87,8 +87,6 @@
   private:
     JSObject            *callobj;       /* lazily created Call object */
     JSObject            *argsobj;       /* lazily created arguments object */
-    JSObject            *scopeChain;    /* current scope chain */
-    JSObject            *blockChain;    /* current static block */
 
   public:
     jsbytecode          *imacpc;        /* null or interpreter macro call pc */
@@ -122,8 +120,83 @@
     static jsbytecode *const sInvalidPC;
 #endif
 
-<<<<<<< HEAD
     void                *ncode;         /* jit return pc */
+
+  public:
+    JSObject        *scopeChain;
+    JSObject        *blockChain;
+  public:
+
+    uint32          flags;          /* frame flags -- see below */
+
+    /* Members only needed for inline calls. */
+    void            *hookData;      /* debugger call hook data */
+    JSVersion       callerVersion;  /* dynamic version of calling script */
+
+    /* Get the frame's current bytecode, assuming |this| is in |cx|. */
+    jsbytecode *pc(JSContext *cx) const;
+
+    js::Value *argEnd() const {
+        return (js::Value *)this;
+    }
+
+    js::Value *slots() const {
+        return (js::Value *)(this + 1);
+    }
+
+    js::Value *base() const {
+        return slots() + script->nfixed;
+    }
+
+    /* Call object accessors */
+
+    bool hasCallObj() const {
+        return callobj != NULL;
+    }
+
+    JSObject* getCallObj() const {
+        JS_ASSERT(hasCallObj());
+        return callobj;
+    }
+
+    JSObject* maybeCallObj() const {
+        return callobj;
+    }
+
+    void setCallObj(JSObject *obj) {
+        callobj = obj;
+    }
+
+    static size_t offsetCallObj() {
+        return offsetof(JSStackFrame, callobj);
+    }
+
+    /* Arguments object accessors */
+
+    bool hasArgsObj() const {
+        return argsobj != NULL;
+    }
+
+    JSObject* getArgsObj() const {
+        JS_ASSERT(hasArgsObj());
+        return argsobj;
+    }
+
+    JSObject* maybeArgsObj() const {
+        return argsobj;
+    }
+
+    void setArgsObj(JSObject *obj) {
+        argsobj = obj;
+    }
+
+    JSObject** addressArgsObj() {
+        return &argsobj;
+    }
+
+    static size_t offsetArgsObj() {
+        return offsetof(JSStackFrame, argsobj);
+    }
 
     /*
      * We can't determine in advance which local variables can live on
@@ -161,118 +234,6 @@
      * also used in some other cases --- entering 'with' blocks, for
      * example.
      */
-    JSObject        *scopeChain;
-    JSObject        *blockChain;
-
-=======
->>>>>>> 54c907b1
-    uint32          flags;          /* frame flags -- see below */
-
-    /* Members only needed for inline calls. */
-    void            *hookData;      /* debugger call hook data */
-    JSVersion       callerVersion;  /* dynamic version of calling script */
-
-    /* Get the frame's current bytecode, assuming |this| is in |cx|. */
-    jsbytecode *pc(JSContext *cx) const;
-
-    js::Value *argEnd() const {
-        return (js::Value *)this;
-    }
-
-    js::Value *slots() const {
-        return (js::Value *)(this + 1);
-    }
-
-    js::Value *base() const {
-        return slots() + script->nfixed;
-    }
-
-    /* Call object accessors */
-
-    bool hasCallObj() const {
-        return callobj != NULL;
-    }
-
-    JSObject* getCallObj() const {
-        JS_ASSERT(hasCallObj());
-        return callobj;
-    }
-
-    JSObject* maybeCallObj() const {
-        return callobj;
-    }
-
-    void setCallObj(JSObject *obj) {
-        callobj = obj;
-    }
-
-    static size_t offsetCallObj() {
-        return offsetof(JSStackFrame, callobj);
-    }
-
-    /* Arguments object accessors */
-
-    bool hasArgsObj() const {
-        return argsobj != NULL;
-    }
-
-    JSObject* getArgsObj() const {
-        JS_ASSERT(hasArgsObj());
-        return argsobj;
-    }
-
-    JSObject* maybeArgsObj() const {
-        return argsobj;
-    }
-
-    void setArgsObj(JSObject *obj) {
-        argsobj = obj;
-    }
-
-    JSObject** addressArgsObj() {
-        return &argsobj;
-    }
-
-    static size_t offsetArgsObj() {
-        return offsetof(JSStackFrame, argsobj);
-    }
-
-    /*
-     * We can't determine in advance which local variables can live on
-     * the stack and be freed when their dynamic scope ends, and which
-     * will be closed over and need to live in the heap.  So we place
-     * variables on the stack initially, note when they are closed
-     * over, and copy those that are out to the heap when we leave
-     * their dynamic scope.
-     *
-     * The bytecode compiler produces a tree of block objects
-     * accompanying each JSScript representing those lexical blocks in
-     * the script that have let-bound variables associated with them.
-     * These block objects are never modified, and never become part
-     * of any function's scope chain.  Their parent slots point to the
-     * innermost block that encloses them, or are NULL in the
-     * outermost blocks within a function or in eval or global code.
-     *
-     * When we are in the static scope of such a block, blockChain
-     * points to its compiler-allocated block object; otherwise, it is
-     * NULL.
-     *
-     * scopeChain is the current scope chain, including 'call' and
-     * 'block' objects for those function calls and lexical blocks
-     * whose static scope we are currently executing in, and 'with'
-     * objects for with statements; the chain is typically terminated
-     * by a global object.  However, as an optimization, the young end
-     * of the chain omits block objects we have not yet cloned.  To
-     * create a closure, we clone the missing blocks from blockChain
-     * (which is always current), place them at the head of
-     * scopeChain, and use that for the closure's scope chain.  If we
-     * never close over a lexical block, we never place a mutable
-     * clone of it on scopeChain.
-     *
-     * This lazy cloning is implemented in js_GetScopeChain, which is
-     * also used in some other cases --- entering 'with' blocks, for
-     * example.
-     */
 
     /* Scope chain accessors */
 
