/* -*- Mode: C++; tab-width: 8; indent-tabs-mode: nil; c-basic-offset: 4 -*-
 * vim: set ts=4 sw=4 et tw=79 ft=cpp:
 *
 * This Source Code Form is subject to the terms of the Mozilla Public
 * License, v. 2.0. If a copy of the MPL was not distributed with this
 * file, You can obtain one at http://mozilla.org/MPL/2.0/. */

#ifndef jsscript_h___
#define jsscript_h___
/*
 * JS script descriptor.
 */
#include "jsprvtd.h"
#include "jsdbgapi.h"
#include "jsclist.h"
#include "jsinfer.h"
#include "jsopcode.h"
#include "jsscope.h"

#include "gc/Barrier.h"

namespace js {

namespace ion {
    struct IonScript;
}

# define ION_DISABLED_SCRIPT ((js::ion::IonScript *)0x1)
# define ION_COMPILING_SCRIPT ((js::ion::IonScript *)0x2)

struct Shape;

class BindingIter;

namespace mjit {
    struct JITScript;
    class CallCompiler;
}

namespace analyze {
    class ScriptAnalysis;
}

}

/*
 * Type of try note associated with each catch or finally block, and also with
 * for-in loops.
 */
typedef enum JSTryNoteKind {
    JSTRY_CATCH,
    JSTRY_FINALLY,
    JSTRY_ITER
} JSTryNoteKind;

/*
 * Exception handling record.
 */
struct JSTryNote {
    uint8_t         kind;       /* one of JSTryNoteKind */
    uint8_t         padding;    /* explicit padding on uint16_t boundary */
    uint16_t        stackDepth; /* stack depth upon exception handler entry */
    uint32_t        start;      /* start of the try statement or for-in loop
                                   relative to script->main */
    uint32_t        length;     /* length of the try statement or for-in loop */
};

namespace js {

struct ConstArray {
    js::HeapValue   *vector;    /* array of indexed constant values */
    uint32_t        length;
};

struct ObjectArray {
    js::HeapPtrObject *vector;  /* array of indexed objects */
    uint32_t        length;     /* count of indexed objects */
};

struct TryNoteArray {
    JSTryNote       *vector;    /* array of indexed try notes */
    uint32_t        length;     /* count of indexed try notes */
};

/*
 * A "binding" is a formal, 'var' or 'const' declaration. A function's lexical
 * scope is composed of these three kinds of bindings.
 */

enum BindingKind { ARGUMENT, VARIABLE, CONSTANT };

class Binding
{
    /*
     * One JSScript stores one Binding per formal/variable so we use a
     * packed-word representation.
     */
    uintptr_t bits_;

    static const uintptr_t KIND_MASK = 0x3;
    static const uintptr_t ALIASED_BIT = 0x4;
    static const uintptr_t NAME_MASK = ~(KIND_MASK | ALIASED_BIT);

  public:
    explicit Binding() : bits_(0) {}

    Binding(PropertyName *name, BindingKind kind, bool aliased) {
        JS_STATIC_ASSERT(CONSTANT <= KIND_MASK);
        JS_ASSERT((uintptr_t(name) & ~NAME_MASK) == 0);
        JS_ASSERT((uintptr_t(kind) & ~KIND_MASK) == 0);
        bits_ = uintptr_t(name) | uintptr_t(kind) | (aliased ? ALIASED_BIT : 0);
    }

    PropertyName *name() const {
        return (PropertyName *)(bits_ & NAME_MASK);
    }

    BindingKind kind() const {
        return BindingKind(bits_ & KIND_MASK);
    }

    bool aliased() const {
        return bool(bits_ & ALIASED_BIT);
    }
};

JS_STATIC_ASSERT(sizeof(Binding) == sizeof(uintptr_t));

/*
 * Formal parameters and local variables are stored in a shape tree
 * path encapsulated within this class.  This class represents bindings for
 * both function and top-level scripts (the latter is needed to track names in
 * strict mode eval code, to give such code its own lexical environment).
 */
class Bindings
{
    friend class BindingIter;
    friend class AliasedFormalIter;

    HeapPtr<Shape> callObjShape_;
    uintptr_t bindingArrayAndFlag_;
    uint16_t numArgs_;
    uint16_t numVars_;

    /*
     * During parsing, bindings are allocated out of a temporary LifoAlloc.
     * After parsing, a JSScript object is created and the bindings are
     * permanently transferred to it. On error paths, the JSScript object may
     * end up with bindings that still point to the (new released) LifoAlloc
     * memory. To avoid tracing these bindings during GC, we keep track of
     * whether the bindings are temporary or permanent in the low bit of
     * bindingArrayAndFlag_.
     */
    static const uintptr_t TEMPORARY_STORAGE_BIT = 0x1;
    bool bindingArrayUsingTemporaryStorage() const {
        return bindingArrayAndFlag_ & TEMPORARY_STORAGE_BIT;
    }
    Binding *bindingArray() const {
        return reinterpret_cast<Binding *>(bindingArrayAndFlag_ & ~TEMPORARY_STORAGE_BIT);
    }

  public:
    inline Bindings();

    /*
     * Initialize a Bindings with a pointer into temporary storage.
     * bindingArray must have length numArgs+numVars. Before the temporary
     * storage is release, switchToScriptStorage must be called, providing a
     * pointer into the Binding array stored in script->data.
     */
    bool initWithTemporaryStorage(JSContext *cx, unsigned numArgs, unsigned numVars, Binding *bindingArray);
    uint8_t *switchToScriptStorage(Binding *newStorage);

    /*
     * Clone srcScript's bindings (as part of js::CloneScript). dstScriptData
     * is the pointer to what will eventually be dstScript->data.
     */
    bool clone(JSContext *cx, uint8_t *dstScriptData, HandleScript srcScript);

    unsigned numArgs() const { return numArgs_; }
    unsigned numVars() const { return numVars_; }
    unsigned count() const { return numArgs() + numVars(); }

    /* Return the initial shape of call objects created for this scope. */
    Shape *callObjShape() const { return callObjShape_; }

    /* Convenience method to get the var index of 'arguments'. */
    unsigned argumentsVarIndex(JSContext *cx) const;

    /* Return whether the binding at bindingIndex is aliased. */
    bool bindingIsAliased(unsigned bindingIndex);

    /* Return whether this scope has any aliased bindings. */
    bool hasAnyAliasedBindings() const { return !callObjShape_->isEmptyShape(); }

    void trace(JSTracer *trc);
    class AutoRooter;
};

class Bindings::AutoRooter : private AutoGCRooter
{
  public:
    explicit AutoRooter(JSContext *cx, Bindings *bindings_
                        JS_GUARD_OBJECT_NOTIFIER_PARAM)
      : AutoGCRooter(cx, BINDINGS), bindings(bindings_), skip(cx, bindings_)
    {
        JS_GUARD_OBJECT_NOTIFIER_INIT;
    }

    friend void AutoGCRooter::trace(JSTracer *trc);
    void trace(JSTracer *trc);

  private:
    Bindings *bindings;
    SkipRoot skip;
    JS_DECL_USE_GUARD_OBJECT_NOTIFIER
};

class ScriptCounts
{
    friend struct ::JSScript;
    friend struct ScriptAndCounts;
    /*
     * This points to a single block that holds an array of PCCounts followed
     * by an array of doubles.  Each element in the PCCounts array has a
     * pointer into the array of doubles.
     */
    PCCounts *pcCountsVector;

 public:
    ScriptCounts() : pcCountsVector(NULL) { }

    inline void destroy(FreeOp *fop);

    void set(js::ScriptCounts counts) {
        pcCountsVector = counts.pcCountsVector;
    }
};

typedef HashMap<JSScript *,
                ScriptCounts,
                DefaultHasher<JSScript *>,
                SystemAllocPolicy> ScriptCountsMap;

class DebugScript
{
    friend struct ::JSScript;

    /*
     * When non-zero, compile script in single-step mode. The top bit is set and
     * cleared by setStepMode, as used by JSD. The lower bits are a count,
     * adjusted by changeStepModeCount, used by the Debugger object. Only
     * when the bit is clear and the count is zero may we compile the script
     * without single-step support.
     */
    uint32_t        stepMode;

    /* Number of breakpoint sites at opcodes in the script. */
    uint32_t        numSites;

    /*
     * Array with all breakpoints installed at opcodes in the script, indexed
     * by the offset of the opcode into the script.
     */
    BreakpointSite  *breakpoints[1];
};

typedef HashMap<JSScript *,
                DebugScript *,
                DefaultHasher<JSScript *>,
                SystemAllocPolicy> DebugScriptMap;

struct ScriptSource;

} /* namespace js */

struct JSScript : public js::gc::Cell
{
  private:
    static const uint32_t stepFlagMask = 0x80000000U;
    static const uint32_t stepCountMask = 0x7fffffffU;

  public:
#ifdef JS_METHODJIT
    // This type wraps JITScript.  It has three possible states.
    // - "Empty": no compilation has been attempted and there is no JITScript.
    // - "Unjittable": compilation failed and there is no JITScript.
    // - "Valid": compilation succeeded and there is a JITScript.
    class JITScriptHandle
    {
        // CallCompiler must be a friend because it generates code that uses
        // UNJITTABLE.
        friend class js::mjit::CallCompiler;

        // The exact representation:
        // - NULL means "empty".
        // - UNJITTABLE means "unjittable".
        // - Any other value means "valid".
        // UNJITTABLE = 1 so that we can check that a JITScript is valid
        // with a single |> 1| test.  It's defined outside the class because
        // non-integral static const fields can't be defined in the class.
        static const js::mjit::JITScript *UNJITTABLE;   // = (JITScript *)1;
        js::mjit::JITScript *value;

      public:
        JITScriptHandle()       { value = NULL; }

        bool isEmpty()          { return value == NULL; }
        bool isUnjittable()     { return value == UNJITTABLE; }
        bool isValid()          { return value  > UNJITTABLE; }

        js::mjit::JITScript *getValid() {
            JS_ASSERT(isValid());
            return value;
        }

        void setEmpty()         { value = NULL; }
        void setUnjittable()    { value = const_cast<js::mjit::JITScript *>(UNJITTABLE); }
        void setValid(js::mjit::JITScript *jit) {
            value = jit;
            JS_ASSERT(isValid());
        }

        static void staticAsserts();
    };

    // All the possible JITScripts that can simultaneously exist for a script.
    struct JITScriptSet
    {
        JITScriptHandle jitHandleNormal;          // JIT info for normal scripts
        JITScriptHandle jitHandleNormalBarriered; // barriered JIT info for normal scripts
        JITScriptHandle jitHandleCtor;            // JIT info for constructors
        JITScriptHandle jitHandleCtorBarriered;   // barriered JIT info for constructors

        static size_t jitHandleOffset(bool constructing, bool barriers) {
            return constructing
                ? (barriers
                   ? offsetof(JITScriptSet, jitHandleCtorBarriered)
                   : offsetof(JITScriptSet, jitHandleCtor))
                : (barriers
                   ? offsetof(JITScriptSet, jitHandleNormalBarriered)
                   : offsetof(JITScriptSet, jitHandleNormal));
        }
    };

#endif  // JS_METHODJIT

    //
    // We order fields according to their size in order to avoid wasting space
    // for alignment.
    //

    // Larger-than-word-sized fields.

  public:
    js::Bindings    bindings;   /* names of top-level variables in this script
                                   (and arguments if this is a function script) */

    // Word-sized fields.

  public:
    jsbytecode      *code;      /* bytecodes and their immediate operands */
    uint8_t         *data;      /* pointer to variable-length data array (see
                                   comment above Create() for details) */

    const char      *filename;  /* source filename or null */
    js::HeapPtrAtom *atoms;     /* maps immediate index to literal struct */

    JSPrincipals    *principals;/* principals for this script */
    JSPrincipals    *originPrincipals; /* see jsapi.h 'originPrincipals' comment */

    /* Persistent type information retained across GCs. */
    js::types::TypeScript *types;

  private:
    js::ScriptSource *scriptSource_; /* source code */
#ifdef JS_METHODJIT
    JITScriptSet *mJITInfo;
#endif
    js::HeapPtrFunction function_;
    js::HeapPtrObject   enclosingScope_;

    // 32-bit fields.

  public:
    uint32_t        length;     /* length of code vector */

    uint32_t        lineno;     /* base line number of script */

    uint32_t        mainOffset; /* offset of main entry point from code, after
                                   predef'ing prolog */

    uint32_t        natoms;     /* length of atoms array */

    uint32_t        sourceStart;
    uint32_t        sourceEnd;


  private:
    uint32_t        useCount;   /* Number of times the script has been called
                                 * or has had backedges taken. Reset if the
                                 * script's JIT code is forcibly discarded. */

    uint32_t        maxLoopCount; /* Maximum loop count that has been encountered. */
    uint32_t        loopCount;    /* Number of times a LOOPHEAD has been encountered.
                                     after a LOOPENTRY. Modified only by interpreter. */

#ifdef DEBUG
    // Unique identifier within the compartment for this script, used for
    // printing analysis information.
    uint32_t        id_;
  private:
    uint32_t        idpad;
#endif

    uint32_t        PADDING;

    // 16-bit fields.

  private:
    uint16_t        version;    /* JS version under which script was compiled */

  public:
    uint16_t        nfixed;     /* number of slots besides stack operands in
                                   slot array */

    uint16_t        nTypeSets;  /* number of type sets used in this script for
                                   dynamic type monitoring */

    uint16_t        nslots;     /* vars plus maximum stack depth */
    uint16_t        staticLevel;/* static level for display maintenance */

    // 8-bit fields.

  public:
    // The kinds of the optional arrays.
    enum ArrayKind {
        CONSTS,
        OBJECTS,
        REGEXPS,
        TRYNOTES,
        LIMIT
    };

    typedef uint8_t ArrayBitsT;

  private:
    // The bits in this field indicate the presence/non-presence of several
    // optional arrays in |data|.  See the comments above Create() for details.
    ArrayBitsT      hasArrayBits;

    // 1-bit fields.

  public:
    bool            noScriptRval:1; /* no need for result value of last
                                       expression statement */
    bool            savedCallerFun:1; /* can call getCallerFunction() */
    bool            strictModeCode:1; /* code is in strict mode */
    bool            explicitUseStrict:1; /* code has "use strict"; explicitly */
    bool            compileAndGo:1;   /* see Parser::compileAndGo */
    bool            bindingsAccessedDynamically:1; /* see ContextFlags' field of the same name */
    bool            funHasExtensibleScope:1;       /* see ContextFlags' field of the same name */
    bool            funHasAnyAliasedFormal:1;      /* true if any formalIsAliased(i) */
    bool            warnedAboutTwoArgumentEval:1; /* have warned about use of
                                                     obsolete eval(s, o) in
                                                     this script */
    bool            warnedAboutUndefinedProp:1; /* have warned about uses of
                                                   undefined properties in this
                                                   script */
    bool            hasSingletons:1;  /* script has singleton objects */
    bool            isActiveEval:1;   /* script came from eval(), and is still active */
    bool            isCachedEval:1;   /* script came from eval(), and is in eval cache */
    bool            uninlineable:1;   /* script is considered uninlineable by analysis */
#ifdef JS_METHODJIT
    bool            debugMode:1;      /* script was compiled in debug mode */
    bool            failedBoundsCheck:1; /* script has had hoisted bounds checks fail */
#endif
    bool            invalidatedIdempotentCache:1; /* idempotent cache has triggered invalidation */
    bool            isGenerator:1;    /* is a generator */
    bool            isGeneratorExp:1; /* is a generator expression */
    bool            hasScriptCounts:1;/* script has an entry in
                                         JSCompartment::scriptCountsMap */
    bool            hasDebugScript:1; /* script has an entry in
                                         JSCompartment::debugScriptMap */
    bool            hasFreezeConstraints:1; /* freeze constraints for stack
                                             * type sets have been generated */

  private:
    /* See comments below. */
    bool            argsHasVarBinding_:1;
    bool            needsArgsAnalysis_:1;
    bool            needsArgsObj_:1;

    //
    // End of fields.  Start methods.
    //

  public:
    static JSScript *Create(JSContext *cx, js::HandleObject enclosingScope, bool savedCallerFun,
                            const JS::CompileOptions &options, unsigned staticLevel,
                            js::ScriptSource *ss, uint32_t sourceStart, uint32_t sourceEnd);

    // Three ways ways to initialize a JSScript.  Callers of partiallyInit()
    // and fullyInitTrivial() are responsible for notifying the debugger after
    // successfully creating any kind (function or other) of new JSScript.
    // However, callers of fullyInitFromEmitter() do not need to do this.
    static bool partiallyInit(JSContext *cx, JS::Handle<JSScript*> script,
                              uint32_t length, uint32_t nsrcnotes, uint32_t natoms,
                              uint32_t nobjects, uint32_t nregexps, uint32_t ntrynotes, uint32_t nconsts,
                              uint32_t nTypeSets);
    static bool fullyInitTrivial(JSContext *cx, JS::Handle<JSScript*> script);  // inits a JSOP_STOP-only script
    static bool fullyInitFromEmitter(JSContext *cx, JS::Handle<JSScript*> script,
                                     js::frontend::BytecodeEmitter *bce);

    void setVersion(JSVersion v) { version = v; }

    /* See ContextFlags::funArgumentsHasLocalBinding comment. */
    bool argumentsHasVarBinding() const { return argsHasVarBinding_; }
    jsbytecode *argumentsBytecode() const { JS_ASSERT(code[0] == JSOP_ARGUMENTS); return code; }
    void setArgumentsHasVarBinding();

    /*
     * As an optimization, even when argsHasLocalBinding, the function prologue
     * may not need to create an arguments object. This is determined by
     * needsArgsObj which is set by ScriptAnalysis::analyzeSSA before running
     * the script the first time. When !needsArgsObj, the prologue may simply
     * write MagicValue(JS_OPTIMIZED_ARGUMENTS) to 'arguments's slot and any
     * uses of 'arguments' will be guaranteed to handle this magic value.
     * So avoid spurious arguments object creation, we maintain the invariant
     * that needsArgsObj is only called after the script has been analyzed.
     */
    bool analyzedArgsUsage() const { return !needsArgsAnalysis_; }
    bool needsArgsObj() const { JS_ASSERT(analyzedArgsUsage()); return needsArgsObj_; }
    void setNeedsArgsObj(bool needsArgsObj);
    static bool argumentsOptimizationFailed(JSContext *cx, JSScript *script);

    /*
     * Arguments access (via JSOP_*ARG* opcodes) must access the canonical
     * location for the argument. If an arguments object exists AND this is a
     * non-strict function (where 'arguments' aliases formals), then all access
     * must go through the arguments object. Otherwise, the local slot is the
     * canonical location for the arguments. Note: if a formal is aliased
     * through the scope chain, then script->formalIsAliased and JSOP_*ARG*
     * opcodes won't be emitted at all.
     */
    bool argsObjAliasesFormals() const {
        return needsArgsObj() && !strictModeCode;
    }

    js::ion::IonScript *ion;          /* Information attached by Ion */

#if defined(JS_METHODJIT) && JS_BITS_PER_WORD == 32
    void *padding_;
#endif

    bool hasIonScript() const {
        return ion && ion != ION_DISABLED_SCRIPT && ion != ION_COMPILING_SCRIPT;
    }
    bool canIonCompile() const {
        return ion != ION_DISABLED_SCRIPT;
    }
    bool isIonCompilingOffThread() const {
        return ion == ION_COMPILING_SCRIPT;
    }
    js::ion::IonScript *ionScript() const {
        JS_ASSERT(hasIonScript());
        return ion;
    }

    /*
     * Original compiled function for the script, if it has a function.
     * NULL for global and eval scripts.
     */
    JSFunction *function() const { return function_; }
    void setFunction(JSFunction *fun);

    JSFixedString *sourceData(JSContext *cx);

    bool loadSource(JSContext *cx, bool *worked);

    js::ScriptSource *scriptSource() {
        return scriptSource_;
    }

    void setScriptSource(JSContext *cx, js::ScriptSource *ss);

  public:

    /* Return whether this script was compiled for 'eval' */
    bool isForEval() { return isCachedEval || isActiveEval; }

#ifdef DEBUG
    unsigned id();
#else
    unsigned id() { return 0; }
#endif

    /* Ensure the script has a TypeScript. */
    inline bool ensureHasTypes(JSContext *cx);

    /*
     * Ensure the script has bytecode analysis information. Performed when the
     * script first runs, or first runs after a TypeScript GC purge.
     */
    inline bool ensureRanAnalysis(JSContext *cx);

    /* Ensure the script has type inference analysis information. */
    inline bool ensureRanInference(JSContext *cx);

    inline bool hasAnalysis();
    inline void clearAnalysis();
    inline js::analyze::ScriptAnalysis *analysis();

<<<<<<< HEAD
    /* Heuristic to check if the function is expected to be "short running". */
    bool isShortRunning();

    inline bool hasGlobal() const;
    inline bool hasClearedGlobal() const;
=======
    inline void clearPropertyReadTypes();
>>>>>>> adbc4f74

    inline js::GlobalObject &global() const;

    /* See StaticScopeIter comment. */
    JSObject *enclosingStaticScope() const {
        JS_ASSERT(enclosingScriptsCompiledSuccessfully());
        return enclosingScope_;
    }

    /*
     * If a compile error occurs in an enclosing function after parsing a
     * nested function, the enclosing function's JSFunction, which appears on
     * the nested function's enclosingScope chain, will be invalid. Normal VM
     * operation only sees scripts where all enclosing scripts have been
     * successfully compiled. Any path that may look at scripts left over from
     * unsuccessful compilation (e.g., by iterating over all scripts in the
     * compartment) should check this predicate before doing any operation that
     * uses enclosingScope (e.g., ScopeCoordinateName).
     */
    bool enclosingScriptsCompiledSuccessfully() const;

  private:
    bool makeTypes(JSContext *cx);
    bool makeAnalysis(JSContext *cx);

#ifdef JS_METHODJIT
  private:
    // CallCompiler must be a friend because it generates code that directly
    // accesses jitHandleNormal/jitHandleCtor, via jitHandleOffset().
    friend class js::mjit::CallCompiler;

  public:
    bool hasMJITInfo() {
        return mJITInfo != NULL;
    }

    static size_t offsetOfMJITInfo() { return offsetof(JSScript, mJITInfo); }

    inline bool ensureHasMJITInfo(JSContext *cx);
    inline void destroyMJITInfo(js::FreeOp *fop);

    JITScriptHandle *jitHandle(bool constructing, bool barriers) {
        JS_ASSERT(mJITInfo);
        return constructing
               ? (barriers ? &mJITInfo->jitHandleCtorBarriered : &mJITInfo->jitHandleCtor)
               : (barriers ? &mJITInfo->jitHandleNormalBarriered : &mJITInfo->jitHandleNormal);
    }

    js::mjit::JITScript *getJIT(bool constructing, bool barriers) {
        if (!mJITInfo)
            return NULL;
        JITScriptHandle *jith = jitHandle(constructing, barriers);
        return jith->isValid() ? jith->getValid() : NULL;
    }

    static void ReleaseCode(js::FreeOp *fop, JITScriptHandle *jith);

    // These methods are implemented in MethodJIT.h.
    inline void **nativeMap(bool constructing);
    inline void *nativeCodeForPC(bool constructing, jsbytecode *pc);

    uint32_t getUseCount() const  { return useCount; }
    uint32_t incUseCount() { return ++useCount; }
    uint32_t *addressOfUseCount() { return &useCount; }
    void resetUseCount() { useCount = 0; }

    void resetLoopCount() {
        if (loopCount > maxLoopCount)
            maxLoopCount = loopCount;
        loopCount = 0;
    }

    void incrLoopCount() {
        ++loopCount;
    }

    uint32_t getMaxLoopCount() {
        if (loopCount > maxLoopCount)
            maxLoopCount = loopCount;
        return maxLoopCount;
    }

    /*
     * Size of the JITScript and all sections.  If |mallocSizeOf| is NULL, the
     * size is computed analytically.  (This method is implemented in
     * MethodJIT.cpp.)
     */
    size_t sizeOfJitScripts(JSMallocSizeOfFun mallocSizeOf);
#endif

  public:
    bool initScriptCounts(JSContext *cx);
    js::PCCounts getPCCounts(jsbytecode *pc);
    js::ScriptCounts releaseScriptCounts();
    void destroyScriptCounts(js::FreeOp *fop);

    jsbytecode *main() {
        return code + mainOffset;
    }

    /*
     * computedSizeOfData() is the in-use size of all the data sections.
     * sizeOfData() is the size of the block allocated to hold all the data sections
     * (which can be larger than the in-use size).
     */
    size_t computedSizeOfData();
    size_t sizeOfData(JSMallocSizeOfFun mallocSizeOf);

    uint32_t numNotes();  /* Number of srcnote slots in the srcnotes section */

    /* Script notes are allocated right after the code. */
    jssrcnote *notes() { return (jssrcnote *)(code + length); }

    bool hasArray(ArrayKind kind)           { return (hasArrayBits & (1 << kind)); }
    void setHasArray(ArrayKind kind)        { hasArrayBits |= (1 << kind); }
    void cloneHasArray(JSScript *script)    { hasArrayBits = script->hasArrayBits; }

    bool hasConsts()        { return hasArray(CONSTS);      }
    bool hasObjects()       { return hasArray(OBJECTS);     }
    bool hasRegexps()       { return hasArray(REGEXPS);     }
    bool hasTrynotes()      { return hasArray(TRYNOTES);    }

    #define OFF(fooOff, hasFoo, t)   (fooOff() + (hasFoo() ? sizeof(t) : 0))

    size_t constsOffset()     { return 0; }
    size_t objectsOffset()    { return OFF(constsOffset,     hasConsts,     js::ConstArray);      }
    size_t regexpsOffset()    { return OFF(objectsOffset,    hasObjects,    js::ObjectArray);     }
    size_t trynotesOffset()   { return OFF(regexpsOffset,    hasRegexps,    js::ObjectArray);     }

    js::ConstArray *consts() {
        JS_ASSERT(hasConsts());
        return reinterpret_cast<js::ConstArray *>(data + constsOffset());
    }

    js::ObjectArray *objects() {
        JS_ASSERT(hasObjects());
        return reinterpret_cast<js::ObjectArray *>(data + objectsOffset());
    }

    js::ObjectArray *regexps() {
        JS_ASSERT(hasRegexps());
        return reinterpret_cast<js::ObjectArray *>(data + regexpsOffset());
    }

    js::TryNoteArray *trynotes() {
        JS_ASSERT(hasTrynotes());
        return reinterpret_cast<js::TryNoteArray *>(data + trynotesOffset());
    }

    js::HeapPtrAtom &getAtom(size_t index) const {
        JS_ASSERT(index < natoms);
        return atoms[index];
    }

    js::HeapPtrAtom &getAtom(jsbytecode *pc) const {
        JS_ASSERT(pc >= code && pc + sizeof(uint32_t) < code + length);
        return getAtom(GET_UINT32_INDEX(pc));
    }

    js::PropertyName *getName(size_t index) {
        return getAtom(index)->asPropertyName();
    }

    js::PropertyName *getName(jsbytecode *pc) const {
        JS_ASSERT(pc >= code && pc + sizeof(uint32_t) < code + length);
        return getAtom(GET_UINT32_INDEX(pc))->asPropertyName();
    }

    JSObject *getObject(size_t index) {
        js::ObjectArray *arr = objects();
        JS_ASSERT(index < arr->length);
        return arr->vector[index];
    }

    JSObject *getObject(jsbytecode *pc) {
        JS_ASSERT(pc >= code && pc + sizeof(uint32_t) < code + length);
        return getObject(GET_UINT32_INDEX(pc));
    }

    JSVersion getVersion() const {
        return JSVersion(version);
    }

    inline JSFunction *getFunction(size_t index);
    inline JSFunction *getCallerFunction();

    inline js::RegExpObject *getRegExp(size_t index);

    const js::Value &getConst(size_t index) {
        js::ConstArray *arr = consts();
        JS_ASSERT(index < arr->length);
        return arr->vector[index];
    }

    /*
     * The isEmpty method tells whether this script has code that computes any
     * result (not return value, result AKA normal completion value) other than
     * JSVAL_VOID, or any other effects.
     */
    inline bool isEmpty() const;

    bool varIsAliased(unsigned varSlot);
    bool formalIsAliased(unsigned argSlot);
    bool formalLivesInArgumentsObject(unsigned argSlot);

  private:
    /*
     * Recompile with or without single-stepping support, as directed
     * by stepModeEnabled().
     */
    void recompileForStepMode(js::FreeOp *fop);

    /* Attempt to change this->stepMode to |newValue|. */
    bool tryNewStepMode(JSContext *cx, uint32_t newValue);

    bool ensureHasDebugScript(JSContext *cx);
    js::DebugScript *debugScript();
    js::DebugScript *releaseDebugScript();
    void destroyDebugScript(js::FreeOp *fop);

  public:
    bool hasBreakpointsAt(jsbytecode *pc) { return !!getBreakpointSite(pc); }
    bool hasAnyBreakpointsOrStepMode() { return hasDebugScript; }

    js::BreakpointSite *getBreakpointSite(jsbytecode *pc)
    {
        JS_ASSERT(size_t(pc - code) < length);
        return hasDebugScript ? debugScript()->breakpoints[pc - code] : NULL;
    }

    js::BreakpointSite *getOrCreateBreakpointSite(JSContext *cx, jsbytecode *pc);

    void destroyBreakpointSite(js::FreeOp *fop, jsbytecode *pc);

    void clearBreakpointsIn(js::FreeOp *fop, js::Debugger *dbg, JSObject *handler);
    void clearTraps(js::FreeOp *fop);

    void markTrapClosures(JSTracer *trc);

    /*
     * Set or clear the single-step flag. If the flag is set or the count
     * (adjusted by changeStepModeCount) is non-zero, then the script is in
     * single-step mode. (JSD uses an on/off-style interface; Debugger uses a
     * count-style interface.)
     */
    bool setStepModeFlag(JSContext *cx, bool step);

    /*
     * Increment or decrement the single-step count. If the count is non-zero or
     * the flag (set by setStepModeFlag) is set, then the script is in
     * single-step mode. (JSD uses an on/off-style interface; Debugger uses a
     * count-style interface.)
     */
    bool changeStepModeCount(JSContext *cx, int delta);

    bool stepModeEnabled() { return hasDebugScript && !!debugScript()->stepMode; }

#ifdef DEBUG
    uint32_t stepModeCount() { return hasDebugScript ? (debugScript()->stepMode & stepCountMask) : 0; }
#endif

    void finalize(js::FreeOp *fop);

    static inline void writeBarrierPre(JSScript *script);
    static inline void writeBarrierPost(JSScript *script, void *addr);

    static inline js::ThingRootKind rootKind() { return js::THING_ROOT_SCRIPT; }

    static JSPrincipals *normalizeOriginPrincipals(JSPrincipals *principals,
                                                   JSPrincipals *originPrincipals) {
        return originPrincipals ? originPrincipals : principals;
    }

    void markChildren(JSTracer *trc);
};

JS_STATIC_ASSERT(sizeof(JSScript::ArrayBitsT) * 8 >= JSScript::LIMIT);

/* If this fails, add/remove padding within JSScript. */
JS_STATIC_ASSERT(sizeof(JSScript) % js::gc::Cell::CellSize == 0);

namespace js {

/*
 * Iterator over a script's bindings (formals and variables).
 * The order of iteration is:
 *  - first, formal arguments, from index 0 to numArgs
 *  - next, variables, from index 0 to numVars
 */
class BindingIter
{
    const Bindings *bindings_;
    unsigned i_;

    friend class Bindings;
    BindingIter(const Bindings &bindings, unsigned i) : bindings_(&bindings), i_(i) {}

  public:
    explicit BindingIter(const Bindings &bindings) : bindings_(&bindings), i_(0) {}

    bool done() const { return i_ == bindings_->count(); }
    operator bool() const { return !done(); }
    void operator++(int) { JS_ASSERT(!done()); i_++; }
    BindingIter &operator++() { (*this)++; return *this; }

    unsigned frameIndex() const {
        JS_ASSERT(!done());
        return i_ < bindings_->numArgs() ? i_ : i_ - bindings_->numArgs();
    }

    const Binding &operator*() const { JS_ASSERT(!done()); return bindings_->bindingArray()[i_]; }
    const Binding *operator->() const { JS_ASSERT(!done()); return &bindings_->bindingArray()[i_]; }
};

/*
 * This helper function fills the given BindingVector with the sequential
 * values of BindingIter.
 */

typedef Vector<Binding, 32> BindingVector;

extern bool
FillBindingVector(Bindings &bindings, BindingVector *vec);

/*
 * Iterator over the aliased formal bindings in ascending index order. This can
 * be veiwed as a filtering of BindingIter with predicate
 *   bi->aliased() && bi->kind() == ARGUMENT
 */
class AliasedFormalIter
{
    const Binding *begin_, *p_, *end_;
    unsigned slot_;

    void settle() {
        while (p_ != end_ && !p_->aliased())
            p_++;
    }

  public:
    explicit inline AliasedFormalIter(JSScript *script);

    bool done() const { return p_ == end_; }
    operator bool() const { return !done(); }
    void operator++(int) { JS_ASSERT(!done()); p_++; slot_++; settle(); }

    const Binding &operator*() const { JS_ASSERT(!done()); return *p_; }
    const Binding *operator->() const { JS_ASSERT(!done()); return p_; }
    unsigned frameIndex() const { JS_ASSERT(!done()); return p_ - begin_; }
    unsigned scopeSlot() const { JS_ASSERT(!done()); return slot_; }
};

}  /* namespace js */

/*
 * New-script-hook calling is factored from JSScript::fullyInitFromEmitter() so
 * that it and callers of XDRScript() can share this code.  In the case of
 * callers of XDRScript(), the hook should be invoked only after successful
 * decode of any owning function (the fun parameter) or script object (null
 * fun).
 */
extern JS_FRIEND_API(void)
js_CallNewScriptHook(JSContext *cx, JSScript *script, JSFunction *fun);

namespace js {

struct SourceCompressionToken;

struct ScriptSource
{
    friend class SourceCompressorThread;
  private:
    union {
        // When the script source is ready, compressedLength_ != 0 implies
        // compressed holds the compressed data; otherwise, source holds the
        // uncompressed source.
        jschar *source;
        unsigned char *compressed;
    } data;
    uint32_t refs;
    uint32_t length_;
    uint32_t compressedLength_;
    jschar *sourceMap_;

    // True if we can call JSRuntime::sourceHook to load the source on
    // demand. If sourceRetrievable_ and hasSourceData() are false, it is not
    // possible to get source at all.
    bool sourceRetrievable_:1;
    bool argumentsNotIncluded_:1;
#ifdef DEBUG
    bool ready_:1;
#endif

  public:
    ScriptSource()
      : refs(0),
        length_(0),
        compressedLength_(0),
        sourceMap_(NULL),
        sourceRetrievable_(false),
        argumentsNotIncluded_(false)
#ifdef DEBUG
       ,ready_(true)
#endif
    {
        data.source = NULL;
    }
    void incref() { refs++; }
    void decref(JSRuntime *rt) {
        JS_ASSERT(refs != 0);
        if (--refs == 0)
            destroy(rt);
    }
    bool setSourceCopy(JSContext *cx,
                       const jschar *src,
                       uint32_t length,
                       bool argumentsNotIncluded,
                       SourceCompressionToken *tok);
    void setSource(const jschar *src, uint32_t length);
#ifdef DEBUG
    bool ready() const { return ready_; }
#endif
    void setSourceRetrievable() { sourceRetrievable_ = true; }
    bool sourceRetrievable() const { return sourceRetrievable_; }
    bool hasSourceData() const { return !!data.source; }
    uint32_t length() const {
        JS_ASSERT(hasSourceData());
        return length_;
    }
    bool argumentsNotIncluded() const {
        JS_ASSERT(hasSourceData());
        return argumentsNotIncluded_;
    }
    JSFixedString *substring(JSContext *cx, uint32_t start, uint32_t stop);
    size_t sizeOfIncludingThis(JSMallocSizeOfFun mallocSizeOf);

    // XDR handling
    template <XDRMode mode>
    bool performXDR(XDRState<mode> *xdr);

    // Source maps
    bool setSourceMap(JSContext *cx, jschar *sourceMapURL, const char *filename);
    const jschar *sourceMap();
    bool hasSourceMap() const { return sourceMap_ != NULL; }

  private:
    void destroy(JSRuntime *rt);
    bool compressed() { return compressedLength_ != 0; }
};

class ScriptSourceHolder
{
    JSRuntime *rt;
    ScriptSource *ss;
  public:
    ScriptSourceHolder(JSRuntime *rt, ScriptSource *ss)
      : rt(rt),
        ss(ss)
    {
        ss->incref();
    }
    ~ScriptSourceHolder()
    {
        ss->decref(rt);
    }
};

#ifdef JS_THREADSAFE
/*
 * Background thread to compress JS source code. This happens only while parsing
 * and bytecode generation is happening in the main thread. If needed, the
 * compiler waits for compression to complete before returning.
 *
 * To use it, you have to have a SourceCompressionToken, tok, with tok.ss and
 * tok.chars set to the proper values. When the SourceCompressionToken is
 * destroyed, it makes sure the compression is complete. At this point tok.ss is
 * ready to be attached to the runtime.
 */
class SourceCompressorThread
{
  private:
    enum {
        // The compression thread is in the process of compression some source.
        COMPRESSING,
        // The compression thread is not doing anything and available to
        // compress source.
        IDLE,
        // Set by finish() to tell the compression thread to exit.
        SHUTDOWN
    } state;
    SourceCompressionToken *tok;
    PRThread *thread;
    // Protects |state| and |tok| when it's non-NULL.
    PRLock *lock;
    // When it's idling, the compression thread blocks on this. The main thread
    // uses it to notify the compression thread when it has source to be
    // compressed.
    PRCondVar *wakeup;
    // The main thread can block on this to wait for compression to finish.
    PRCondVar *done;
    // Flag which can be set by the main thread to ask compression to abort.
    volatile bool stop;

    void threadLoop();
    static void compressorThread(void *arg);

  public:
    explicit SourceCompressorThread(JSRuntime *rt)
    : state(IDLE),
      tok(NULL),
      thread(NULL),
      lock(NULL),
      wakeup(NULL),
      done(NULL) {}
    void finish();
    bool init();
    void compress(SourceCompressionToken *tok);
    void waitOnCompression(SourceCompressionToken *userTok);
    void abort(SourceCompressionToken *userTok);
};
#endif

struct SourceCompressionToken
{
    friend struct ScriptSource;
    friend class SourceCompressorThread;
  private:
    JSContext *cx;
    ScriptSource *ss;
    const jschar *chars;
  public:
    SourceCompressionToken(JSContext *cx)
      : cx(cx), ss(NULL), chars(NULL) {}
    ~SourceCompressionToken()
    {
        JS_ASSERT_IF(!ss, !chars);
        if (ss)
            ensureReady();
    }

    void ensureReady();
    void abort();
};

extern void
CallDestroyScriptHook(FreeOp *fop, JSScript *script);

extern const char *
SaveScriptFilename(JSContext *cx, const char *filename);

struct ScriptFilenameEntry
{
    bool marked;
    char filename[1];

    static ScriptFilenameEntry *fromFilename(const char *filename) {
        return (ScriptFilenameEntry *)(filename - offsetof(ScriptFilenameEntry, filename));
    }
};

struct ScriptFilenameHasher
{
    typedef const char *Lookup;
    static HashNumber hash(const char *l) { return mozilla::HashString(l); }
    static bool match(const ScriptFilenameEntry *e, const char *l) {
        return strcmp(e->filename, l) == 0;
    }
};

typedef HashSet<ScriptFilenameEntry *,
                ScriptFilenameHasher,
                SystemAllocPolicy> ScriptFilenameTable;

inline void
MarkScriptFilename(JSRuntime *rt, const char *filename);

extern void
SweepScriptFilenames(JSRuntime *rt);

extern void
FreeScriptFilenames(JSRuntime *rt);

struct ScriptAndCounts
{
    JSScript *script;
    ScriptCounts scriptCounts;

    PCCounts &getPCCounts(jsbytecode *pc) const {
        JS_ASSERT(unsigned(pc - script->code) < script->length);
        return scriptCounts.pcCountsVector[pc - script->code];
    }
};

} /* namespace js */

/*
 * To perturb as little code as possible, we introduce a js_GetSrcNote lookup
 * cache without adding an explicit cx parameter.  Thus js_GetSrcNote becomes
 * a macro that uses cx from its calls' lexical environments.
 */
#define js_GetSrcNote(script,pc) js_GetSrcNoteCached(cx, script, pc)

extern jssrcnote *
js_GetSrcNoteCached(JSContext *cx, JSScript *script, jsbytecode *pc);

extern jsbytecode *
js_LineNumberToPC(JSScript *script, unsigned lineno);

extern JS_FRIEND_API(unsigned)
js_GetScriptLineExtent(JSScript *script);

namespace js {

extern unsigned
PCToLineNumber(JSScript *script, jsbytecode *pc, unsigned *columnp = NULL);

extern unsigned
PCToLineNumber(unsigned startLine, jssrcnote *notes, jsbytecode *code, jsbytecode *pc,
               unsigned *columnp = NULL);

extern unsigned
CurrentLine(JSContext *cx);

/*
 * This function returns the file and line number of the script currently
 * executing on cx. If there is no current script executing on cx (e.g., a
 * native called directly through JSAPI (e.g., by setTimeout)), NULL and 0 are
 * returned as the file and line. Additionally, this function avoids the full
 * linear scan to compute line number when the caller guarnatees that the
 * script compilation occurs at a JSOP_EVAL.
 */

enum LineOption {
    CALLED_FROM_JSOP_EVAL,
    NOT_CALLED_FROM_JSOP_EVAL
};

inline void
CurrentScriptFileLineOrigin(JSContext *cx, unsigned *linenop, LineOption = NOT_CALLED_FROM_JSOP_EVAL);

extern JSScript *
CloneScript(JSContext *cx, HandleObject enclosingScope, HandleFunction fun, HandleScript script);

/*
 * NB: after a successful XDR_DECODE, XDRScript callers must do any required
 * subsequent set-up of owning function or script object and then call
 * js_CallNewScriptHook.
 */
template<XDRMode mode>
bool
XDRScript(XDRState<mode> *xdr, HandleObject enclosingScope, HandleScript enclosingScript,
          HandleFunction fun, JSScript **scriptp);

} /* namespace js */

#endif /* jsscript_h___ */<|MERGE_RESOLUTION|>--- conflicted
+++ resolved
@@ -611,15 +611,10 @@
     inline void clearAnalysis();
     inline js::analyze::ScriptAnalysis *analysis();
 
-<<<<<<< HEAD
     /* Heuristic to check if the function is expected to be "short running". */
     bool isShortRunning();
 
-    inline bool hasGlobal() const;
-    inline bool hasClearedGlobal() const;
-=======
     inline void clearPropertyReadTypes();
->>>>>>> adbc4f74
 
     inline js::GlobalObject &global() const;
 
