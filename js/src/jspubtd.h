--- conflicted
+++ resolved
@@ -318,12 +318,8 @@
 
 class PerThreadData;
 
-<<<<<<< HEAD
-struct PerThreadDataFriendFields {
-=======
 struct PerThreadDataFriendFields
 {
->>>>>>> fe1a9103
     PerThreadDataFriendFields();
 
 #if defined(JSGC_ROOT_ANALYSIS) || defined(JSGC_USE_EXACT_ROOTING)
@@ -334,17 +330,6 @@
     Rooted<void*> *thingGCRooters[THING_ROOT_LIMIT];
 #endif
 
-<<<<<<< HEAD
-    static const PerThreadDataFriendFields *get(const js::PerThreadData *pt) {
-        return reinterpret_cast<const PerThreadDataFriendFields *>(pt);
-    }
-
-    static const PerThreadDataFriendFields *getMainThread(const JSRuntime *pt) {
-        // mainThread must always appear directly after |RuntimeFriendFields|.
-        // Tested by a JS_STATIC_ASSERT in |jsfriendapi.cpp|
-        return reinterpret_cast<const PerThreadDataFriendFields *>(
-            reinterpret_cast<const char*>(pt) + sizeof(RuntimeFriendFields));
-=======
     static PerThreadDataFriendFields *get(js::PerThreadData *pt) {
         return reinterpret_cast<PerThreadDataFriendFields *>(pt);
     }
@@ -354,7 +339,6 @@
         // Tested by a JS_STATIC_ASSERT in |jsfriendapi.cpp|
         return reinterpret_cast<PerThreadDataFriendFields *>(
             reinterpret_cast<char*>(rt) + sizeof(RuntimeFriendFields));
->>>>>>> fe1a9103
     }
 };
 
