--- conflicted
+++ resolved
@@ -13,12 +13,8 @@
 #include "ion/Bailouts.h"
 #include "ion/VMFunctions.h"
 #include "ion/IonSpewer.h"
-<<<<<<< HEAD
-#include "vm/ForkJoin.h"
-=======
 #include "ion/x64/BaselineHelpers-x64.h"
 #include "ion/ExecutionModeInlines.h"
->>>>>>> b31a4037
 
 #include "jsscriptinlines.h"
 
@@ -588,24 +584,14 @@
     Label failure;
     switch (f.failType()) {
       case Type_Object:
-<<<<<<< HEAD
-        masm.testq(rax, rax);
-        masm.j(Assembler::Zero, &failure);
-=======
         masm.branchTestPtr(Assembler::Zero, rax, rax, &failure);
->>>>>>> b31a4037
         break;
       case Type_Bool:
         masm.testb(rax, rax);
         masm.j(Assembler::Zero, &failure);
         break;
       case Type_ParallelResult:
-<<<<<<< HEAD
-        masm.cmp32(rax, Imm32(TP_SUCCESS));
-        masm.j(Assembler::NotEqual, &failure);
-=======
         masm.branchPtr(Assembler::NotEqual, rax, Imm32(TP_SUCCESS), &failure);
->>>>>>> b31a4037
         break;
       default:
         JS_NOT_REACHED("unknown failure kind");
@@ -677,9 +663,6 @@
     masm.ret();
 
     Linker linker(masm);
-<<<<<<< HEAD
-    return linker.newCode(cx);
-=======
     return linker.newCode(cx, JSC::OTHER_CODE);
 }
 
@@ -735,5 +718,4 @@
 
     Linker linker(masm);
     return linker.newCode(cx, JSC::OTHER_CODE);
->>>>>>> b31a4037
 }