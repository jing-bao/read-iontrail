/* -*- Mode: C++; tab-width: 4; indent-tabs-mode: nil; c-basic-offset: 4 -*-
 * vim: set ts=4 sw=4 et tw=99:
 *
 * This Source Code Form is subject to the terms of the Mozilla Public
 * License, v. 2.0. If a copy of the MPL was not distributed with this
 * file, You can obtain one at http://mozilla.org/MPL/2.0/. */

#ifndef jsion_frames_h__
#define jsion_frames_h__

#include "mozilla/DebugOnly.h"

#include "jsfun.h"
#include "jstypes.h"
#include "jsutil.h"
#include "Registers.h"
#include "IonCode.h"
#include "IonFrameIterator.h"

class JSFunction;
class JSScript;

namespace js {
namespace ion {

typedef void * CalleeToken;

enum CalleeTokenTag
{
    CalleeToken_Function = 0x0, // untagged
    CalleeToken_Script = 0x1,
    CalleeToken_ParallelFunction = 0x2
};

static inline CalleeTokenTag
GetCalleeTokenTag(CalleeToken token)
{
    CalleeTokenTag tag = CalleeTokenTag(uintptr_t(token) & 0x3);
    JS_ASSERT(tag <= CalleeToken_ParallelFunction);
    return tag;
}
static inline CalleeToken
CalleeToToken(JSFunction *fun)
{
    return CalleeToken(uintptr_t(fun) | uintptr_t(CalleeToken_Function));
}
static inline CalleeToken
CalleeToToken(RawScript script)
{
    return CalleeToken(uintptr_t(script) | uintptr_t(CalleeToken_Script));
}
static inline CalleeToken
CalleeToParallelToken(JSFunction *fun)
{
    return CalleeToken(uintptr_t(fun) | uintptr_t(CalleeToken_ParallelFunction));
}
static inline bool
CalleeTokenIsFunction(CalleeToken token)
{
    return GetCalleeTokenTag(token) == CalleeToken_Function;
}
static inline JSFunction *
CalleeTokenToFunction(CalleeToken token)
{
    JS_ASSERT(CalleeTokenIsFunction(token));
    return (JSFunction *)token;
}
<<<<<<< HEAD
static inline RawFunction
CalleeTokenToParallelFunction(CalleeToken token)
{
    JS_ASSERT(GetCalleeTokenTag(token) == CalleeToken_ParallelFunction);
    return (RawFunction)(uintptr_t(token) & ~uintptr_t(0x3));
}
static inline UnrootedScript
=======
static inline RawScript
>>>>>>> ae1c51d4
CalleeTokenToScript(CalleeToken token)
{
    JS_ASSERT(GetCalleeTokenTag(token) == CalleeToken_Script);
    return (RawScript)(uintptr_t(token) & ~uintptr_t(0x3));
}

static inline RawScript
ScriptFromCalleeToken(CalleeToken token)
{
    switch (GetCalleeTokenTag(token)) {
      case CalleeToken_Script:
        return CalleeTokenToScript(token);
      case CalleeToken_Function:
        return CalleeTokenToFunction(token)->nonLazyScript();
      case CalleeToken_ParallelFunction:
        return CalleeTokenToParallelFunction(token)->nonLazyScript();
    }
    JS_NOT_REACHED("invalid callee token tag");
    return NULL;
}

// In between every two frames lies a small header describing both frames. This
// header, minimally, contains a returnAddress word and a descriptor word. The
// descriptor describes the size and type of the previous frame, whereas the
// returnAddress describes the address the newer frame (the callee) will return
// to. The exact mechanism in which frames are laid out is architecture
// dependent.
//
// Two special frame types exist. Entry frames begin an ion activation, and
// therefore there is exactly one per activation of ion::Cannon. Exit frames
// are necessary to leave JIT code and enter C++, and thus, C++ code will
// always begin iterating from the topmost exit frame.

class LSafepoint;

// Two-tuple that lets you look up the safepoint entry given the
// displacement of a call instruction within the JIT code.
class SafepointIndex
{
    // The displacement is the distance from the first byte of the JIT'd code
    // to the return address (of the call that the safepoint was generated for).
    uint32_t displacement_;

    union {
        LSafepoint *safepoint_;

        // Offset to the start of the encoded safepoint in the safepoint stream.
        uint32_t safepointOffset_;
    };

    mozilla::DebugOnly<bool> resolved;

  public:
    SafepointIndex(uint32_t displacement, LSafepoint *safepoint)
      : displacement_(displacement),
        safepoint_(safepoint),
        resolved(false)
    { }

    void resolve();

    LSafepoint *safepoint() {
        JS_ASSERT(!resolved);
        return safepoint_;
    }
    uint32_t displacement() const {
        return displacement_;
    }
    uint32_t safepointOffset() const {
        return safepointOffset_;
    }
    void adjustDisplacement(uint32_t offset) {
        JS_ASSERT(offset >= displacement_);
        displacement_ = offset;
    }
    inline SnapshotOffset snapshotOffset() const;
    inline bool hasSnapshotOffset() const;
};

class MacroAssembler;
// The OSI point is patched to a call instruction. Therefore, the
// returnPoint for an OSI call is the address immediately following that
// call instruction. The displacement of that point within the assembly
// buffer is the |returnPointDisplacement|.
class OsiIndex
{
    uint32_t callPointDisplacement_;
    uint32_t snapshotOffset_;

  public:
    OsiIndex(uint32_t callPointDisplacement, uint32_t snapshotOffset)
      : callPointDisplacement_(callPointDisplacement),
        snapshotOffset_(snapshotOffset)
    { }

    uint32_t returnPointDisplacement() const;
    uint32_t callPointDisplacement() const {
        return callPointDisplacement_;
    }
    uint32_t snapshotOffset() const {
        return snapshotOffset_;
    }
    void fixUpOffset(MacroAssembler &masm);
};

// The layout of an Ion frame on the C stack is roughly:
//      argN     _
//      ...       \ - These are jsvals
//      arg0      /
//   -3 this    _/
//   -2 callee
//   -1 descriptor
//    0 returnAddress
//   .. locals ..

// The descriptor is organized into three sections:
// [ frame size | constructing bit | frame type ]
// < highest - - - - - - - - - - - - - - lowest >
static const uintptr_t FRAMESIZE_SHIFT = 3;
static const uintptr_t FRAMETYPE_BITS = 3;
static const uintptr_t FRAMETYPE_MASK = (1 << FRAMETYPE_BITS) - 1;

// Ion frames have a few important numbers associated with them:
//      Local depth:    The number of bytes required to spill local variables.
//      Argument depth: The number of bytes required to push arguments and make
//                      a function call.
//      Slack:          A frame may temporarily use extra stack to resolve cycles.
//
// The (local + argument) depth determines the "fixed frame size". The fixed
// frame size is the distance between the stack pointer and the frame header.
// Thus, fixed >= (local + argument).
//
// In order to compress guards, we create shared jump tables that recover the
// script from the stack and recover a snapshot pointer based on which jump was
// taken. Thus, we create a jump table for each fixed frame size.
//
// Jump tables are big. To control the amount of jump tables we generate, each
// platform chooses how to segregate stack size classes based on its
// architecture.
//
// On some architectures, these jump tables are not used at all, or frame
// size segregation is not needed. Thus, there is an option for a frame to not
// have any frame size class, and to be totally dynamic.
static const uint32_t NO_FRAME_SIZE_CLASS_ID = uint32_t(-1);

class FrameSizeClass
{
    uint32_t class_;

    explicit FrameSizeClass(uint32_t class_) : class_(class_)
    { }

  public:
    FrameSizeClass()
    { }

    static FrameSizeClass None() {
        return FrameSizeClass(NO_FRAME_SIZE_CLASS_ID);
    }
    static FrameSizeClass FromClass(uint32_t class_) {
        return FrameSizeClass(class_);
    }

    // These functions are implemented in specific CodeGenerator-* files.
    static FrameSizeClass FromDepth(uint32_t frameDepth);
    static FrameSizeClass ClassLimit();
    uint32_t frameSize() const;

    uint32_t classId() const {
        JS_ASSERT(class_ != NO_FRAME_SIZE_CLASS_ID);
        return class_;
    }

    bool operator ==(const FrameSizeClass &other) const {
        return class_ == other.class_;
    }
    bool operator !=(const FrameSizeClass &other) const {
        return class_ != other.class_;
    }
};

// Data needed to recover from an exception.
struct ResumeFromException
{
    void *stackPointer;
};

void HandleException(ResumeFromException *rfe);
void HandleParallelFailure(ResumeFromException *rfe);

void EnsureExitFrame(IonCommonFrameLayout *frame);

void MarkIonActivations(JSRuntime *rt, JSTracer *trc);
void MarkIonCompilerRoots(JSTracer *trc);

static inline uint32_t
MakeFrameDescriptor(uint32_t frameSize, FrameType type)
{
    return (frameSize << FRAMESIZE_SHIFT) | type;
}

} // namespace ion
} // namespace js

#if defined(JS_CPU_X86) || defined (JS_CPU_X64)
# include "ion/shared/IonFrames-x86-shared.h"
#elif defined (JS_CPU_ARM)
# include "ion/arm/IonFrames-arm.h"
#else
# error "unsupported architecture"
#endif

namespace js {
namespace ion {

RawScript
GetTopIonJSScript(JSContext *cx,
                  const SafepointIndex **safepointIndexOut = NULL,
                  void **returnAddrOut = NULL);

void
GetPcScript(JSContext *cx, JSScript **scriptRes, jsbytecode **pcRes);

// Given a slot index, returns the offset, in bytes, of that slot from an
// IonJSFrameLayout. Slot distances are uniform across architectures, however,
// the distance does depend on the size of the frame header.
static inline int32_t
OffsetOfFrameSlot(int32_t slot)
{
    if (slot <= 0)
        return -slot;
    return -(slot * STACK_SLOT_SIZE);
}

static inline uintptr_t
ReadFrameSlot(IonJSFrameLayout *fp, int32_t slot)
{
    return *(uintptr_t *)((char *)fp + OffsetOfFrameSlot(slot));
}

static inline double
ReadFrameDoubleSlot(IonJSFrameLayout *fp, int32_t slot)
{
    return *(double *)((char *)fp + OffsetOfFrameSlot(slot));
}

} /* namespace ion */
} /* namespace js */

#endif // jsion_frames_h__<|MERGE_RESOLUTION|>--- conflicted
+++ resolved
@@ -65,17 +65,13 @@
     JS_ASSERT(CalleeTokenIsFunction(token));
     return (JSFunction *)token;
 }
-<<<<<<< HEAD
 static inline RawFunction
 CalleeTokenToParallelFunction(CalleeToken token)
 {
     JS_ASSERT(GetCalleeTokenTag(token) == CalleeToken_ParallelFunction);
     return (RawFunction)(uintptr_t(token) & ~uintptr_t(0x3));
 }
-static inline UnrootedScript
-=======
 static inline RawScript
->>>>>>> ae1c51d4
 CalleeTokenToScript(CalleeToken token)
 {
     JS_ASSERT(GetCalleeTokenTag(token) == CalleeToken_Script);
