/* -*- Mode: C++; tab-width: 4; indent-tabs-mode: nil; c-basic-offset: 4 -*-
 * vim: set ts=4 sw=4 et tw=99:
 *
 * This Source Code Form is subject to the terms of the Mozilla Public
 * License, v. 2.0. If a copy of the MPL was not distributed with this
 * file, You can obtain one at http://mozilla.org/MPL/2.0/. */

#include "jsinfer.h"
#include "jsinferinlines.h"
#include "IonMacroAssembler.h"
#include "gc/Root.h"
#include "Bailouts.h"
#include "vm/ForkJoin.h"

using namespace js;
using namespace js::ion;

template <typename T> void
MacroAssembler::guardTypeSet(const T &address, const types::TypeSet *types,
                             Register scratch, Label *mismatched)
{
    JS_ASSERT(!types->unknown());

    Label matched;
    Register tag = extractTag(address, scratch);

    if (types->hasType(types::Type::DoubleType())) {
        // The double type also implies Int32.
        JS_ASSERT(types->hasType(types::Type::Int32Type()));
        branchTestNumber(Equal, tag, &matched);
    } else if (types->hasType(types::Type::Int32Type())) {
        branchTestInt32(Equal, tag, &matched);
    }

    if (types->hasType(types::Type::UndefinedType()))
        branchTestUndefined(Equal, tag, &matched);
    if (types->hasType(types::Type::BooleanType()))
        branchTestBoolean(Equal, tag, &matched);
    if (types->hasType(types::Type::StringType()))
        branchTestString(Equal, tag, &matched);
    if (types->hasType(types::Type::NullType()))
        branchTestNull(Equal, tag, &matched);

    if (types->hasType(types::Type::AnyObjectType())) {
        branchTestObject(Equal, tag, &matched);
    } else if (types->getObjectCount()) {
        branchTestObject(NotEqual, tag, mismatched);
        Register obj = extractObject(address, scratch);

        unsigned count = types->getObjectCount();
        for (unsigned i = 0; i < count; i++) {
            if (JSObject *object = types->getSingleObject(i))
                branchPtr(Equal, obj, ImmGCPtr(object), &matched);
        }

        loadPtr(Address(obj, JSObject::offsetOfType()), scratch);

        for (unsigned i = 0; i < count; i++) {
            if (types::TypeObject *object = types->getTypeObject(i))
                branchPtr(Equal, scratch, ImmGCPtr(object), &matched);
        }
    }

    jump(mismatched);
    bind(&matched);
}

template void MacroAssembler::guardTypeSet(const Address &address, const types::TypeSet *types,
                                           Register scratch, Label *mismatched);
template void MacroAssembler::guardTypeSet(const ValueOperand &value, const types::TypeSet *types,
                                           Register scratch, Label *mismatched);

void
MacroAssembler::PushRegsInMask(RegisterSet set)
{
    size_t diff = set.gprs().size() * STACK_SLOT_SIZE +
                  set.fpus().size() * sizeof(double);

    reserveStack(diff);

    for (GeneralRegisterIterator iter(set.gprs()); iter.more(); iter++) {
        diff -= STACK_SLOT_SIZE;
        storePtr(*iter, Address(StackPointer, diff));
    }
    for (FloatRegisterIterator iter(set.fpus()); iter.more(); iter++) {
        diff -= sizeof(double);
        storeDouble(*iter, Address(StackPointer, diff));
    }
}

void
MacroAssembler::PopRegsInMaskIgnore(RegisterSet set, RegisterSet ignore)
{
    size_t diff = set.gprs().size() * STACK_SLOT_SIZE +
                  set.fpus().size() * sizeof(double);
    size_t reserved = diff;

    for (GeneralRegisterIterator iter(set.gprs()); iter.more(); iter++) {
        diff -= STACK_SLOT_SIZE;
        if (!ignore.has(*iter))
            loadPtr(Address(StackPointer, diff), *iter);
    }
    for (FloatRegisterIterator iter(set.fpus()); iter.more(); iter++) {
        diff -= sizeof(double);
        if (!ignore.has(*iter))
            loadDouble(Address(StackPointer, diff), *iter);
    }

    freeStack(reserved);
}

template<typename T>
void
MacroAssembler::loadFromTypedArray(int arrayType, const T &src, AnyRegister dest, Register temp,
                                   Label *fail)
{
    switch (arrayType) {
      case TypedArray::TYPE_INT8:
        load8SignExtend(src, dest.gpr());
        break;
      case TypedArray::TYPE_UINT8:
      case TypedArray::TYPE_UINT8_CLAMPED:
        load8ZeroExtend(src, dest.gpr());
        break;
      case TypedArray::TYPE_INT16:
        load16SignExtend(src, dest.gpr());
        break;
      case TypedArray::TYPE_UINT16:
        load16ZeroExtend(src, dest.gpr());
        break;
      case TypedArray::TYPE_INT32:
        load32(src, dest.gpr());
        break;
      case TypedArray::TYPE_UINT32:
        if (dest.isFloat()) {
            load32(src, temp);
            convertUInt32ToDouble(temp, dest.fpu());
        } else {
            load32(src, dest.gpr());
            test32(dest.gpr(), dest.gpr());
            j(Assembler::Signed, fail);
        }
        break;
      case TypedArray::TYPE_FLOAT32:
      case TypedArray::TYPE_FLOAT64:
      {
        if (arrayType == js::TypedArray::TYPE_FLOAT32)
            loadFloatAsDouble(src, dest.fpu());
        else
            loadDouble(src, dest.fpu());

        // Make sure NaN gets canonicalized.
        Label notNaN;
        branchDouble(DoubleOrdered, dest.fpu(), dest.fpu(), &notNaN);
        {
            loadStaticDouble(&js_NaN, dest.fpu());
        }
        bind(&notNaN);
        break;
      }
      default:
        JS_NOT_REACHED("Invalid typed array type");
        break;
    }
}

template void MacroAssembler::loadFromTypedArray(int arrayType, const Address &src, AnyRegister dest,
                                                 Register temp, Label *fail);
template void MacroAssembler::loadFromTypedArray(int arrayType, const BaseIndex &src, AnyRegister dest,
                                                 Register temp, Label *fail);

template<typename T>
void
MacroAssembler::loadFromTypedArray(int arrayType, const T &src, const ValueOperand &dest,
                                   bool allowDouble, Register temp, Label *fail)
{
    switch (arrayType) {
      case TypedArray::TYPE_INT8:
      case TypedArray::TYPE_UINT8:
      case TypedArray::TYPE_UINT8_CLAMPED:
      case TypedArray::TYPE_INT16:
      case TypedArray::TYPE_UINT16:
      case TypedArray::TYPE_INT32:
        loadFromTypedArray(arrayType, src, AnyRegister(dest.scratchReg()), InvalidReg, NULL);
        tagValue(JSVAL_TYPE_INT32, dest.scratchReg(), dest);
        break;
      case TypedArray::TYPE_UINT32:
        // Don't clobber dest when we could fail, instead use temp.
        load32(src, temp);
        test32(temp, temp);
        if (allowDouble) {
            // If the value fits in an int32, store an int32 type tag.
            // Else, convert the value to double and box it.
            Label done, isDouble;
            j(Assembler::Signed, &isDouble);
            {
                tagValue(JSVAL_TYPE_INT32, temp, dest);
                jump(&done);
            }
            bind(&isDouble);
            {
                convertUInt32ToDouble(temp, ScratchFloatReg);
                boxDouble(ScratchFloatReg, dest);
            }
            bind(&done);
        } else {
            // Bailout if the value does not fit in an int32.
            j(Assembler::Signed, fail);
            tagValue(JSVAL_TYPE_INT32, temp, dest);
        }
        break;
      case TypedArray::TYPE_FLOAT32:
      case TypedArray::TYPE_FLOAT64:
        loadFromTypedArray(arrayType, src, AnyRegister(ScratchFloatReg), dest.scratchReg(), NULL);
        boxDouble(ScratchFloatReg, dest);
        break;
      default:
        JS_NOT_REACHED("Invalid typed array type");
        break;
    }
}

template void MacroAssembler::loadFromTypedArray(int arrayType, const Address &src, const ValueOperand &dest,
                                                 bool allowDouble, Register temp, Label *fail);
template void MacroAssembler::loadFromTypedArray(int arrayType, const BaseIndex &src, const ValueOperand &dest,
                                                 bool allowDouble, Register temp, Label *fail);

// Note: this function clobbers the input register.
void
MacroAssembler::clampDoubleToUint8(FloatRegister input, Register output)
{
    JS_ASSERT(input != ScratchFloatReg);
#ifdef JS_CPU_ARM
    Label notSplit;
    ma_vimm(0.5, ScratchFloatReg);
    ma_vadd(input, ScratchFloatReg, ScratchFloatReg);
    // Convert the double into an unsigned fixed point value with 24 bits of
    // precision. The resulting number will look like 0xII.DDDDDD
    as_vcvtFixed(ScratchFloatReg, false, 24, true);
    // Move the fixed point value into an integer register
    as_vxfer(output, InvalidReg, ScratchFloatReg, FloatToCore);
    // See if this value *might* have been an exact integer after adding 0.5
    // This tests the 1/2 through 1/16,777,216th places, but 0.5 needs to be tested out to
    // the 1/140,737,488,355,328th place.
    ma_tst(output, Imm32(0x00ffffff));
    // convert to a uint8 by shifting out all of the fraction bits
    ma_lsr(Imm32(24), output, output);
    // If any of the bottom 24 bits were non-zero, then we're good, since this number
    // can't be exactly XX.0
    ma_b(&notSplit, NonZero);
    as_vxfer(ScratchRegister, InvalidReg, input, FloatToCore);
    ma_cmp(ScratchRegister, Imm32(0));
    // If the lower 32 bits of the double were 0, then this was an exact number,
    // and it should be even.
    ma_bic(Imm32(1), output, NoSetCond, Zero);
    bind(&notSplit);
#else

    Label positive, done;

    // <= 0 or NaN --> 0
    zeroDouble(ScratchFloatReg);
    branchDouble(DoubleGreaterThan, input, ScratchFloatReg, &positive);
    {
        move32(Imm32(0), output);
        jump(&done);
    }

    bind(&positive);

    // Add 0.5 and truncate.
    static const double DoubleHalf = 0.5;
    loadStaticDouble(&DoubleHalf, ScratchFloatReg);
    addDouble(ScratchFloatReg, input);

    Label outOfRange;
    branchTruncateDouble(input, output, &outOfRange);
    branch32(Assembler::Above, output, Imm32(255), &outOfRange);
    {
        // Check if we had a tie.
        convertInt32ToDouble(output, ScratchFloatReg);
        branchDouble(DoubleNotEqual, input, ScratchFloatReg, &done);

        // It was a tie. Mask out the ones bit to get an even value.
        // See also js_TypedArray_uint8_clamp_double.
        and32(Imm32(~1), output);
        jump(&done);
    }

    // > 255 --> 255
    bind(&outOfRange);
    {
        move32(Imm32(255), output);
    }

    bind(&done);
#endif
}

void
MacroAssembler::newGCThing(const Register &result,
                           JSObject *templateObject, Label *fail)
{
    // Inlined equivalent of js::gc::NewGCThing() without failure case handling.

    gc::AllocKind allocKind = templateObject->getAllocKind();
    JS_ASSERT(allocKind >= gc::FINALIZE_OBJECT0 && allocKind <= gc::FINALIZE_OBJECT_LAST);
    int thingSize = (int)gc::Arena::thingSize(allocKind);

    JS_ASSERT(!templateObject->hasDynamicElements());

    Zone *zone = GetIonContext()->compartment->zone();

#ifdef JS_GC_ZEAL
    // Don't execute the inline path if gcZeal is active.
    movePtr(ImmWord(zone->rt), result);
    loadPtr(Address(result, offsetof(JSRuntime, gcZeal_)), result);
    branch32(Assembler::NotEqual, result, Imm32(0), fail);
#endif

    // Inline FreeSpan::allocate.
    // There is always exactly one FreeSpan per allocKind per JSCompartment.
    // If a FreeSpan is replaced, its members are updated in the freeLists table,
    // which the code below always re-reads.
    gc::FreeSpan *list = const_cast<gc::FreeSpan *>
                         (zone->allocator.arenas.getFreeList(allocKind));
    loadPtr(AbsoluteAddress(&list->first), result);
    branchPtr(Assembler::BelowOrEqual, AbsoluteAddress(&list->last), result, fail);

    addPtr(Imm32(thingSize), result);
    storePtr(result, AbsoluteAddress(&list->first));
    subPtr(Imm32(thingSize), result);
}

void
MacroAssembler::parNewGCThing(const Register &result,
                              const Register &threadContextReg,
                              const Register &tempReg1,
                              const Register &tempReg2,
                              JSObject *templateObject,
                              Label *fail)
{
    // Similar to ::newGCThing(), except that it allocates from a
    // custom Allocator in the ForkJoinSlice*, rather than being
    // hardcoded to the compartment allocator.  This requires two
    // temporary registers.
    //
    // Subtle: I wanted to reuse `result` for one of the temporaries,
    // but the register allocator was assigning it to the same
    // register as `threadContextReg`.  Then we overwrite that
    // register which messed up the OOL code.

    gc::AllocKind allocKind = templateObject->getAllocKind();
    uint32_t thingSize = (uint32_t)gc::Arena::thingSize(allocKind);

    // Load the allocator:
    // tempReg1 = (Allocator*) forkJoinSlice->allocator
    loadPtr(Address(threadContextReg, offsetof(js::ForkJoinSlice, allocator)),
            tempReg1);

    // Get a pointer to the relevant free list:
    // tempReg1 = (FreeSpan*) &tempReg1->arenas.freeLists[(allocKind)]
    uint32_t offset = (offsetof(Allocator, arenas) +
                       js::gc::ArenaLists::getFreeListOffset(allocKind));
    addPtr(Imm32(offset), tempReg1);

    // Load first item on the list
    // tempReg2 = tempReg1->first
    loadPtr(Address(tempReg1, offsetof(gc::FreeSpan, first)), tempReg2);

    // Check whether list is empty
    // if tempReg1->last <= tempReg2, fail
    branchPtr(Assembler::BelowOrEqual,
              Address(tempReg1, offsetof(gc::FreeSpan, last)),
              tempReg2,
              fail);

    // If not, take first and advance pointer by thingSize bytes.
    // result = tempReg2;
    // tempReg2 += thingSize;
    movePtr(tempReg2, result);
    addPtr(Imm32(thingSize), tempReg2);

    // Update `first`
    // tempReg1->first = tempReg2;
    storePtr(tempReg2, Address(tempReg1, offsetof(gc::FreeSpan, first)));
}

void
MacroAssembler::initGCThing(const Register &obj, JSObject *templateObject)
{
    // Fast initialization of an empty object returned by NewGCThing().

    storePtr(ImmGCPtr(templateObject->lastProperty()), Address(obj, JSObject::offsetOfShape()));
    storePtr(ImmGCPtr(templateObject->type()), Address(obj, JSObject::offsetOfType()));
    storePtr(ImmWord((void *)NULL), Address(obj, JSObject::offsetOfSlots()));

    if (templateObject->isArray()) {
        JS_ASSERT(!templateObject->getDenseInitializedLength());

        int elementsOffset = JSObject::offsetOfFixedElements();

        addPtr(Imm32(elementsOffset), obj);
        storePtr(obj, Address(obj, -elementsOffset + JSObject::offsetOfElements()));
        addPtr(Imm32(-elementsOffset), obj);

        // Fill in the elements header.
        store32(Imm32(templateObject->getDenseCapacity()),
                Address(obj, elementsOffset + ObjectElements::offsetOfCapacity()));
        store32(Imm32(templateObject->getDenseInitializedLength()),
                Address(obj, elementsOffset + ObjectElements::offsetOfInitializedLength()));
        store32(Imm32(templateObject->getArrayLength()),
                Address(obj, elementsOffset + ObjectElements::offsetOfLength()));
        store32(Imm32(templateObject->shouldConvertDoubleElements() ? 1 : 0),
                Address(obj, elementsOffset + ObjectElements::offsetOfConvertDoubleElements()));
    } else {
        storePtr(ImmWord(emptyObjectElements), Address(obj, JSObject::offsetOfElements()));

        // Fixed slots of non-array objects are required to be initialized.
        // Use the values currently in the template object.
        size_t nslots = Min(templateObject->numFixedSlots(), templateObject->slotSpan());
        for (unsigned i = 0; i < nslots; i++) {
            storeValue(templateObject->getFixedSlot(i),
                       Address(obj, JSObject::getFixedSlotOffset(i)));
        }
    }

    if (templateObject->hasPrivate()) {
        uint32_t nfixed = templateObject->numFixedSlots();
        storePtr(ImmWord(templateObject->getPrivate()),
                 Address(obj, JSObject::getPrivateDataOffset(nfixed)));
    }
}

void
<<<<<<< HEAD
=======
MacroAssembler::compareStrings(JSOp op, Register left, Register right, Register result,
                               Register temp, Label *fail)
{
    JS_ASSERT(IsEqualityOp(op));

    Label done;
    Label notPointerEqual;
    // Fast path for identical strings.
    branchPtr(Assembler::NotEqual, left, right, &notPointerEqual);
    move32(Imm32(op == JSOP_EQ || op == JSOP_STRICTEQ), result);
    jump(&done);

    bind(&notPointerEqual);
    loadPtr(Address(left, JSString::offsetOfLengthAndFlags()), result);
    loadPtr(Address(right, JSString::offsetOfLengthAndFlags()), temp);

    Label notAtom;
    // Optimize the equality operation to a pointer compare for two atoms.
    Imm32 atomBit(JSString::ATOM_BIT);
    branchTest32(Assembler::Zero, result, atomBit, &notAtom);
    branchTest32(Assembler::Zero, temp, atomBit, &notAtom);

    cmpPtr(left, right);
    emitSet(JSOpToCondition(op), result);
    jump(&done);

    bind(&notAtom);
    // Strings of different length can never be equal.
    rshiftPtr(Imm32(JSString::LENGTH_SHIFT), result);
    rshiftPtr(Imm32(JSString::LENGTH_SHIFT), temp);
    branchPtr(Assembler::Equal, result, temp, fail);
    move32(Imm32(op == JSOP_NE || op == JSOP_STRICTNE), result);

    bind(&done);
}

void
>>>>>>> 33f65484
MacroAssembler::parCheckInterruptFlags(const Register &tempReg,
                                       Label *fail)
{
    JSCompartment *compartment = GetIonContext()->compartment;

    void *interrupt = (void*)&compartment->rt->interrupt;
    movePtr(ImmWord(interrupt), tempReg);
    load32(Address(tempReg, 0), tempReg);
    branchTest32(Assembler::NonZero, tempReg, tempReg, fail);
}

void
MacroAssembler::maybeRemoveOsrFrame(Register scratch)
{
    // Before we link an exit frame, check for an OSR frame, which is
    // indicative of working inside an existing bailout. In this case, remove
    // the OSR frame, so we don't explode the stack with repeated bailouts.
    Label osrRemoved;
    loadPtr(Address(StackPointer, IonCommonFrameLayout::offsetOfDescriptor()), scratch);
    and32(Imm32(FRAMETYPE_MASK), scratch);
    branch32(Assembler::NotEqual, scratch, Imm32(IonFrame_Osr), &osrRemoved);
    addPtr(Imm32(sizeof(IonOsrFrameLayout)), StackPointer);
    bind(&osrRemoved);
}

void
MacroAssembler::performOsr()
{
    GeneralRegisterSet regs = GeneralRegisterSet::All();
    if (FramePointer != InvalidReg && sps_ && sps_->enabled())
        regs.take(FramePointer);

    // This register must be fixed as it's used in the Osr prologue.
    regs.take(OsrFrameReg);

    // Remove any existing OSR frame so we don't create one per bailout.
    maybeRemoveOsrFrame(regs.getAny());

    const Register script = regs.takeAny();
    const Register calleeToken = regs.takeAny();

    // Grab fp.exec
    loadPtr(Address(OsrFrameReg, StackFrame::offsetOfExec()), script);
    mov(script, calleeToken);

    Label isFunction, performOsr;
    branchTest32(Assembler::NonZero,
                 Address(OsrFrameReg, StackFrame::offsetOfFlags()),
                 Imm32(StackFrame::FUNCTION),
                 &isFunction);

    {
        // Not a function - just tag the calleeToken now.
        orPtr(Imm32(CalleeToken_Script), calleeToken);
        jump(&performOsr);
    }

    bind(&isFunction);
    {
        // Function - create the callee token, then get the script.
        orPtr(Imm32(CalleeToken_Function), calleeToken);
        loadPtr(Address(script, JSFunction::offsetOfNativeOrScript()), script);
    }

    bind(&performOsr);

    const Register ionScript = regs.takeAny();
    const Register osrEntry = regs.takeAny();

    // For the time being, OSR is only possible in sequential execution
    loadPtr(Address(script, offsetof(JSScript, ion)), ionScript);
    load32(Address(ionScript, IonScript::offsetOfOsrEntryOffset()), osrEntry);

    // Get ionScript->method->code, and scoot to the osrEntry.
    const Register code = ionScript;
    loadPtr(Address(ionScript, IonScript::offsetOfMethod()), code);
    loadPtr(Address(code, IonCode::offsetOfCode()), code);
    addPtr(osrEntry, code);

    // To simplify stack handling, we create an intermediate OSR frame, that
    // looks like a JS frame with no argv.
    enterOsr(calleeToken, code);
    ret();
}

void
MacroAssembler::generateBailoutTail(Register scratch)
{
    enterExitFrame();

    Label reflow;
    Label interpret;
    Label exception;
    Label osr;
    Label recompile;
    Label boundscheck;
    Label overrecursed;
    Label invalidate;

    // The return value from Bailout is tagged as:
    // - 0x0: done (thunk to interpreter)
    // - 0x1: error (handle exception)
    // - 0x2: reflow args
    // - 0x3: reflow barrier
    // - 0x4: monitor types
    // - 0x5: recompile to inline calls
    // - 0x6: bounds check failure
    // - 0x7: force invalidation
    // - 0x8: overrecursed
    // - 0x9: cached shape guard failure

    branch32(LessThan, ReturnReg, Imm32(BAILOUT_RETURN_FATAL_ERROR), &interpret);
    branch32(Equal, ReturnReg, Imm32(BAILOUT_RETURN_FATAL_ERROR), &exception);

    branch32(LessThan, ReturnReg, Imm32(BAILOUT_RETURN_RECOMPILE_CHECK), &reflow);
    branch32(Equal, ReturnReg, Imm32(BAILOUT_RETURN_RECOMPILE_CHECK), &recompile);

    branch32(Equal, ReturnReg, Imm32(BAILOUT_RETURN_BOUNDS_CHECK), &boundscheck);
    branch32(Equal, ReturnReg, Imm32(BAILOUT_RETURN_OVERRECURSED), &overrecursed);
    branch32(Equal, ReturnReg, Imm32(BAILOUT_RETURN_SHAPE_GUARD), &invalidate);

    // Fall-through: cached shape guard failure.
    {
        setupUnalignedABICall(0, scratch);
        callWithABI(JS_FUNC_TO_DATA_PTR(void *, CachedShapeGuardFailure));

        branchTest32(Zero, ReturnReg, ReturnReg, &exception);
        jump(&interpret);
    }

    // Force invalidation.
    bind(&invalidate);
    {
        setupUnalignedABICall(0, scratch);
        callWithABI(JS_FUNC_TO_DATA_PTR(void *, ShapeGuardFailure));

        branchTest32(Zero, ReturnReg, ReturnReg, &exception);
        jump(&interpret);
    }

    // Bounds-check failure.
    bind(&boundscheck);
    {
        setupUnalignedABICall(0, scratch);
        callWithABI(JS_FUNC_TO_DATA_PTR(void *, BoundsCheckFailure));

        branchTest32(Zero, ReturnReg, ReturnReg, &exception);
        jump(&interpret);
    }

    // Recompile to inline calls.
    bind(&recompile);
    {
        setupUnalignedABICall(0, scratch);
        callWithABI(JS_FUNC_TO_DATA_PTR(void *, RecompileForInlining));

        branchTest32(Zero, ReturnReg, ReturnReg, &exception);
        jump(&interpret);
    }

    // Reflow types.
    bind(&reflow);
    {
        setupUnalignedABICall(1, scratch);
        passABIArg(ReturnReg);
        callWithABI(JS_FUNC_TO_DATA_PTR(void *, ReflowTypeInfo));

        branchTest32(Zero, ReturnReg, ReturnReg, &exception);
        jump(&interpret);
    }

    // Throw an over-recursion error.
    bind(&overrecursed);
    {
        loadJSContext(ReturnReg);
        setupUnalignedABICall(1, scratch);
        passABIArg(ReturnReg);
        callWithABI(JS_FUNC_TO_DATA_PTR(void *, js_ReportOverRecursed));
        jump(&exception);
    }

    bind(&interpret);
    {
        // Reserve space for Interpret() to store a Value.
        subPtr(Imm32(sizeof(Value)), StackPointer);
        mov(StackPointer, ReturnReg);

        // Call out to the interpreter.
        setupUnalignedABICall(1, scratch);
        passABIArg(ReturnReg);
        callWithABI(JS_FUNC_TO_DATA_PTR(void *, ThunkToInterpreter));

        // Load the value the interpreter returned.
        popValue(JSReturnOperand);

        // Check for an exception.
        JS_STATIC_ASSERT(!Interpret_Error);
        branchTest32(Zero, ReturnReg, ReturnReg, &exception);

        // Remove the exitCode pointer from the stack.
        leaveExitFrame();

        branch32(Equal, ReturnReg, Imm32(Interpret_OSR), &osr);

        // Return to the caller.
        ret();
    }

    bind(&osr);
    {
        unboxPrivate(JSReturnOperand, OsrFrameReg);
        performOsr();
    }

    bind(&exception);
    {
        handleException();
    }
}

void printf0_(const char *output) {
    printf("%s", output);
}

void
MacroAssembler::printf(const char *output)
{
    RegisterSet regs = RegisterSet::Volatile();
    PushRegsInMask(regs);

    Register temp = regs.takeGeneral();

    setupUnalignedABICall(1, temp);
    movePtr(ImmWord(output), temp);
    passABIArg(temp);
    callWithABI(JS_FUNC_TO_DATA_PTR(void *, printf0_));

    PopRegsInMask(RegisterSet::Volatile());
}

void printf1_(const char *output, uintptr_t value) {
    char *line = JS_sprintf_append(NULL, output, value);
    printf("%s", line);
    js_free(line);
}

void
MacroAssembler::printf(const char *output, Register value)
{
    RegisterSet regs = RegisterSet::Volatile();
    PushRegsInMask(regs);

    regs.maybeTake(value);

    Register temp = regs.takeGeneral();

    setupUnalignedABICall(2, temp);
    movePtr(ImmWord(output), temp);
    passABIArg(temp);
    passABIArg(value);
    callWithABI(JS_FUNC_TO_DATA_PTR(void *, printf1_));

    PopRegsInMask(RegisterSet::Volatile());
}<|MERGE_RESOLUTION|>--- conflicted
+++ resolved
@@ -433,8 +433,6 @@
 }
 
 void
-<<<<<<< HEAD
-=======
 MacroAssembler::compareStrings(JSOp op, Register left, Register right, Register result,
                                Register temp, Label *fail)
 {
@@ -472,7 +470,6 @@
 }
 
 void
->>>>>>> 33f65484
 MacroAssembler::parCheckInterruptFlags(const Register &tempReg,
                                        Label *fail)
 {
