--- conflicted
+++ resolved
@@ -595,37 +595,6 @@
     MDefinition *left = comp->lhs();
     MDefinition *right = comp->rhs();
 
-<<<<<<< HEAD
-    if (comp->specialization() != MIRType_None) {
-        // Try to fold the comparison so that we don't have to handle all cases.
-        bool result;
-        if (comp->tryFold(&result))
-            return define(new LInteger(result), comp);
-
-        // Move below the emitAtUses call if we ever implement
-        // LCompareSAndBranch. Doing this now wouldn't be wrong, but doesn't
-        // make sense and avoids confusion.
-        if (comp->specialization() == MIRType_String) {
-            switch (comp->block()->info().executionMode()) {
-              case SequentialExecution:
-              {
-                LCompareS *lir = new LCompareS(useRegister(left), useRegister(right), temp());
-                if (!define(lir, comp))
-                    return false;
-                return assignSafepoint(lir, comp);
-              }
-
-              case ParallelExecution:
-              {
-                LParCompareS *lir = new LParCompareS(useFixed(left, CallTempReg0),
-                                                     useFixed(right, CallTempReg1));
-                return defineReturn(lir, comp);
-              }
-            }
-
-            JS_NOT_REACHED("Unexpected execution mode");
-        }
-=======
     // Try to fold the comparison so that we don't have to handle all cases.
     bool result;
     if (comp->tryFold(&result))
@@ -635,12 +604,25 @@
     // LCompareSAndBranch. Doing this now wouldn't be wrong, but doesn't
     // make sense and avoids confusion.
     if (comp->compareType() == MCompare::Compare_String) {
-        LCompareS *lir = new LCompareS(useRegister(left), useRegister(right), temp());
-        if (!define(lir, comp))
-            return false;
-        return assignSafepoint(lir, comp);
-    }
->>>>>>> 31ab6ca7
+        switch (comp->block()->info().executionMode()) {
+          case SequentialExecution:
+          {
+              LCompareS *lir = new LCompareS(useRegister(left), useRegister(right), temp());
+              if (!define(lir, comp))
+                  return false;
+              return assignSafepoint(lir, comp);
+          }
+
+          case ParallelExecution:
+          {
+              LParCompareS *lir = new LParCompareS(useFixed(left, CallTempReg0),
+                                                   useFixed(right, CallTempReg1));
+              return defineReturn(lir, comp);
+          }
+        }
+
+        JS_NOT_REACHED("Unexpected execution mode");
+    }
 
     // Unknown/unspecialized compare use a VM call.
     if (comp->compareType() == MCompare::Compare_Unknown) {
