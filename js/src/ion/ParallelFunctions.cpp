/* -*- Mode: C++; tab-width: 4; indent-tabs-mode: nil; c-basic-offset: 4 -*-
 * vim: set ts=4 sw=4 et tw=99:
 *
 * This Source Code Form is subject to the terms of the Mozilla Public
 * License, v. 2.0. If a copy of the MPL was not distributed with this
 * file, You can obtain one at http://mozilla.org/MPL/2.0/. */

#include "jsinterp.h"
#include "ParallelFunctions.h"
#include "IonSpewer.h"

#include "jsinterpinlines.h"
#include "jscompartmentinlines.h"

using namespace js;
using namespace ion;

using parallel::Spew;
using parallel::SpewBailouts;
using parallel::SpewBailoutIR;

// Load the current thread context.
ForkJoinSlice *
ion::ParForkJoinSlice()
{
    return ForkJoinSlice::Current();
}

// ParNewGCThing() is called in place of NewGCThing() when executing
// parallel code.  It uses the ArenaLists for the current thread and
// allocates from there.
JSObject *
ion::ParNewGCThing(gc::AllocKind allocKind)
{
    ForkJoinSlice *slice = ForkJoinSlice::Current();
    uint32_t thingSize = (uint32_t)gc::Arena::thingSize(allocKind);
    void *t = slice->allocator->parallelNewGCThing(allocKind, thingSize);
    return static_cast<JSObject *>(t);
}

// Check that the object was created by the current thread
// (and hence is writable).
bool
ion::ParWriteGuard(ForkJoinSlice *slice, JSObject *object)
{
    JS_ASSERT(ForkJoinSlice::Current() == slice);
    return slice->allocator->arenas.containsArena(slice->runtime(),
                                                  object->arenaHeader());
}

#ifdef DEBUG
static void
printTrace(const char *prefix, struct IonLIRTraceData *cached)
{
    fprintf(stderr, "%s / Block %3u / LIR %3u / Mode %u / LIR %s\n",
            prefix,
            cached->bblock, cached->lir, cached->execModeInt, cached->lirOpName);
}

struct IonLIRTraceData seqTraceData;
#endif

void
ion::TraceLIR(uint32_t bblock, uint32_t lir, uint32_t execModeInt,
              const char *lirOpName, const char *mirOpName,
              JSScript *script, jsbytecode *pc)
{
#ifdef DEBUG
    static enum { NotSet, All, Bailouts } traceMode;

    // If you set IONFLAGS=trace, this function will be invoked before every LIR.
    //
    // You can either modify it to do whatever you like, or use gdb scripting.
    // For example:
    //
    // break ParTrace
    // commands
    // continue
    // exit

    if (traceMode == NotSet) {
        // Racy, but that's ok.
        const char *env = getenv("IONFLAGS");
        if (strstr(env, "trace-all"))
            traceMode = All;
        else
            traceMode = Bailouts;
    }

    IonLIRTraceData *cached;
    if (execModeInt == 0)
        cached = &seqTraceData;
    else
        cached = &ForkJoinSlice::Current()->traceData;

    if (bblock == 0xDEADBEEF) {
        if (execModeInt == 0)
            printTrace("BAILOUT", cached);
        else
            SpewBailoutIR(cached->bblock, cached->lir,
                          cached->lirOpName, cached->mirOpName,
                          cached->script, cached->pc);
    }

    cached->bblock = bblock;
    cached->lir = lir;
    cached->execModeInt = execModeInt;
    cached->lirOpName = lirOpName;
    cached->mirOpName = mirOpName;
    cached->script = script;
    cached->pc = pc;

    if (traceMode == All)
        printTrace("Exec", cached);
#endif
}

bool
ion::ParCheckOverRecursed(ForkJoinSlice *slice)
{
    JS_ASSERT(ForkJoinSlice::Current() == slice);
    int stackDummy_;

    // When an interrupt is triggered, the main thread stack limit is
    // overwritten with a sentinel value that brings us here.
    // Therefore, we must check whether this is really a stack overrun
    // and, if not, check whether an interrupt is needed.
    //
    // When not on the main thread, we don't overwrite the stack
    // limit, but we do still call into this routine if the interrupt
    // flag is set, so we still need to double check.

    uintptr_t realStackLimit;
    if (slice->isMainThread()) {
        realStackLimit = js::GetNativeStackLimit(slice->runtime());
    } else {
        realStackLimit = slice->perThreadData->ionStackLimit;
    }

    if (!JS_CHECK_STACK_SIZE(realStackLimit, &stackDummy_)) {
        slice->bailoutRecord->setCause(ParallelBailoutOverRecursed, NULL, NULL);
        return false;
    }

    return ParCheckInterrupt(slice);
}

bool
ion::ParCheckInterrupt(ForkJoinSlice *slice)
{
    JS_ASSERT(ForkJoinSlice::Current() == slice);
    bool result = slice->check();
    if (!result) {
        // Do not set the cause here.  Either it was set by this
        // thread already by some code that then triggered an abort,
        // or else we are just picking up an abort from some other
        // thread.  Either way we have nothing useful to contribute so
        // we might as well leave our bailout case unset.
        return false;
    }
    return true;
}

void
ion::ParDumpValue(Value *v)
{
#ifdef DEBUG
    js_DumpValue(*v);
#endif
}

JSObject*
ion::ParPush(ParPushArgs *args)
{
    // It is awkward to have the MIR pass the current slice in, so
    // just fetch it from TLS.  Extending the array is kind of the
    // slow path anyhow as it reallocates the elements vector.
    ForkJoinSlice *slice = js::ForkJoinSlice::Current();
    JSObject::EnsureDenseResult res =
        args->object->parExtendDenseElements(slice->allocator,
                                             &args->value, 1);
    if (res != JSObject::ED_OK)
        return NULL;
    return args->object;
}

JSObject *
ion::ParExtendArray(ForkJoinSlice *slice, JSObject *array, uint32_t length)
{
    JSObject::EnsureDenseResult res =
        array->parExtendDenseElements(slice->allocator, NULL, length);
    if (res != JSObject::ED_OK)
        return NULL;
    return array;
}

ParCompareResult
ion::ParCompareStrings(JSString *str1, JSString *str2)
{
    // NYI---the rope case
    if (!str1->isLinear())
        return ParCompareUnknown;
    if (!str2->isLinear())
        return ParCompareUnknown;

    JSLinearString &linearStr1 = str1->asLinear();
    JSLinearString &linearStr2 = str2->asLinear();
    if (EqualStrings(&linearStr1, &linearStr2))
        return ParCompareEq;
    return ParCompareNe;
}

void
ion::ParallelAbort(ParallelBailoutCause cause,
                   JSScript *script,
                   jsbytecode *bytecode)
{
    JS_ASSERT(ParallelJSActive());
    JS_ASSERT(script != NULL);
    ForkJoinSlice *slice = ForkJoinSlice::Current();

<<<<<<< HEAD
    Spew(SpewBailouts, "Parallel abort with cause %d in %p:%s:%d at line %d",
         cause, script, script->filename, script->lineno);

    JS_ASSERT(slice->bailoutRecord->depth == 0);
    slice->bailoutRecord->setCause(cause, script, bytecode);
}
=======
    Spew(SpewBailouts, "Parallel abort in %p:%s:%d", script, script->filename(), script->lineno);
>>>>>>> bee8aaed

void
ion::PropagateParallelAbort(JSScript *script)
{
    JS_ASSERT(ParallelJSActive());
    ForkJoinSlice *slice = ForkJoinSlice::Current();
    script->parallelIonScript()->setHasInvalidatedCallTarget();
    slice->bailoutRecord->addTrace(script, NULL);
}

void
ion::ParCallToUncompiledScript(JSFunction *func)
{
    JS_ASSERT(ParallelJSActive());

#ifdef DEBUG
    RawScript script = func->nonLazyScript();
    Spew(SpewBailouts, "Call to uncompiled script: %p:%s:%d", script, script->filename(), script->lineno);
#endif
}<|MERGE_RESOLUTION|>--- conflicted
+++ resolved
@@ -219,16 +219,12 @@
     JS_ASSERT(script != NULL);
     ForkJoinSlice *slice = ForkJoinSlice::Current();
 
-<<<<<<< HEAD
     Spew(SpewBailouts, "Parallel abort with cause %d in %p:%s:%d at line %d",
-         cause, script, script->filename, script->lineno);
+         cause, script, script->filename(), script->lineno);
 
     JS_ASSERT(slice->bailoutRecord->depth == 0);
     slice->bailoutRecord->setCause(cause, script, bytecode);
 }
-=======
-    Spew(SpewBailouts, "Parallel abort in %p:%s:%d", script, script->filename(), script->lineno);
->>>>>>> bee8aaed
 
 void
 ion::PropagateParallelAbort(JSScript *script)
