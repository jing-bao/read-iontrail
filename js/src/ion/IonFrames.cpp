/* -*- Mode: C++; tab-width: 4; indent-tabs-mode: nil; c-basic-offset: 4 -*-
 * vim: set ts=4 sw=4 et tw=99:
 *
 * This Source Code Form is subject to the terms of the Mozilla Public
 * License, v. 2.0. If a copy of the MPL was not distributed with this
 * file, You can obtain one at http://mozilla.org/MPL/2.0/. */

#include "Ion.h"
#include "IonFrames.h"
#include "jsobj.h"
#include "jsscript.h"
#include "jsfun.h"
#include "IonCompartment.h"
#include "IonFrames-inl.h"
#include "IonFrameIterator-inl.h"
#include "Safepoints.h"
#include "IonSpewer.h"
#include "IonMacroAssembler.h"
#include "PcScriptCache.h"
#include "PcScriptCache-inl.h"
#include "gc/Marking.h"
#include "SnapshotReader.h"
#include "Safepoints.h"
#include "VMFunctions.h"

using namespace js;
using namespace js::ion;

IonFrameIterator::IonFrameIterator(const IonActivationIterator &activations)
    : current_(activations.top()),
      type_(IonFrame_Exit),
      returnAddressToFp_(NULL),
      frameSize_(0),
      cachedSafepointIndex_(NULL),
      activation_(activations.activation())
{
}

IonFrameIterator::IonFrameIterator(IonJSFrameLayout *fp)
  : current_((uint8_t *)fp),
    type_(IonFrame_OptimizedJS),
    returnAddressToFp_(fp->returnAddress()),
    frameSize_(fp->prevFrameLocalSize())
{
}

bool
IonFrameIterator::checkInvalidation() const
{
    IonScript *dummy;
    return checkInvalidation(&dummy);
}

bool
IonFrameIterator::checkInvalidation(IonScript **ionScriptOut) const
{
    AutoAssertNoGC nogc;

    uint8_t *returnAddr = returnAddressToFp();
    RawScript script = this->script();
    // N.B. the current IonScript is not the same as the frame's
    // IonScript if the frame has since been invalidated.
    IonScript *currentIonScript;
    bool hasIonScript;
    if (isParFunctionFrame()) {
        currentIonScript = script->parallelIon;
        hasIonScript = script->hasParallelIonScript();
    } else {
        currentIonScript = script->ion;
        hasIonScript = script->hasIonScript();
    }
    bool invalidated = !hasIonScript ||
        !currentIonScript->containsReturnAddress(returnAddr);
    if (!invalidated)
        return false;

    int32_t invalidationDataOffset = ((int32_t *) returnAddr)[-1];
    uint8_t *ionScriptDataOffset = returnAddr + invalidationDataOffset;
    IonScript *ionScript = (IonScript *) Assembler::getPointer(ionScriptDataOffset);
    JS_ASSERT(ionScript->containsReturnAddress(returnAddr));
    *ionScriptOut = ionScript;
    return true;
}

CalleeToken
IonFrameIterator::calleeToken() const
{
    return ((IonJSFrameLayout *) current_)->calleeToken();
}

JSFunction *
IonFrameIterator::callee() const
{
    if (isScripted()) {
        JS_ASSERT(isFunctionFrame() || isParFunctionFrame());
        if (isFunctionFrame())
            return CalleeTokenToFunction(calleeToken());
        else
            return CalleeTokenToParFunction(calleeToken());
    }

    JS_ASSERT(isNative());
    return exitFrame()->nativeExit()->vp()[0].toObject().toFunction();
}

JSFunction *
IonFrameIterator::maybeCallee() const
{
    if ((isScripted() && (isFunctionFrame() || isParFunctionFrame())) || isNative())
        return callee();
    return NULL;
}

bool
IonFrameIterator::isNative() const
{
    if (type_ != IonFrame_Exit)
        return false;
    return exitFrame()->footer()->ionCode() == NULL;
}

bool
IonFrameIterator::isOOLNativeGetter() const
{
    if (type_ != IonFrame_Exit)
        return false;
    return exitFrame()->footer()->ionCode() == ION_FRAME_OOL_NATIVE_GETTER;
}

bool
IonFrameIterator::isOOLPropertyOp() const
{
    if (type_ != IonFrame_Exit)
        return false;
    return exitFrame()->footer()->ionCode() == ION_FRAME_OOL_PROPERTY_OP;
}

bool
IonFrameIterator::isDOMExit() const
{
    if (type_ != IonFrame_Exit)
        return false;
    return exitFrame()->isDomExit();
}

bool
IonFrameIterator::isFunctionFrame() const
{
    return js::ion::CalleeTokenIsFunction(calleeToken());
}

bool
IonFrameIterator::isParFunctionFrame() const
{
    return GetCalleeTokenTag(calleeToken()) == CalleeToken_ParFunction;
}

bool
IonFrameIterator::isEntryJSFrame() const
{
    if (prevType() == IonFrame_OptimizedJS || prevType() == IonFrame_Bailed_JS)
        return false;

    if (prevType() == IonFrame_Entry)
        return true;

    IonFrameIterator iter(*this);
    ++iter;
    for (; !iter.done(); ++iter) {
        if (iter.isScripted())
            return false;
    }
    return true;
}

UnrootedScript
IonFrameIterator::script() const
{
    AutoAssertNoGC nogc;
    JS_ASSERT(isScripted());
    RawScript script = ScriptFromCalleeToken(calleeToken());
    JS_ASSERT(script);
    return script;
}

Value *
IonFrameIterator::nativeVp() const
{
    JS_ASSERT(isNative());
    return exitFrame()->nativeExit()->vp();
}

Value *
IonFrameIterator::actualArgs() const
{
    return jsFrame()->argv() + 1;
}

uint8_t *
IonFrameIterator::prevFp() const
{
    size_t currentSize = SizeOfFramePrefix(type_);
    // This quick fix must be removed as soon as bug 717297 land.  This is
    // needed because the descriptor size of JS-to-JS frame which is just after
    // a Rectifier frame should not change. (cf EnsureExitFrame function)
    if (prevType() == IonFrame_Bailed_Rectifier || prevType() == IonFrame_Bailed_JS) {
        JS_ASSERT(type_ == IonFrame_Exit);
        currentSize = SizeOfFramePrefix(IonFrame_OptimizedJS);
    }
    currentSize += current()->prevFrameLocalSize();
    return current_ + currentSize;
}

IonFrameIterator &
IonFrameIterator::operator++()
{
    JS_ASSERT(type_ != IonFrame_Entry);

    frameSize_ = prevFrameLocalSize();
    cachedSafepointIndex_ = NULL;

    // If the next frame is the entry frame, just exit. Don't update current_,
    // since the entry and first frames overlap.
    if (current()->prevType() == IonFrame_Entry) {
        type_ = IonFrame_Entry;
        return *this;
    }

    // Note: prevFp() needs the current type, so set it after computing the
    // next frame.
    uint8_t *prev = prevFp();
    type_ = current()->prevType();
    if (type_ == IonFrame_Bailed_JS)
        type_ = IonFrame_OptimizedJS;
    returnAddressToFp_ = current()->returnAddress();
    current_ = prev;
    return *this;
}

uintptr_t *
IonFrameIterator::spillBase() const
{
    // Get the base address to where safepoint registers are spilled.
    // Out-of-line calls do not unwind the extra padding space used to
    // aggregate bailout tables, so we use frameSize instead of frameLocals,
    // which would only account for local stack slots.
    return reinterpret_cast<uintptr_t *>(fp() - ionScript()->frameSize());
}

MachineState
IonFrameIterator::machineState() const
{
    SafepointReader reader(ionScript(), safepoint());
    uintptr_t *spill = spillBase();

    // see CodeGeneratorShared::saveLive, we are only copying GPRs for now, FPUs
    // are stored after but are not saved in the safepoint.  This means that we
    // are unable to restore any FPUs registers from an OOL VM call.  This can
    // cause some trouble for f.arguments.
    MachineState machine;
    for (GeneralRegisterIterator iter(reader.allSpills()); iter.more(); iter++)
        machine.setRegisterLocation(*iter, --spill);

    return machine;
}

static void
CloseLiveIterator(JSContext *cx, const InlineFrameIterator &frame, uint32_t localSlot)
{
    AssertCanGC();
    SnapshotIterator si = frame.snapshotIterator();

    // Skip stack slots until we reach the iterator object.
    uint32_t base = CountArgSlots(frame.maybeCallee()) + frame.script()->nfixed;
    uint32_t skipSlots = base + localSlot - 1;

    for (unsigned i = 0; i < skipSlots; i++)
        si.skip();

    Value v = si.read();
    RootedObject obj(cx, &v.toObject());

    if (cx->isExceptionPending())
        UnwindIteratorForException(cx, obj);
    else
        UnwindIteratorForUncatchableException(cx, obj);
}

static void
CloseLiveIterators(JSContext *cx, const InlineFrameIterator &frame)
{
    AssertCanGC();
    RootedScript script(cx, frame.script());
    jsbytecode *pc = frame.pc();

    if (!script->hasTrynotes())
        return;

    JSTryNote *tn = script->trynotes()->vector;
    JSTryNote *tnEnd = tn + script->trynotes()->length;

    uint32_t pcOffset = uint32_t(pc - script->main());
    for (; tn != tnEnd; ++tn) {
        if (pcOffset < tn->start)
            continue;
        if (pcOffset >= tn->start + tn->length)
            continue;

        if (tn->kind != JSTRY_ITER)
            continue;

        JS_ASSERT(JSOp(*(script->main() + tn->start + tn->length)) == JSOP_ENDITER);
        JS_ASSERT(tn->stackDepth > 0);

        uint32_t localSlot = tn->stackDepth;
        CloseLiveIterator(cx, frame, localSlot);
    }
}

void
ion::HandleException(ResumeFromException *rfe)
{
    AssertCanGC();
    JSContext *cx = GetIonContext()->cx;

    IonSpew(IonSpew_Invalidate, "handling exception");

    // Immediately remove any bailout frame guard that might be left over from
    // an error in between ConvertFrames and ThunkToInterpreter.
<<<<<<< HEAD
    js_delete(cx->runtime->mainThread.ionActivation->maybeTakeBailout());

    IonFrameIterator iter(cx->runtime->mainThread.ionTop);
=======
    js_delete(cx->mainThread().ionActivation->maybeTakeBailout());

    IonFrameIterator iter(cx->mainThread().ionTop);
>>>>>>> d4a81cab
    while (!iter.isEntry()) {
        if (iter.isScripted()) {
            // Search each inlined frame for live iterator objects, and close
            // them.
            InlineFrameIterator frames(cx, &iter);
            for (;;) {
                CloseLiveIterators(cx, frames);

                // When profiling, each frame popped needs a notification that
                // the function has exited, so invoke the probe that a function
                // is exiting.
                AutoAssertNoGC nogc;
                RawScript script = frames.script();
                Probes::exitScript(cx, script, script->function(), NULL);
                if (!frames.more())
                    break;
                ++frames;
            }

            IonScript *ionScript;
            if (iter.checkInvalidation(&ionScript))
                ionScript->decref(cx->runtime->defaultFreeOp());
        }

        ++iter;
    }

    // Clear any Ion return override that's been set.
    // This may happen if a callVM function causes an invalidation (setting the
    // override), and then fails, bypassing the bailout handlers that would
    // otherwise clear the return override.
    if (cx->runtime->hasIonReturnOverride())
        cx->runtime->takeIonReturnOverride();

    rfe->stackPointer = iter.fp();
}

void
IonActivationIterator::settle()
{
    while (activation_ && activation_->empty()) {
        top_ = activation_->prevIonTop();
        activation_ = activation_->prev();
    }
}

IonActivationIterator::IonActivationIterator(JSContext *cx)
<<<<<<< HEAD
  : top_(cx->runtime->mainThread.ionTop),
    activation_(cx->runtime->mainThread.ionActivation)
=======
  : top_(cx->mainThread().ionTop),
    activation_(cx->mainThread().ionActivation)
>>>>>>> d4a81cab
{
    settle();
}

IonActivationIterator::IonActivationIterator(JSRuntime *rt)
  : top_(rt->mainThread.ionTop),
    activation_(rt->mainThread.ionActivation)
<<<<<<< HEAD
{
    settle();
}

IonActivationIterator::IonActivationIterator(uint8_t *top, IonActivation *activation)
  : top_(top),
    activation_(activation)
=======
>>>>>>> d4a81cab
{
    settle();
}

IonActivationIterator &
IonActivationIterator::operator++()
{
    JS_ASSERT(activation_);
    top_ = activation_->prevIonTop();
    activation_ = activation_->prev();
    settle();
    return *this;
}

bool
IonActivationIterator::more() const
{
    return !!activation_;
}

static void
MarkCalleeToken(JSTracer *trc, CalleeToken token)
{
    switch (GetCalleeTokenTag(token)) {
      case CalleeToken_Function:
      {
        JSFunction *fun = CalleeTokenToFunction(token);
        MarkObjectRoot(trc, &fun, "ion-callee");
        JS_ASSERT(fun == CalleeTokenToFunction(token));
        break;
      }
      case CalleeToken_Script:
      {
        UnrootedScript script = CalleeTokenToScript(token);
        MarkScriptRoot(trc, &script, "ion-entry");
        JS_ASSERT(script == CalleeTokenToScript(token));
        break;
      }
      default:
        JS_NOT_REACHED("unknown callee token type");
    }
}

static inline uintptr_t
ReadAllocation(const IonFrameIterator &frame, const LAllocation *a)
{
    if (a->isGeneralReg()) {
        Register reg = a->toGeneralReg()->reg();
        return frame.machineState().read(reg);
    }
    if (a->isStackSlot()) {
        uint32_t slot = a->toStackSlot()->slot();
        return *frame.jsFrame()->slotRef(slot);
    }
    uint32_t index = a->toArgument()->index();
    uint8_t *argv = reinterpret_cast<uint8_t *>(frame.jsFrame()->argv());
    return *reinterpret_cast<uintptr_t *>(argv + index);
}

static void
MarkIonJSFrame(JSTracer *trc, const IonFrameIterator &frame)
{
    IonJSFrameLayout *layout = (IonJSFrameLayout *)frame.fp();

    MarkCalleeToken(trc, layout->calleeToken());

    IonScript *ionScript;
    if (frame.checkInvalidation(&ionScript)) {
        // This frame has been invalidated, meaning that its IonScript is no
        // longer reachable through the callee token (JSFunction/JSScript->ion
        // is now NULL or recompiled). Manually trace it here.
        IonScript::Trace(trc, ionScript);
    } else if (CalleeTokenIsFunction(layout->calleeToken())) {
        ionScript = CalleeTokenToFunction(layout->calleeToken())->nonLazyScript()->ion;
    } else {
        ionScript = CalleeTokenToScript(layout->calleeToken())->ion;
    }

    if (CalleeTokenIsFunction(layout->calleeToken())) {
        // (NBP) We do not need to mark formal arguments since they are covered
        // by the safepoint.
        size_t nargs = frame.numActualArgs();

        // Trace function arguments. Note + 1 for thisv.
        Value *argv = layout->argv();
        for (size_t i = 0; i < nargs + 1; i++)
            gc::MarkValueRoot(trc, &argv[i], "ion-argv");
    }

    const SafepointIndex *si = ionScript->getSafepointIndex(frame.returnAddressToFp());

    SafepointReader safepoint(ionScript, si);

    // Scan through slots which contain pointers (or on punboxing systems,
    // actual values).
    uint32_t slot;
    while (safepoint.getGcSlot(&slot)) {
        uintptr_t *ref = layout->slotRef(slot);
        gc::MarkGCThingRoot(trc, reinterpret_cast<void **>(ref), "ion-gc-slot");
    }

    while (safepoint.getValueSlot(&slot)) {
        Value *v = (Value *)layout->slotRef(slot);
        gc::MarkValueRoot(trc, v, "ion-gc-slot");
    }

    uintptr_t *spill = frame.spillBase();
    GeneralRegisterSet gcRegs = safepoint.gcSpills();
    GeneralRegisterSet valueRegs = safepoint.valueSpills();
    for (GeneralRegisterIterator iter(safepoint.allSpills()); iter.more(); iter++) {
        --spill;
        if (gcRegs.has(*iter))
            gc::MarkGCThingRoot(trc, reinterpret_cast<void **>(spill), "ion-gc-spill");
        else if (valueRegs.has(*iter))
            gc::MarkValueRoot(trc, reinterpret_cast<Value *>(spill), "ion-value-spill");
    }

#ifdef JS_NUNBOX32
    LAllocation type, payload;
    while (safepoint.getNunboxSlot(&type, &payload)) {
        jsval_layout layout;
        layout.s.tag = (JSValueTag)ReadAllocation(frame, &type);
        layout.s.payload.uintptr = ReadAllocation(frame, &payload);

        Value v = IMPL_TO_JSVAL(layout);
        gc::MarkValueRoot(trc, &v, "ion-torn-value");
        JS_ASSERT(v == IMPL_TO_JSVAL(layout));
    }
#endif
}

void
IonActivationIterator::ionStackRange(uintptr_t *&min, uintptr_t *&end)
{
    IonFrameIterator frames(top());

    IonExitFrameLayout *exitFrame = frames.exitFrame();
    IonExitFooterFrame *footer = exitFrame->footer();
    const VMFunction *f = footer->function();
    if (exitFrame->isWrapperExit() && f->outParam == Type_Handle)
        min = reinterpret_cast<uintptr_t *>(footer->outVp());
    else
        min = reinterpret_cast<uintptr_t *>(footer);

    while (!frames.done())
        ++frames;

    end = reinterpret_cast<uintptr_t *>(frames.prevFp());
}

static void
MarkIonExitFrame(JSTracer *trc, const IonFrameIterator &frame)
{
    IonExitFooterFrame *footer = frame.exitFrame()->footer();

    // Mark the code of the code handling the exit path.  This is needed because
    // invalidated script are no longer marked because data are erased by the
    // invalidation and relocation data are no longer reliable.  So the VM
    // wrapper or the invalidation code may be GC if no IonCode keep reference
    // on them.
    JS_ASSERT(uintptr_t(footer->ionCode()) != uintptr_t(-1));

    // This correspond to the case where we have build a fake exit frame in
    // CodeGenerator.cpp which handle the case of a native function call. We
    // need to mark the argument vector of the function call.
    if (frame.isNative()) {
        IonNativeExitFrameLayout *native = frame.exitFrame()->nativeExit();
        size_t len = native->argc() + 2;
        Value *vp = native->vp();
        gc::MarkValueRootRange(trc, len, vp, "ion-native-args");
        return;
    }

    if (frame.isOOLNativeGetter()) {
        IonOOLNativeGetterExitFrameLayout *oolgetter = frame.exitFrame()->oolNativeGetterExit();
        gc::MarkIonCodeRoot(trc, oolgetter->stubCode(), "ion-ool-getter-code");
        gc::MarkValueRoot(trc, oolgetter->vp(), "ion-ool-getter-callee");
        gc::MarkValueRoot(trc, oolgetter->thisp(), "ion-ool-getter-this");
        return;
    }
 
    if (frame.isOOLPropertyOp()) {
        IonOOLPropertyOpExitFrameLayout *oolgetter = frame.exitFrame()->oolPropertyOpExit();
        gc::MarkIonCodeRoot(trc, oolgetter->stubCode(), "ion-ool-property-op-code");
        gc::MarkValueRoot(trc, oolgetter->vp(), "ion-ool-property-op-vp");
        gc::MarkIdRoot(trc, oolgetter->id(), "ion-ool-property-op-id");
        gc::MarkObjectRoot(trc, oolgetter->obj(), "ion-ool-property-op-obj");
        return;
    }

    if (frame.isDOMExit()) {
        IonDOMExitFrameLayout *dom = frame.exitFrame()->DOMExit();
        gc::MarkObjectRoot(trc, dom->thisObjAddress(), "ion-dom-args");
        if (dom->isSetterFrame()) {
            gc::MarkValueRoot(trc, dom->vp(), "ion-dom-args");
        } else if (dom->isMethodFrame()) {
            IonDOMMethodExitFrameLayout *method =
                reinterpret_cast<IonDOMMethodExitFrameLayout *>(dom);
            size_t len = method->argc() + 2;
            Value *vp = method->vp();
            gc::MarkValueRootRange(trc, len, vp, "ion-dom-args");
        }
        return;
    }

    MarkIonCodeRoot(trc, footer->addressOfIonCode(), "ion-exit-code");

    const VMFunction *f = footer->function();
    if (f == NULL || f->explicitArgs == 0)
        return;

    // Mark arguments of the VM wrapper.
    uint8_t *argBase = frame.exitFrame()->argBase();
    for (uint32_t explicitArg = 0; explicitArg < f->explicitArgs; explicitArg++) {
        switch (f->argRootType(explicitArg)) {
          case VMFunction::RootNone:
            break;
          case VMFunction::RootObject: {
            // Sometimes we can bake in HandleObjects to NULL.
            JSObject **pobj = reinterpret_cast<JSObject **>(argBase);
            if (*pobj)
                gc::MarkObjectRoot(trc, pobj, "ion-vm-args");
            break;
          }
          case VMFunction::RootString:
          case VMFunction::RootPropertyName:
            gc::MarkStringRoot(trc, reinterpret_cast<JSString**>(argBase), "ion-vm-args");
            break;
          case VMFunction::RootFunction:
            gc::MarkObjectRoot(trc, reinterpret_cast<JSFunction**>(argBase), "ion-vm-args");
            break;
          case VMFunction::RootValue:
            gc::MarkValueRoot(trc, reinterpret_cast<Value*>(argBase), "ion-vm-args");
            break;
          case VMFunction::RootCell:
            gc::MarkGCThingRoot(trc, reinterpret_cast<void **>(argBase), "ion-vm-args");
            break;
        }

        switch (f->argProperties(explicitArg)) {
          case VMFunction::WordByValue:
          case VMFunction::WordByRef:
            argBase += sizeof(void *);
            break;
          case VMFunction::DoubleByValue:
          case VMFunction::DoubleByRef:
            argBase += 2 * sizeof(void *);
            break;
        }
    }

    if (f->outParam == Type_Handle)
        gc::MarkValueRoot(trc, footer->outVp(), "ion-vm-outvp");
}

static void
MarkIonActivation(JSTracer *trc, const IonActivationIterator &activations)
{
    for (IonFrameIterator frames(activations); !frames.done(); ++frames) {
        switch (frames.type()) {
          case IonFrame_Exit:
            MarkIonExitFrame(trc, frames);
            break;
          case IonFrame_OptimizedJS:
            MarkIonJSFrame(trc, frames);
            break;
          case IonFrame_Bailed_JS:
            JS_NOT_REACHED("invalid");
            break;
          case IonFrame_Rectifier:
          case IonFrame_Bailed_Rectifier:
            break;
          case IonFrame_Osr:
            // The callee token will be marked by the callee JS frame;
            // otherwise, it does not need to be marked, since the frame is
            // dead.
            break;
          default:
            JS_NOT_REACHED("unexpected frame type");
            break;
        }
    }
}

void
ion::MarkIonActivations(JSRuntime *rt, JSTracer *trc)
{
    for (IonActivationIterator activations(rt); activations.more(); ++activations)
        MarkIonActivation(trc, activations);
}

void
ion::AutoTempAllocatorRooter::trace(JSTracer *trc)
{
    for (CompilerRootNode *root = temp->rootList(); root != NULL; root = root->next)
        gc::MarkGCThingRoot(trc, root->address(), "ion-compiler-root");
}

void
ion::GetPcScript(JSContext *cx, JSScript **scriptRes, jsbytecode **pcRes)
{
    JS_ASSERT(cx->fp()->beginsIonActivation());
    IonSpew(IonSpew_Snapshots, "Recover PC & Script from the last frame.");

    JSRuntime *rt = cx->runtime;

    // Recover the return address.
    IonFrameIterator it(rt->mainThread.ionTop);
    uint8_t *retAddr = it.returnAddress();
    uint32_t hash = PcScriptCache::Hash(retAddr);
    JS_ASSERT(retAddr != NULL);

    // Lazily initialize the cache. The allocation may safely fail and will not GC.
    if (JS_UNLIKELY(rt->ionPcScriptCache == NULL)) {
        rt->ionPcScriptCache = (PcScriptCache *)js_malloc(sizeof(struct PcScriptCache));
        if (rt->ionPcScriptCache)
            rt->ionPcScriptCache->clear(rt->gcNumber);
    }

    // Attempt to lookup address in cache.
    if (rt->ionPcScriptCache && rt->ionPcScriptCache->get(rt, hash, retAddr, scriptRes, pcRes))
        return;

    // Lookup failed: undertake expensive process to recover the innermost inlined frame.
    ++it; // Skip exit frame.
    InlineFrameIterator ifi(cx, &it);

    // Set the result.
    *scriptRes = ifi.script();
    if (pcRes)
        *pcRes = ifi.pc();

    // Add entry to cache.
    if (rt->ionPcScriptCache)
        rt->ionPcScriptCache->add(hash, retAddr, ifi.pc(), ifi.script());
}

void
OsiIndex::fixUpOffset(MacroAssembler &masm)
{
    callPointDisplacement_ = masm.actualOffset(callPointDisplacement_);
}

uint32_t
OsiIndex::returnPointDisplacement() const
{
    // In general, pointer arithmetic on code is bad, but in this case,
    // getting the return address from a call instruction, stepping over pools
    // would be wrong.
    return callPointDisplacement_ + Assembler::patchWrite_NearCallSize();
}

SnapshotIterator::SnapshotIterator(IonScript *ionScript, SnapshotOffset snapshotOffset,
                                   IonJSFrameLayout *fp, const MachineState &machine)
  : SnapshotReader(ionScript->snapshots() + snapshotOffset,
                   ionScript->snapshots() + ionScript->snapshotsSize()),
    fp_(fp),
    machine_(machine),
    ionScript_(ionScript)
{
    JS_ASSERT(snapshotOffset < ionScript->snapshotsSize());
}

SnapshotIterator::SnapshotIterator(const IonFrameIterator &iter)
  : SnapshotReader(iter.ionScript()->snapshots() + iter.osiIndex()->snapshotOffset(),
                   iter.ionScript()->snapshots() + iter.ionScript()->snapshotsSize()),
    fp_(iter.jsFrame()),
    machine_(iter.machineState()),
    ionScript_(iter.ionScript())
{
}

SnapshotIterator::SnapshotIterator()
  : SnapshotReader(NULL, NULL),
    fp_(NULL),
    ionScript_(NULL)
{
}

bool
SnapshotIterator::hasLocation(const SnapshotReader::Location &loc)
{
    return loc.isStackSlot() || machine_.has(loc.reg());
}

uintptr_t
SnapshotIterator::fromLocation(const SnapshotReader::Location &loc)
{
    if (loc.isStackSlot())
        return ReadFrameSlot(fp_, loc.stackSlot());
    return machine_.read(loc.reg());
}

Value
SnapshotIterator::FromTypedPayload(JSValueType type, uintptr_t payload)
{
    switch (type) {
      case JSVAL_TYPE_INT32:
        return Int32Value(payload);
      case JSVAL_TYPE_BOOLEAN:
        return BooleanValue(!!payload);
      case JSVAL_TYPE_STRING:
        return StringValue(reinterpret_cast<JSString *>(payload));
      case JSVAL_TYPE_OBJECT:
        return ObjectValue(*reinterpret_cast<JSObject *>(payload));
      default:
        JS_NOT_REACHED("unexpected type - needs payload");
        return UndefinedValue();
    }
}

bool
SnapshotIterator::slotReadable(const Slot &slot)
{
    switch (slot.mode()) {
      case SnapshotReader::DOUBLE_REG:
        return machine_.has(slot.floatReg());

      case SnapshotReader::TYPED_REG:
        return machine_.has(slot.reg());

      case SnapshotReader::UNTYPED:
#if defined(JS_NUNBOX32)
          return hasLocation(slot.type()) && hasLocation(slot.payload());
#elif defined(JS_PUNBOX64)
          return hasLocation(slot.value());
#endif

      default:
        return true;
    }
}

Value
SnapshotIterator::slotValue(const Slot &slot)
{
    switch (slot.mode()) {
      case SnapshotReader::DOUBLE_REG:
        return DoubleValue(machine_.read(slot.floatReg()));

      case SnapshotReader::TYPED_REG:
        return FromTypedPayload(slot.knownType(), machine_.read(slot.reg()));

      case SnapshotReader::TYPED_STACK:
      {
        JSValueType type = slot.knownType();
        if (type == JSVAL_TYPE_DOUBLE)
            return DoubleValue(ReadFrameDoubleSlot(fp_, slot.stackSlot()));
        return FromTypedPayload(type, ReadFrameSlot(fp_, slot.stackSlot()));
      }

      case SnapshotReader::UNTYPED:
      {
          jsval_layout layout;
#if defined(JS_NUNBOX32)
          layout.s.tag = (JSValueTag)fromLocation(slot.type());
          layout.s.payload.word = fromLocation(slot.payload());
#elif defined(JS_PUNBOX64)
          layout.asBits = fromLocation(slot.value());
#endif
          return IMPL_TO_JSVAL(layout);
      }

      case SnapshotReader::JS_UNDEFINED:
        return UndefinedValue();

      case SnapshotReader::JS_NULL:
        return NullValue();

      case SnapshotReader::JS_INT32:
        return Int32Value(slot.int32Value());

      case SnapshotReader::CONSTANT:
        return ionScript_->getConstant(slot.constantIndex());

      default:
        JS_NOT_REACHED("huh?");
        return UndefinedValue();
    }
}

IonScript *
IonFrameIterator::ionScript() const
{
    JS_ASSERT(type() == IonFrame_OptimizedJS);

    IonScript *ionScript;
    if (checkInvalidation(&ionScript))
        return ionScript;
    switch (GetCalleeTokenTag(calleeToken())) {
      case CalleeToken_Function:
      case CalleeToken_Script:
        return script()->ionScript();
      case CalleeToken_ParFunction:
        return script()->parallelIonScript();
      default:
        JS_NOT_REACHED("unknown callee token type");
    }
}

const SafepointIndex *
IonFrameIterator::safepoint() const
{
    if (!cachedSafepointIndex_)
        cachedSafepointIndex_ = ionScript()->getSafepointIndex(returnAddressToFp());
    return cachedSafepointIndex_;
}

const OsiIndex *
IonFrameIterator::osiIndex() const
{
    SafepointReader reader(ionScript(), safepoint());
    return ionScript()->getOsiIndex(reader.osiReturnPointOffset());
}

InlineFrameIterator::InlineFrameIterator(JSContext *cx, const IonFrameIterator *iter)
  : callee_(cx),
    script_(cx)
{
    resetOn(iter);
}

void
InlineFrameIterator::resetOn(const IonFrameIterator *iter)
{
    frame_ = iter;
    framesRead_ = 0;

    if (iter) {
        start_ = SnapshotIterator(*iter);
        findNextFrame();
    }
}

InlineFrameIterator::InlineFrameIterator(JSContext *cx, const InlineFrameIterator *iter)
  : frame_(iter->frame_),
    framesRead_(0),
    callee_(cx),
    script_(cx)
{
    if (frame_) {
        start_ = SnapshotIterator(*frame_);
        // findNextFrame will iterate to the next frame and init. everything.
        // Therefore to settle on the same frame, we report one frame less readed.
        framesRead_ = iter->framesRead_ - 1;
        findNextFrame();
    }
}

void
InlineFrameIterator::findNextFrame()
{
    AutoAssertNoGC nogc;
    JS_ASSERT(more());

    si_ = start_;

    // Read the initial frame.
    callee_ = frame_->maybeCallee();
    script_ = frame_->script();
    pc_ = script_->code + si_.pcOffset();
#ifdef DEBUG
    numActualArgs_ = 0xbadbad;
#endif

    // This unfortunately is O(n*m), because we must skip over outer frames
    // before reading inner ones.
    unsigned remaining = start_.frameCount() - framesRead_ - 1;
    for (unsigned i = 0; i < remaining; i++) {
        JS_ASSERT(js_CodeSpec[*pc_].format & JOF_INVOKE);

        // Recover the number of actual arguments from the script.
        if (JSOp(*pc_) != JSOP_FUNAPPLY)
            numActualArgs_ = GET_ARGC(pc_);

        JS_ASSERT(numActualArgs_ != 0xbadbad);

        // Skip over non-argument slots, as well as |this|.
        unsigned skipCount = (si_.slots() - 1) - numActualArgs_ - 1;
        for (unsigned j = 0; j < skipCount; j++)
            si_.skip();

        Value funval = si_.read();

        // Skip extra slots.
        while (si_.moreSlots())
            si_.skip();

        si_.nextFrame();

        callee_ = funval.toObject().toFunction();
        script_ = callee_->nonLazyScript();
        pc_ = script_->code + si_.pcOffset();
    }

    framesRead_++;
}

InlineFrameIterator &
InlineFrameIterator::operator++()
{
    findNextFrame();
    return *this;
}

bool
InlineFrameIterator::isFunctionFrame() const
{
    return !!callee_;
}

MachineState
MachineState::FromBailout(uintptr_t regs[Registers::Total],
                          double fpregs[FloatRegisters::Total])
{
    MachineState machine;

    for (unsigned i = 0; i < Registers::Total; i++)
        machine.setRegisterLocation(Register::FromCode(i), &regs[i]);
    for (unsigned i = 0; i < FloatRegisters::Total; i++)
        machine.setRegisterLocation(FloatRegister::FromCode(i), &fpregs[i]);

    return machine;
}

bool
InlineFrameIterator::isConstructing() const
{
    // Skip the current frame and look at the caller's.
    if (more()) {
        InlineFrameIterator parent(GetIonContext()->cx, this);
        ++parent;

        // Inlined Getters and Setters are never constructing.
        if (IsGetterPC(parent.pc()) || IsSetterPC(parent.pc()))
            return false;

        // In the case of a JS frame, look up the pc from the snapshot.
        JS_ASSERT(js_CodeSpec[*parent.pc()].format & JOF_INVOKE);

        return (JSOp)*parent.pc() == JSOP_NEW;
    }

    return frame_->isConstructing();
}

bool
IonFrameIterator::isConstructing() const
{
    IonFrameIterator parent(*this);

    // Skip the current frame and look at the caller's.
    do {
        ++parent;
    } while (!parent.done() && !parent.isScripted());

    if (parent.isScripted()) {
        // In the case of a JS frame, look up the pc from the snapshot.
        InlineFrameIterator inlinedParent(GetIonContext()->cx, &parent);

        //Inlined Getters and Setters are never constructing.
        if (IsGetterPC(inlinedParent.pc()) || IsSetterPC(inlinedParent.pc()))
            return false;

        JS_ASSERT(js_CodeSpec[*inlinedParent.pc()].format & JOF_INVOKE);

        return (JSOp)*inlinedParent.pc() == JSOP_NEW;
    }

    JS_ASSERT(parent.done());

    // If entryfp is not set, we entered Ion via a C++ native, like Array.map,
    // using FastInvoke. FastInvoke is never used for constructor calls.
    if (!activation_->entryfp())
        return false;

    // If callingIntoIon, we either entered Ion from JM or entered Ion from
    // a C++ native using FastInvoke. In both of these cases we don't handle
    // constructor calls.
    if (activation_->entryfp()->callingIntoIon())
        return false;
    JS_ASSERT(activation_->entryfp()->runningInIon());
    return activation_->entryfp()->isConstructing();
}

JSObject *
InlineFrameIterator::scopeChain() const
{
    SnapshotIterator s(si_);

    // scopeChain
    Value v = s.read();
    if (v.isObject()) {
        JS_ASSERT_IF(script()->hasAnalysis(), script()->analysis()->usesScopeChain());
        return &v.toObject();
    }

    return callee()->environment();
}

JSObject *
InlineFrameIterator::thisObject() const
{
    // JS_ASSERT(isConstructing(...));
    SnapshotIterator s(si_);

    // scopeChain
    s.skip();

    // In strict modes, |this| may not be an object and thus may not be
    // readable which can either segv in read or trigger the assertion.
    Value v = s.read();
    JS_ASSERT(v.isObject());
    return &v.toObject();
}

unsigned
InlineFrameIterator::numActualArgs() const
{
    // The number of actual arguments of inline frames is recovered by the
    // iteration process. It is recovered from the bytecode because this
    // property still hold since the for inlined frames. This property does not
    // hold for the parent frame because it can have optimize a call to
    // js_fun_call or js_fun_apply.
    if (more())
        return numActualArgs_;

    return frame_->numActualArgs();
}

unsigned
IonFrameIterator::numActualArgs() const
{
    if (isScripted())
        return jsFrame()->numActualArgs();

    JS_ASSERT(isNative());
    return exitFrame()->nativeExit()->argc();
}

void
SnapshotIterator::warnUnreadableSlot()
{
    fprintf(stderr, "Warning! Tried to access unreadable IonMonkey slot (possible f.arguments).\n");
}

void
IonFrameIterator::dump() const
{
    switch (type_) {
      case IonFrame_Entry:
        fprintf(stderr, " Entry frame\n");
        fprintf(stderr, "  Frame size: %u\n", unsigned(current()->prevFrameLocalSize()));
        break;
      case IonFrame_OptimizedJS:
      {
        InlineFrameIterator frames(GetIonContext()->cx, this);
        for (;;) {
            frames.dump();
            if (!frames.more())
                break;
            ++frames;
        }
        break;
      }
      case IonFrame_Rectifier:
      case IonFrame_Bailed_Rectifier:
        fprintf(stderr, " Rectifier frame\n");
        fprintf(stderr, "  Frame size: %u\n", unsigned(current()->prevFrameLocalSize()));
        break;
      case IonFrame_Bailed_JS:
        fprintf(stderr, "Warning! Bailed JS frames are not observable.\n");
        break;
      case IonFrame_Exit:
        break;
      case IonFrame_Osr:
        fprintf(stderr, "Warning! OSR frame are not defined yet.\n");
        break;
    };
    fputc('\n', stderr);
}

struct DumpOp {
    DumpOp(unsigned int i) : i_(i) {}

    unsigned int i_;
    void operator()(const Value& v) {
        fprintf(stderr, "  actual (arg %d): ", i_);
#ifdef DEBUG
        js_DumpValue(v);
#else
        fprintf(stderr, "?\n");
#endif
        i_++;
    }
};

void
InlineFrameIterator::dump() const
{
    AutoAssertNoGC nogc;
    if (more())
        fprintf(stderr, " JS frame (inlined)\n");
    else
        fprintf(stderr, " JS frame\n");

    bool isFunction = false;
    if (isFunctionFrame()) {
        isFunction = true;
        fprintf(stderr, "  callee fun: ");
#ifdef DEBUG
        js_DumpObject(callee());
#else
        fprintf(stderr, "?\n");
#endif
    } else {
        fprintf(stderr, "  global frame, no callee\n");
    }

    fprintf(stderr, "  file %s line %u\n",
            script()->filename, (unsigned) script()->lineno);

    fprintf(stderr, "  script = %p, pc = %p\n", (void*) script(), pc());
    fprintf(stderr, "  current op: %s\n", js_CodeName[*pc()]);

    if (!more()) {
        numActualArgs();
    }

    SnapshotIterator si = snapshotIterator();
    fprintf(stderr, "  slots: %u\n", si.slots() - 1);
    for (unsigned i = 0; i < si.slots() - 1; i++) {
        if (isFunction) {
            if (i == 0)
                fprintf(stderr, "  scope chain: ");
            else if (i == 1)
                fprintf(stderr, "  this: ");
            else if (i - 2 < callee()->nargs)
                fprintf(stderr, "  formal (arg %d): ", i - 2);
            else {
                if (i - 2 == callee()->nargs && numActualArgs() > callee()->nargs) {
                    DumpOp d(callee()->nargs);
                    forEachCanonicalActualArg(GetIonContext()->cx, d, d.i_, numActualArgs() - d.i_);
                }

                fprintf(stderr, "  slot %d: ", i - 2 - callee()->nargs);
            }
        } else
            fprintf(stderr, "  slot %u: ", i);
#ifdef DEBUG
        js_DumpValue(si.maybeRead());
#else
        fprintf(stderr, "?\n");
#endif
    }

    fputc('\n', stderr);
}<|MERGE_RESOLUTION|>--- conflicted
+++ resolved
@@ -327,15 +327,9 @@
 
     // Immediately remove any bailout frame guard that might be left over from
     // an error in between ConvertFrames and ThunkToInterpreter.
-<<<<<<< HEAD
-    js_delete(cx->runtime->mainThread.ionActivation->maybeTakeBailout());
-
-    IonFrameIterator iter(cx->runtime->mainThread.ionTop);
-=======
     js_delete(cx->mainThread().ionActivation->maybeTakeBailout());
 
     IonFrameIterator iter(cx->mainThread().ionTop);
->>>>>>> d4a81cab
     while (!iter.isEntry()) {
         if (iter.isScripted()) {
             // Search each inlined frame for live iterator objects, and close
@@ -383,13 +377,8 @@
 }
 
 IonActivationIterator::IonActivationIterator(JSContext *cx)
-<<<<<<< HEAD
-  : top_(cx->runtime->mainThread.ionTop),
-    activation_(cx->runtime->mainThread.ionActivation)
-=======
   : top_(cx->mainThread().ionTop),
     activation_(cx->mainThread().ionActivation)
->>>>>>> d4a81cab
 {
     settle();
 }
@@ -397,7 +386,6 @@
 IonActivationIterator::IonActivationIterator(JSRuntime *rt)
   : top_(rt->mainThread.ionTop),
     activation_(rt->mainThread.ionActivation)
-<<<<<<< HEAD
 {
     settle();
 }
@@ -405,8 +393,6 @@
 IonActivationIterator::IonActivationIterator(uint8_t *top, IonActivation *activation)
   : top_(top),
     activation_(activation)
-=======
->>>>>>> d4a81cab
 {
     settle();
 }
