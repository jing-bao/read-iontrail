/* -*- Mode: C++; tab-width: 4; indent-tabs-mode: nil; c-basic-offset: 4 -*-
 * vim: set ts=4 sw=4 et tw=99:
 *
 * This Source Code Form is subject to the terms of the Mozilla Public
 * License, v. 2.0. If a copy of the MPL was not distributed with this
 * file, You can obtain one at http://mozilla.org/MPL/2.0/. */

#include "Ion.h"
#include "IonFrames.h"
#include "jsobj.h"
#include "jsscript.h"
#include "jsfun.h"
#include "BaselineFrame.h"
#include "BaselineIC.h"
#include "BaselineJIT.h"
#include "IonCompartment.h"
#include "IonFrames-inl.h"
#include "IonFrameIterator-inl.h"
#include "Safepoints.h"
#include "IonSpewer.h"
#include "IonMacroAssembler.h"
#include "PcScriptCache.h"
#include "PcScriptCache-inl.h"
#include "gc/Marking.h"
#include "SnapshotReader.h"
#include "Safepoints.h"
#include "VMFunctions.h"

#include "vm/ParallelDo.h"

namespace js {
namespace ion {

IonFrameIterator::IonFrameIterator(const IonActivationIterator &activations)
    : current_(activations.top()),
      type_(IonFrame_Exit),
      returnAddressToFp_(NULL),
      frameSize_(0),
      cachedSafepointIndex_(NULL),
      activation_(activations.activation())
{
}

IonFrameIterator::IonFrameIterator(IonJSFrameLayout *fp)
  : current_((uint8_t *)fp),
    type_(IonFrame_OptimizedJS),
    returnAddressToFp_(fp->returnAddress()),
    frameSize_(fp->prevFrameLocalSize())
{
}

bool
IonFrameIterator::checkInvalidation() const
{
    IonScript *dummy;
    return checkInvalidation(&dummy);
}

bool
IonFrameIterator::checkInvalidation(IonScript **ionScriptOut) const
{
    uint8_t *returnAddr = returnAddressToFp();
    RawScript script = this->script();
    // N.B. the current IonScript is not the same as the frame's
    // IonScript if the frame has since been invalidated.
<<<<<<< HEAD
    IonScript *currentIonScript;
    bool hasIonScript;
    if (isParallelFunctionFrame()) {
        currentIonScript = script->parallelIon;
        hasIonScript = script->hasParallelIonScript();
    } else {
        currentIonScript = script->ion;
        hasIonScript = script->hasIonScript();
    }
    bool invalidated = !hasIonScript ||
        !currentIonScript->containsReturnAddress(returnAddr);
=======
    bool invalidated;
    if (isParallelFunctionFrame()) {
        invalidated = !script->hasParallelIonScript() ||
            !script->parallelIonScript()->containsReturnAddress(returnAddr);
    } else {
        invalidated = !script->hasIonScript() ||
            !script->ionScript()->containsReturnAddress(returnAddr);
    }
>>>>>>> b31a4037
    if (!invalidated)
        return false;

    int32_t invalidationDataOffset = ((int32_t *) returnAddr)[-1];
    uint8_t *ionScriptDataOffset = returnAddr + invalidationDataOffset;
    IonScript *ionScript = (IonScript *) Assembler::getPointer(ionScriptDataOffset);
    JS_ASSERT(ionScript->containsReturnAddress(returnAddr));
    *ionScriptOut = ionScript;
    return true;
}

CalleeToken
IonFrameIterator::calleeToken() const
{
    return ((IonJSFrameLayout *) current_)->calleeToken();
}

JSFunction *
IonFrameIterator::callee() const
{
    if (isScripted()) {
        JS_ASSERT(isFunctionFrame() || isParallelFunctionFrame());
        if (isFunctionFrame())
            return CalleeTokenToFunction(calleeToken());
<<<<<<< HEAD
        else
            return CalleeTokenToParallelFunction(calleeToken());
=======
        return CalleeTokenToParallelFunction(calleeToken());
>>>>>>> b31a4037
    }

    JS_ASSERT(isNative());
    return exitFrame()->nativeExit()->vp()[0].toObject().toFunction();
}

JSFunction *
IonFrameIterator::maybeCallee() const
{
    if ((isScripted() && (isFunctionFrame() || isParallelFunctionFrame())) || isNative())
        return callee();
    return NULL;
}

bool
IonFrameIterator::isNative() const
{
    if (type_ != IonFrame_Exit || isFakeExitFrame())
        return false;
    return exitFrame()->footer()->ionCode() == NULL;
}

bool
IonFrameIterator::isOOLNativeGetter() const
{
    if (type_ != IonFrame_Exit)
        return false;
    return exitFrame()->footer()->ionCode() == ION_FRAME_OOL_NATIVE_GETTER;
}

bool
IonFrameIterator::isOOLPropertyOp() const
{
    if (type_ != IonFrame_Exit)
        return false;
    return exitFrame()->footer()->ionCode() == ION_FRAME_OOL_PROPERTY_OP;
}

bool
IonFrameIterator::isDOMExit() const
{
    if (type_ != IonFrame_Exit)
        return false;
    return exitFrame()->isDomExit();
}

bool
IonFrameIterator::isFunctionFrame() const
{
    return CalleeTokenIsFunction(calleeToken());
}

bool
IonFrameIterator::isParallelFunctionFrame() const
{
    return GetCalleeTokenTag(calleeToken()) == CalleeToken_ParallelFunction;
}

bool
IonFrameIterator::isParallelFunctionFrame() const
{
    return GetCalleeTokenTag(calleeToken()) == CalleeToken_ParallelFunction;
}

bool
IonFrameIterator::isEntryJSFrame() const
{
    if (prevType() == IonFrame_OptimizedJS || prevType() == IonFrame_Unwound_OptimizedJS)
        return false;

    if (prevType() == IonFrame_BaselineStub || prevType() == IonFrame_Unwound_BaselineStub)
        return false;

    if (prevType() == IonFrame_Entry)
        return true;

    IonFrameIterator iter(*this);
    ++iter;
    for (; !iter.done(); ++iter) {
        if (iter.isScripted())
            return false;
    }
    return true;
}

RawScript
IonFrameIterator::script() const
{
    JS_ASSERT(isScripted());
    if (isBaselineJS())
        return baselineFrame()->script();
    RawScript script = ScriptFromCalleeToken(calleeToken());
    JS_ASSERT(script);
    return script;
}

void
IonFrameIterator::baselineScriptAndPc(JSScript **scriptRes, jsbytecode **pcRes) const
{
    JS_ASSERT(isBaselineJS());
    RawScript script = this->script();
    if (scriptRes)
        *scriptRes = script;
    uint8_t *retAddr = returnAddressToFp();
    if (pcRes)
        *pcRes = script->baselineScript()->icEntryFromReturnAddress(retAddr).pc(script);
}

Value *
IonFrameIterator::nativeVp() const
{
    JS_ASSERT(isNative());
    return exitFrame()->nativeExit()->vp();
}

Value *
IonFrameIterator::actualArgs() const
{
    return jsFrame()->argv() + 1;
}

uint8_t *
IonFrameIterator::prevFp() const
{
    size_t currentSize = SizeOfFramePrefix(type_);
    // This quick fix must be removed as soon as bug 717297 land.  This is
    // needed because the descriptor size of JS-to-JS frame which is just after
    // a Rectifier frame should not change. (cf EnsureExitFrame function)
    if (isFakeExitFrame()) {
        JS_ASSERT(SizeOfFramePrefix(IonFrame_BaselineJS) ==
                  SizeOfFramePrefix(IonFrame_OptimizedJS));
        currentSize = SizeOfFramePrefix(IonFrame_OptimizedJS);
    }
    currentSize += current()->prevFrameLocalSize();
    return current_ + currentSize;
}

IonFrameIterator &
IonFrameIterator::operator++()
{
    JS_ASSERT(type_ != IonFrame_Entry);

    frameSize_ = prevFrameLocalSize();
    cachedSafepointIndex_ = NULL;

    // If the next frame is the entry frame, just exit. Don't update current_,
    // since the entry and first frames overlap.
    if (current()->prevType() == IonFrame_Entry) {
        type_ = IonFrame_Entry;
        return *this;
    }

    // Note: prevFp() needs the current type, so set it after computing the
    // next frame.
    uint8_t *prev = prevFp();
    type_ = current()->prevType();
    if (type_ == IonFrame_Unwound_OptimizedJS)
        type_ = IonFrame_OptimizedJS;
    else if (type_ == IonFrame_Unwound_BaselineStub)
        type_ = IonFrame_BaselineStub;
    returnAddressToFp_ = current()->returnAddress();
    current_ = prev;
    return *this;
}

uintptr_t *
IonFrameIterator::spillBase() const
{
    // Get the base address to where safepoint registers are spilled.
    // Out-of-line calls do not unwind the extra padding space used to
    // aggregate bailout tables, so we use frameSize instead of frameLocals,
    // which would only account for local stack slots.
    return reinterpret_cast<uintptr_t *>(fp() - ionScript()->frameSize());
}

MachineState
IonFrameIterator::machineState() const
{
    SafepointReader reader(ionScript(), safepoint());
    uintptr_t *spill = spillBase();

    // see CodeGeneratorShared::saveLive, we are only copying GPRs for now, FPUs
    // are stored after but are not saved in the safepoint.  This means that we
    // are unable to restore any FPUs registers from an OOL VM call.  This can
    // cause some trouble for f.arguments.
    MachineState machine;
    for (GeneralRegisterIterator iter(reader.allSpills()); iter.more(); iter++)
        machine.setRegisterLocation(*iter, --spill);

    return machine;
}

static void
CloseLiveIterator(JSContext *cx, const InlineFrameIterator &frame, uint32_t localSlot)
{
    SnapshotIterator si = frame.snapshotIterator();

    // Skip stack slots until we reach the iterator object.
    uint32_t base = CountArgSlots(frame.maybeCallee()) + frame.script()->nfixed;
    uint32_t skipSlots = base + localSlot - 1;

    for (unsigned i = 0; i < skipSlots; i++)
        si.skip();

    Value v = si.read();
    RootedObject obj(cx, &v.toObject());

    if (cx->isExceptionPending())
        UnwindIteratorForException(cx, obj);
    else
        UnwindIteratorForUncatchableException(cx, obj);
}

static void
CloseLiveIterators(JSContext *cx, const InlineFrameIterator &frame)
{
    RootedScript script(cx, frame.script());
    jsbytecode *pc = frame.pc();

    if (!script->hasTrynotes())
        return;

    JSTryNote *tn = script->trynotes()->vector;
    JSTryNote *tnEnd = tn + script->trynotes()->length;

    uint32_t pcOffset = uint32_t(pc - script->main());
    for (; tn != tnEnd; ++tn) {
        if (pcOffset < tn->start)
            continue;
        if (pcOffset >= tn->start + tn->length)
            continue;

        if (tn->kind != JSTRY_ITER)
            continue;

        JS_ASSERT(JSOp(*(script->main() + tn->start + tn->length)) == JSOP_ENDITER);
        JS_ASSERT(tn->stackDepth > 0);

        uint32_t localSlot = tn->stackDepth;
        CloseLiveIterator(cx, frame, localSlot);
    }
}

static void
HandleException(JSContext *cx, const IonFrameIterator &frame, ResumeFromException *rfe,
                bool *calledDebugEpilogue)
{
    JS_ASSERT(frame.isBaselineJS());
    JS_ASSERT(!*calledDebugEpilogue);

    RootedScript script(cx);
    jsbytecode *pc;
    frame.baselineScriptAndPc(script.address(), &pc);

    if (cx->isExceptionPending() && cx->compartment->debugMode()) {
        BaselineFrame *baselineFrame = frame.baselineFrame();
        JSTrapStatus status = DebugExceptionUnwind(cx, baselineFrame, pc);
        switch (status) {
          case JSTRAP_ERROR:
            // Uncatchable exception.
            JS_ASSERT(!cx->isExceptionPending());
            break;

          case JSTRAP_CONTINUE:
          case JSTRAP_THROW:
            JS_ASSERT(cx->isExceptionPending());
            break;

          case JSTRAP_RETURN:
            JS_ASSERT(baselineFrame->hasReturnValue());
            if (ion::DebugEpilogue(cx, baselineFrame, true)) {
                rfe->kind = ResumeFromException::RESUME_FORCED_RETURN;
                rfe->framePointer = frame.fp() - BaselineFrame::FramePointerOffset;
                rfe->stackPointer = reinterpret_cast<uint8_t *>(baselineFrame);
                return;
            }

            // DebugEpilogue threw an exception. Propagate to the caller frame.
            *calledDebugEpilogue = true;
            return;

          default:
            JS_NOT_REACHED("Invalid trap status");
        }
    }

    if (!script->hasTrynotes())
        return;

    JSTryNote *tn = script->trynotes()->vector;
    JSTryNote *tnEnd = tn + script->trynotes()->length;

    uint32_t pcOffset = uint32_t(pc - script->main());
    for (; tn != tnEnd; ++tn) {
        if (pcOffset < tn->start)
            continue;
        if (pcOffset >= tn->start + tn->length)
            continue;

        // Unwind scope chain (pop block objects).
        if (cx->isExceptionPending())
            UnwindScope(cx, frame.baselineFrame(), tn->stackDepth);

        // Compute base pointer and stack pointer.
        rfe->framePointer = frame.fp() - BaselineFrame::FramePointerOffset;
        rfe->stackPointer = rfe->framePointer - BaselineFrame::Size() -
            (script->nfixed + tn->stackDepth) * sizeof(Value);

        switch (tn->kind) {
          case JSTRY_CATCH:
            if (cx->isExceptionPending()) {
                // Resume at the start of the catch block.
                rfe->kind = ResumeFromException::RESUME_CATCH;
                jsbytecode *catchPC = script->main() + tn->start + tn->length;
                rfe->target = script->baselineScript()->nativeCodeForPC(script, catchPC);
                return;
            }
            break;

          case JSTRY_ITER: {
            Value iterValue(* (Value *) rfe->stackPointer);
            RootedObject iterObject(cx, &iterValue.toObject());
            if (cx->isExceptionPending())
                UnwindIteratorForException(cx, iterObject);
            else
                UnwindIteratorForUncatchableException(cx, iterObject);
            break;
          }

          default:
            JS_NOT_REACHED("Invalid try note");
        }
    }

}

void
HandleException(ResumeFromException *rfe)
{
    JSContext *cx = GetIonContext()->cx;

    rfe->kind = ResumeFromException::RESUME_ENTRY_FRAME;

    IonSpew(IonSpew_Invalidate, "handling exception");

    // Immediately remove any bailout frame guard that might be left over from
    // an error in between ConvertFrames and ThunkToInterpreter.
    js_delete(cx->mainThread().ionActivation->maybeTakeBailout());

    // Clear any Ion return override that's been set.
    // This may happen if a callVM function causes an invalidation (setting the
    // override), and then fails, bypassing the bailout handlers that would
    // otherwise clear the return override.
    if (cx->runtime->hasIonReturnOverride())
        cx->runtime->takeIonReturnOverride();

    IonFrameIterator iter(cx->mainThread().ionTop);
    while (!iter.isEntry()) {
        if (iter.isOptimizedJS()) {
            // Search each inlined frame for live iterator objects, and close
            // them.
            InlineFrameIterator frames(cx, &iter);
            for (;;) {
                CloseLiveIterators(cx, frames);

                // When profiling, each frame popped needs a notification that
                // the function has exited, so invoke the probe that a function
                // is exiting.
                RawScript script = frames.script();
                Probes::exitScript(cx, script, script->function(), NULL);
                if (!frames.more())
                    break;
                ++frames;
            }

            IonScript *ionScript = NULL;
            if (iter.checkInvalidation(&ionScript))
                ionScript->decref(cx->runtime->defaultFreeOp());

        } else if (iter.isBaselineJS()) {
            // It's invalid to call DebugEpilogue twice for the same frame.
            bool calledDebugEpilogue = false;

            HandleException(cx, iter, rfe, &calledDebugEpilogue);
            if (rfe->kind != ResumeFromException::RESUME_ENTRY_FRAME)
                return;

            // Unwind profiler pseudo-stack
            RawScript script = iter.script();
            Probes::exitScript(cx, script, script->function(), NULL);

            if (cx->compartment->debugMode() && !calledDebugEpilogue) {
                // If DebugEpilogue returns |true|, we have to perform a forced
                // return, e.g. return frame->returnValue() to the caller.
                BaselineFrame *frame = iter.baselineFrame();
                if (ion::DebugEpilogue(cx, frame, false)) {
                    JS_ASSERT(frame->hasReturnValue());
                    rfe->kind = ResumeFromException::RESUME_FORCED_RETURN;
                    rfe->framePointer = iter.fp() - BaselineFrame::FramePointerOffset;
                    rfe->stackPointer = reinterpret_cast<uint8_t *>(frame);
                    return;
                }
            }
        }

        IonJSFrameLayout *current = iter.isScripted() ? iter.jsFrame() : NULL;

        ++iter;

        if (current) {
            // Unwind the frame by updating ionTop. This is necessary so that
            // (1) debugger exception unwind and leave frame hooks don't see this
            // frame when they use StackIter, and (2) StackIter does not crash
            // when accessing an IonScript that's destroyed by the
            // ionScript->decref call.
            EnsureExitFrame(current);
            cx->mainThread().ionTop = (uint8_t *)current;
        }
    }

    rfe->stackPointer = iter.fp();
}

void
HandleParallelFailure(ResumeFromException *rfe)
{
    ForkJoinSlice *slice = ForkJoinSlice::Current();
    IonFrameIterator iter(slice->perThreadData->ionTop);

    while (!iter.isEntry()) {
        parallel::Spew(parallel::SpewBailouts, "Bailing from VM reentry");
        if (!slice->abortedScript && iter.isScripted())
            slice->abortedScript = iter.script();
        ++iter;
    }

    rfe->kind = ResumeFromException::RESUME_ENTRY_FRAME;
    rfe->stackPointer = iter.fp();
}

void
<<<<<<< HEAD
ion::HandleParallelFailure(ResumeFromException *rfe)
{
    ForkJoinSlice *slice = ForkJoinSlice::Current();
    IonFrameIterator iter(slice->perThreadData->ionTop);

    while (!iter.isEntry()) {
        parallel::Spew(parallel::SpewBailouts, "Bailing from VM reentry");
        if (iter.isScripted()) {
            slice->bailoutRecord->setCause(ParallelBailoutFailedIC, iter.script(), NULL);
            break;
        }
        ++iter;
    }

    while (!iter.isEntry()) {
        if (iter.isScripted())
            PropagateParallelAbort(iter.script());
        ++iter;
    }

    rfe->stackPointer = iter.fp();
}

void
ion::EnsureExitFrame(IonCommonFrameLayout *frame)
=======
EnsureExitFrame(IonCommonFrameLayout *frame)
>>>>>>> b31a4037
{
    if (frame->prevType() == IonFrame_Unwound_OptimizedJS ||
        frame->prevType() == IonFrame_Unwound_BaselineStub ||
        frame->prevType() == IonFrame_Unwound_Rectifier)
    {
        // Already an exit frame, nothing to do.
        return;
    }

    if (frame->prevType() == IonFrame_Entry) {
        // The previous frame type is the entry frame, so there's no actual
        // need for an exit frame.
        return;
    }

    if (frame->prevType() == IonFrame_Rectifier) {
        // The rectifier code uses the frame descriptor to discard its stack,
        // so modifying its descriptor size here would be dangerous. Instead,
        // we change the frame type, and teach the stack walking code how to
        // deal with this edge case. bug 717297 would obviate the need
        frame->changePrevType(IonFrame_Unwound_Rectifier);
        return;
    }

    if (frame->prevType() == IonFrame_BaselineStub) {
        frame->changePrevType(IonFrame_Unwound_BaselineStub);
        return;
    }

    JS_ASSERT(frame->prevType() == IonFrame_OptimizedJS);
    frame->changePrevType(IonFrame_Unwound_OptimizedJS);
}

void
IonActivationIterator::settle()
{
    while (activation_ && activation_->empty()) {
        top_ = activation_->prevIonTop();
        activation_ = activation_->prev();
    }
}

IonActivationIterator::IonActivationIterator(JSContext *cx)
  : top_(cx->mainThread().ionTop),
    activation_(cx->mainThread().ionActivation)
{
    settle();
}

IonActivationIterator::IonActivationIterator(JSRuntime *rt)
  : top_(rt->mainThread.ionTop),
    activation_(rt->mainThread.ionActivation)
{
    settle();
}

IonActivationIterator::IonActivationIterator(uint8_t *top, IonActivation *activation)
  : top_(top),
    activation_(activation)
{
    settle();
}

IonActivationIterator &
IonActivationIterator::operator++()
{
    JS_ASSERT(activation_);
    top_ = activation_->prevIonTop();
    activation_ = activation_->prev();
    settle();
    return *this;
}

bool
IonActivationIterator::more() const
{
    return !!activation_;
}

void
MarkCalleeToken(JSTracer *trc, CalleeToken token)
{
    switch (GetCalleeTokenTag(token)) {
      case CalleeToken_Function:
      {
        JSFunction *fun = CalleeTokenToFunction(token);
        MarkObjectRoot(trc, &fun, "ion-callee");
        JS_ASSERT(fun == CalleeTokenToFunction(token));
        break;
      }
      case CalleeToken_Script:
      {
        RawScript script = CalleeTokenToScript(token);
        MarkScriptRoot(trc, &script, "ion-entry");
        JS_ASSERT(script == CalleeTokenToScript(token));
        break;
      }
      default:
        JS_NOT_REACHED("unknown callee token type");
    }
}

static inline uintptr_t
ReadAllocation(const IonFrameIterator &frame, const LAllocation *a)
{
    if (a->isGeneralReg()) {
        Register reg = a->toGeneralReg()->reg();
        return frame.machineState().read(reg);
    }
    if (a->isStackSlot()) {
        uint32_t slot = a->toStackSlot()->slot();
        return *frame.jsFrame()->slotRef(slot);
    }
    uint32_t index = a->toArgument()->index();
    uint8_t *argv = reinterpret_cast<uint8_t *>(frame.jsFrame()->argv());
    return *reinterpret_cast<uintptr_t *>(argv + index);
}

static void
MarkActualArguments(JSTracer *trc, const IonFrameIterator &frame)
{
    IonJSFrameLayout *layout = frame.jsFrame();
    JS_ASSERT(CalleeTokenIsFunction(layout->calleeToken()));

    size_t nargs = frame.numActualArgs();

    // Trace function arguments. Note + 1 for thisv.
    Value *argv = layout->argv();
    for (size_t i = 0; i < nargs + 1; i++)
        gc::MarkValueRoot(trc, &argv[i], "ion-argv");
}

static void
MarkIonJSFrame(JSTracer *trc, const IonFrameIterator &frame)
{
    IonJSFrameLayout *layout = (IonJSFrameLayout *)frame.fp();

    MarkCalleeToken(trc, layout->calleeToken());

    IonScript *ionScript = NULL;
    if (frame.checkInvalidation(&ionScript)) {
        // This frame has been invalidated, meaning that its IonScript is no
        // longer reachable through the callee token (JSFunction/JSScript->ion
        // is now NULL or recompiled). Manually trace it here.
        IonScript::Trace(trc, ionScript);
    } else if (CalleeTokenIsFunction(layout->calleeToken())) {
        ionScript = CalleeTokenToFunction(layout->calleeToken())->nonLazyScript()->ionScript();
    } else {
        ionScript = CalleeTokenToScript(layout->calleeToken())->ionScript();
    }

    if (CalleeTokenIsFunction(layout->calleeToken()))
        MarkActualArguments(trc, frame);

    const SafepointIndex *si = ionScript->getSafepointIndex(frame.returnAddressToFp());

    SafepointReader safepoint(ionScript, si);

    // Scan through slots which contain pointers (or on punboxing systems,
    // actual values).
    uint32_t slot;
    while (safepoint.getGcSlot(&slot)) {
        uintptr_t *ref = layout->slotRef(slot);
        gc::MarkGCThingRoot(trc, reinterpret_cast<void **>(ref), "ion-gc-slot");
    }

    while (safepoint.getValueSlot(&slot)) {
        Value *v = (Value *)layout->slotRef(slot);
        gc::MarkValueRoot(trc, v, "ion-gc-slot");
    }

    uintptr_t *spill = frame.spillBase();
    GeneralRegisterSet gcRegs = safepoint.gcSpills();
    GeneralRegisterSet valueRegs = safepoint.valueSpills();
    for (GeneralRegisterIterator iter(safepoint.allSpills()); iter.more(); iter++) {
        --spill;
        if (gcRegs.has(*iter))
            gc::MarkGCThingRoot(trc, reinterpret_cast<void **>(spill), "ion-gc-spill");
        else if (valueRegs.has(*iter))
            gc::MarkValueRoot(trc, reinterpret_cast<Value *>(spill), "ion-value-spill");
    }

#ifdef JS_NUNBOX32
    LAllocation type, payload;
    while (safepoint.getNunboxSlot(&type, &payload)) {
        jsval_layout layout;
        layout.s.tag = (JSValueTag)ReadAllocation(frame, &type);
        layout.s.payload.uintptr = ReadAllocation(frame, &payload);

        Value v = IMPL_TO_JSVAL(layout);
        gc::MarkValueRoot(trc, &v, "ion-torn-value");
        JS_ASSERT(v == IMPL_TO_JSVAL(layout));
    }
#endif
}

static void
MarkBaselineStubFrame(JSTracer *trc, const IonFrameIterator &frame)
{
    // Mark the ICStub pointer stored in the stub frame. This is necessary
    // so that we don't destroy the stub code after unlinking the stub.

    JS_ASSERT(frame.type() == IonFrame_BaselineStub);
    IonBaselineStubFrameLayout *layout = (IonBaselineStubFrameLayout *)frame.fp();

    if (ICStub *stub = layout->maybeStubPtr()) {
        JS_ASSERT(ICStub::CanMakeCalls(stub->kind()));
        stub->trace(trc);
    }
}

void
IonActivationIterator::ionStackRange(uintptr_t *&min, uintptr_t *&end)
{
    IonFrameIterator frames(top());

    if (frames.isFakeExitFrame()) {
        min = reinterpret_cast<uintptr_t *>(frames.fp());
    } else {
        IonExitFrameLayout *exitFrame = frames.exitFrame();
        IonExitFooterFrame *footer = exitFrame->footer();
        const VMFunction *f = footer->function();
        if (exitFrame->isWrapperExit() && f->outParam == Type_Handle)
            min = reinterpret_cast<uintptr_t *>(footer->outVp());
        else
            min = reinterpret_cast<uintptr_t *>(footer);
    }

    while (!frames.done())
        ++frames;

    end = reinterpret_cast<uintptr_t *>(frames.prevFp());
}

static void
MarkIonExitFrame(JSTracer *trc, const IonFrameIterator &frame)
{
    // Ignore fake exit frames created by EnsureExitFrame.
    if (frame.isFakeExitFrame())
        return;

    IonExitFooterFrame *footer = frame.exitFrame()->footer();

    // Mark the code of the code handling the exit path.  This is needed because
    // invalidated script are no longer marked because data are erased by the
    // invalidation and relocation data are no longer reliable.  So the VM
    // wrapper or the invalidation code may be GC if no IonCode keep reference
    // on them.
    JS_ASSERT(uintptr_t(footer->ionCode()) != uintptr_t(-1));

    // This correspond to the case where we have build a fake exit frame in
    // CodeGenerator.cpp which handle the case of a native function call. We
    // need to mark the argument vector of the function call.
    if (frame.isNative()) {
        IonNativeExitFrameLayout *native = frame.exitFrame()->nativeExit();
        size_t len = native->argc() + 2;
        Value *vp = native->vp();
        gc::MarkValueRootRange(trc, len, vp, "ion-native-args");
        return;
    }

    if (frame.isOOLNativeGetter()) {
        IonOOLNativeGetterExitFrameLayout *oolgetter = frame.exitFrame()->oolNativeGetterExit();
        gc::MarkIonCodeRoot(trc, oolgetter->stubCode(), "ion-ool-getter-code");
        gc::MarkValueRoot(trc, oolgetter->vp(), "ion-ool-getter-callee");
        gc::MarkValueRoot(trc, oolgetter->thisp(), "ion-ool-getter-this");
        return;
    }

    if (frame.isOOLPropertyOp()) {
        IonOOLPropertyOpExitFrameLayout *oolgetter = frame.exitFrame()->oolPropertyOpExit();
        gc::MarkIonCodeRoot(trc, oolgetter->stubCode(), "ion-ool-property-op-code");
        gc::MarkValueRoot(trc, oolgetter->vp(), "ion-ool-property-op-vp");
        gc::MarkIdRoot(trc, oolgetter->id(), "ion-ool-property-op-id");
        gc::MarkObjectRoot(trc, oolgetter->obj(), "ion-ool-property-op-obj");
        return;
    }

    if (frame.isDOMExit()) {
        IonDOMExitFrameLayout *dom = frame.exitFrame()->DOMExit();
        gc::MarkObjectRoot(trc, dom->thisObjAddress(), "ion-dom-args");
        if (dom->isSetterFrame()) {
            gc::MarkValueRoot(trc, dom->vp(), "ion-dom-args");
        } else if (dom->isMethodFrame()) {
            IonDOMMethodExitFrameLayout *method =
                reinterpret_cast<IonDOMMethodExitFrameLayout *>(dom);
            size_t len = method->argc() + 2;
            Value *vp = method->vp();
            gc::MarkValueRootRange(trc, len, vp, "ion-dom-args");
        }
        return;
    }

    MarkIonCodeRoot(trc, footer->addressOfIonCode(), "ion-exit-code");

    const VMFunction *f = footer->function();
    if (f == NULL || f->explicitArgs == 0)
        return;

    // Mark arguments of the VM wrapper.
    uint8_t *argBase = frame.exitFrame()->argBase();
    for (uint32_t explicitArg = 0; explicitArg < f->explicitArgs; explicitArg++) {
        switch (f->argRootType(explicitArg)) {
          case VMFunction::RootNone:
            break;
          case VMFunction::RootObject: {
            // Sometimes we can bake in HandleObjects to NULL.
            JSObject **pobj = reinterpret_cast<JSObject **>(argBase);
            if (*pobj)
                gc::MarkObjectRoot(trc, pobj, "ion-vm-args");
            break;
          }
          case VMFunction::RootString:
          case VMFunction::RootPropertyName:
            gc::MarkStringRoot(trc, reinterpret_cast<JSString**>(argBase), "ion-vm-args");
            break;
          case VMFunction::RootFunction:
            gc::MarkObjectRoot(trc, reinterpret_cast<JSFunction**>(argBase), "ion-vm-args");
            break;
          case VMFunction::RootValue:
            gc::MarkValueRoot(trc, reinterpret_cast<Value*>(argBase), "ion-vm-args");
            break;
          case VMFunction::RootCell:
            gc::MarkGCThingRoot(trc, reinterpret_cast<void **>(argBase), "ion-vm-args");
            break;
        }

        switch (f->argProperties(explicitArg)) {
          case VMFunction::WordByValue:
          case VMFunction::WordByRef:
            argBase += sizeof(void *);
            break;
          case VMFunction::DoubleByValue:
          case VMFunction::DoubleByRef:
            argBase += 2 * sizeof(void *);
            break;
        }
    }

    if (f->outParam == Type_Handle)
        gc::MarkValueRoot(trc, footer->outVp(), "ion-vm-outvp");
}

static void
MarkIonActivation(JSTracer *trc, const IonActivationIterator &activations)
{
    for (IonFrameIterator frames(activations); !frames.done(); ++frames) {
        switch (frames.type()) {
          case IonFrame_Exit:
            MarkIonExitFrame(trc, frames);
            break;
          case IonFrame_BaselineJS:
            frames.baselineFrame()->trace(trc);
            break;
          case IonFrame_BaselineStub:
            MarkBaselineStubFrame(trc, frames);
            break;
          case IonFrame_OptimizedJS:
            MarkIonJSFrame(trc, frames);
            break;
          case IonFrame_Unwound_OptimizedJS:
            JS_NOT_REACHED("invalid");
            break;
          case IonFrame_Rectifier:
          case IonFrame_Unwound_Rectifier:
            break;
          case IonFrame_Osr:
            // The callee token will be marked by the callee JS frame;
            // otherwise, it does not need to be marked, since the frame is
            // dead.
            break;
          default:
            JS_NOT_REACHED("unexpected frame type");
            break;
        }
    }
}

void
MarkIonActivations(JSRuntime *rt, JSTracer *trc)
{
    for (IonActivationIterator activations(rt); activations.more(); ++activations)
        MarkIonActivation(trc, activations);
}

void
AutoTempAllocatorRooter::trace(JSTracer *trc)
{
    for (CompilerRootNode *root = temp->rootList(); root != NULL; root = root->next)
        gc::MarkGCThingRoot(trc, root->address(), "ion-compiler-root");
}

void
GetPcScript(JSContext *cx, JSScript **scriptRes, jsbytecode **pcRes)
{
    JS_ASSERT(cx->fp()->beginsIonActivation());
    IonSpew(IonSpew_Snapshots, "Recover PC & Script from the last frame.");

    JSRuntime *rt = cx->runtime;

    // Recover the return address.
    IonFrameIterator it(rt->mainThread.ionTop);

    // If the previous frame is a stub frame, skip the exit frame so that
    // returnAddress below gets the return address into the BaselineJS
    // frame.
    if (it.prevType() == IonFrame_BaselineStub || it.prevType() == IonFrame_Unwound_BaselineStub) {
        ++it;
        JS_ASSERT(it.prevType() == IonFrame_BaselineJS);
    }

    uint8_t *retAddr = it.returnAddress();
    uint32_t hash = PcScriptCache::Hash(retAddr);
    JS_ASSERT(retAddr != NULL);

    // Lazily initialize the cache. The allocation may safely fail and will not GC.
    if (JS_UNLIKELY(rt->ionPcScriptCache == NULL)) {
        rt->ionPcScriptCache = (PcScriptCache *)js_malloc(sizeof(struct PcScriptCache));
        if (rt->ionPcScriptCache)
            rt->ionPcScriptCache->clear(rt->gcNumber);
    }

    // Attempt to lookup address in cache.
    if (rt->ionPcScriptCache && rt->ionPcScriptCache->get(rt, hash, retAddr, scriptRes, pcRes))
        return;

    // Lookup failed: undertake expensive process to recover the innermost inlined frame.
    ++it; // Skip exit frame.
    jsbytecode *pc = NULL;

    if (it.isOptimizedJS()) {
        InlineFrameIterator ifi(cx, &it);
        *scriptRes = ifi.script();
        pc = ifi.pc();
    } else {
        JS_ASSERT(it.isBaselineJS());
        it.baselineScriptAndPc(scriptRes, &pc);
    }

    if (pcRes)
        *pcRes = pc;

    // Add entry to cache.
    if (rt->ionPcScriptCache)
        rt->ionPcScriptCache->add(hash, retAddr, pc, *scriptRes);
}

void
OsiIndex::fixUpOffset(MacroAssembler &masm)
{
    callPointDisplacement_ = masm.actualOffset(callPointDisplacement_);
}

uint32_t
OsiIndex::returnPointDisplacement() const
{
    // In general, pointer arithmetic on code is bad, but in this case,
    // getting the return address from a call instruction, stepping over pools
    // would be wrong.
    return callPointDisplacement_ + Assembler::patchWrite_NearCallSize();
}

SnapshotIterator::SnapshotIterator(IonScript *ionScript, SnapshotOffset snapshotOffset,
                                   IonJSFrameLayout *fp, const MachineState &machine)
  : SnapshotReader(ionScript->snapshots() + snapshotOffset,
                   ionScript->snapshots() + ionScript->snapshotsSize()),
    fp_(fp),
    machine_(machine),
    ionScript_(ionScript)
{
    JS_ASSERT(snapshotOffset < ionScript->snapshotsSize());
}

SnapshotIterator::SnapshotIterator(const IonFrameIterator &iter)
  : SnapshotReader(iter.ionScript()->snapshots() + iter.osiIndex()->snapshotOffset(),
                   iter.ionScript()->snapshots() + iter.ionScript()->snapshotsSize()),
    fp_(iter.jsFrame()),
    machine_(iter.machineState()),
    ionScript_(iter.ionScript())
{
}

SnapshotIterator::SnapshotIterator()
  : SnapshotReader(NULL, NULL),
    fp_(NULL),
    ionScript_(NULL)
{
}

bool
SnapshotIterator::hasLocation(const SnapshotReader::Location &loc)
{
    return loc.isStackSlot() || machine_.has(loc.reg());
}

uintptr_t
SnapshotIterator::fromLocation(const SnapshotReader::Location &loc)
{
    if (loc.isStackSlot())
        return ReadFrameSlot(fp_, loc.stackSlot());
    return machine_.read(loc.reg());
}

Value
SnapshotIterator::FromTypedPayload(JSValueType type, uintptr_t payload)
{
    switch (type) {
      case JSVAL_TYPE_INT32:
        return Int32Value(payload);
      case JSVAL_TYPE_BOOLEAN:
        return BooleanValue(!!payload);
      case JSVAL_TYPE_STRING:
        return StringValue(reinterpret_cast<JSString *>(payload));
      case JSVAL_TYPE_OBJECT:
        return ObjectValue(*reinterpret_cast<JSObject *>(payload));
      default:
        JS_NOT_REACHED("unexpected type - needs payload");
        return UndefinedValue();
    }
}

bool
SnapshotIterator::slotReadable(const Slot &slot)
{
    switch (slot.mode()) {
      case SnapshotReader::DOUBLE_REG:
        return machine_.has(slot.floatReg());

      case SnapshotReader::TYPED_REG:
        return machine_.has(slot.reg());

      case SnapshotReader::UNTYPED:
#if defined(JS_NUNBOX32)
          return hasLocation(slot.type()) && hasLocation(slot.payload());
#elif defined(JS_PUNBOX64)
          return hasLocation(slot.value());
#endif

      default:
        return true;
    }
}

Value
SnapshotIterator::slotValue(const Slot &slot)
{
    switch (slot.mode()) {
      case SnapshotReader::DOUBLE_REG:
        return DoubleValue(machine_.read(slot.floatReg()));

      case SnapshotReader::TYPED_REG:
        return FromTypedPayload(slot.knownType(), machine_.read(slot.reg()));

      case SnapshotReader::TYPED_STACK:
      {
        JSValueType type = slot.knownType();
        if (type == JSVAL_TYPE_DOUBLE)
            return DoubleValue(ReadFrameDoubleSlot(fp_, slot.stackSlot()));
        return FromTypedPayload(type, ReadFrameSlot(fp_, slot.stackSlot()));
      }

      case SnapshotReader::UNTYPED:
      {
          jsval_layout layout;
#if defined(JS_NUNBOX32)
          layout.s.tag = (JSValueTag)fromLocation(slot.type());
          layout.s.payload.word = fromLocation(slot.payload());
#elif defined(JS_PUNBOX64)
          layout.asBits = fromLocation(slot.value());
#endif
          return IMPL_TO_JSVAL(layout);
      }

      case SnapshotReader::JS_UNDEFINED:
        return UndefinedValue();

      case SnapshotReader::JS_NULL:
        return NullValue();

      case SnapshotReader::JS_INT32:
        return Int32Value(slot.int32Value());

      case SnapshotReader::CONSTANT:
        return ionScript_->getConstant(slot.constantIndex());

      default:
        JS_NOT_REACHED("huh?");
        return UndefinedValue();
    }
}

IonScript *
IonFrameIterator::ionScript() const
{
    JS_ASSERT(type() == IonFrame_OptimizedJS);

    IonScript *ionScript = NULL;
    if (checkInvalidation(&ionScript))
        return ionScript;
    switch (GetCalleeTokenTag(calleeToken())) {
      case CalleeToken_Function:
      case CalleeToken_Script:
<<<<<<< HEAD
        return script()->ionScript();
      case CalleeToken_ParallelFunction:
        return script()->parallelIonScript();
      default:
        JS_NOT_REACHED("unknown callee token type");
=======
		return script()->ionScript();
      case CalleeToken_ParallelFunction:
		return script()->parallelIonScript();
      default:
		JS_NOT_REACHED("unknown callee token type");
>>>>>>> b31a4037
    }
}

const SafepointIndex *
IonFrameIterator::safepoint() const
{
    if (!cachedSafepointIndex_)
        cachedSafepointIndex_ = ionScript()->getSafepointIndex(returnAddressToFp());
    return cachedSafepointIndex_;
}

const OsiIndex *
IonFrameIterator::osiIndex() const
{
    SafepointReader reader(ionScript(), safepoint());
    return ionScript()->getOsiIndex(reader.osiReturnPointOffset());
}

template <AllowGC allowGC>
void
InlineFrameIteratorMaybeGC<allowGC>::resetOn(const IonFrameIterator *iter)
{
    frame_ = iter;
    framesRead_ = 0;

    if (iter) {
        start_ = SnapshotIterator(*iter);
        findNextFrame();
    }
}
template void InlineFrameIteratorMaybeGC<NoGC>::resetOn(const IonFrameIterator *iter);
template void InlineFrameIteratorMaybeGC<CanGC>::resetOn(const IonFrameIterator *iter);

template <AllowGC allowGC>
void
InlineFrameIteratorMaybeGC<allowGC>::findNextFrame()
{
    JS_ASSERT(more());

    si_ = start_;

    // Read the initial frame.
    callee_ = frame_->maybeCallee();
    script_ = frame_->script();
    pc_ = script_->code + si_.pcOffset();
#ifdef DEBUG
    numActualArgs_ = 0xbadbad;
#endif

    // This unfortunately is O(n*m), because we must skip over outer frames
    // before reading inner ones.
    unsigned remaining = start_.frameCount() - framesRead_ - 1;
    for (unsigned i = 0; i < remaining; i++) {
        JS_ASSERT(js_CodeSpec[*pc_].format & JOF_INVOKE);

        // Recover the number of actual arguments from the script.
        if (JSOp(*pc_) != JSOP_FUNAPPLY)
            numActualArgs_ = GET_ARGC(pc_);

        JS_ASSERT(numActualArgs_ != 0xbadbad);

        // Skip over non-argument slots, as well as |this|.
        unsigned skipCount = (si_.slots() - 1) - numActualArgs_ - 1;
        for (unsigned j = 0; j < skipCount; j++)
            si_.skip();

        Value funval = si_.read();

        // Skip extra slots.
        while (si_.moreSlots())
            si_.skip();

        si_.nextFrame();

        callee_ = funval.toObject().toFunction();
        script_ = callee_->nonLazyScript();
        pc_ = script_->code + si_.pcOffset();
    }

    framesRead_++;
}
template void InlineFrameIteratorMaybeGC<NoGC>::findNextFrame();
template void InlineFrameIteratorMaybeGC<CanGC>::findNextFrame();

template <AllowGC allowGC>
bool
InlineFrameIteratorMaybeGC<allowGC>::isFunctionFrame() const
{
    return !!callee_;
}
template bool InlineFrameIteratorMaybeGC<NoGC>::isFunctionFrame() const;
template bool InlineFrameIteratorMaybeGC<CanGC>::isFunctionFrame() const;

MachineState
MachineState::FromBailout(uintptr_t regs[Registers::Total],
                          double fpregs[FloatRegisters::Total])
{
    MachineState machine;

    for (unsigned i = 0; i < Registers::Total; i++)
        machine.setRegisterLocation(Register::FromCode(i), &regs[i]);
    for (unsigned i = 0; i < FloatRegisters::Total; i++)
        machine.setRegisterLocation(FloatRegister::FromCode(i), &fpregs[i]);

    return machine;
}

template <AllowGC allowGC>
bool
InlineFrameIteratorMaybeGC<allowGC>::isConstructing() const
{
    // Skip the current frame and look at the caller's.
    if (more()) {
        InlineFrameIteratorMaybeGC<allowGC> parent(GetIonContext()->cx, this);
        ++parent;

        // Inlined Getters and Setters are never constructing.
        if (IsGetterPC(parent.pc()) || IsSetterPC(parent.pc()))
            return false;

        // In the case of a JS frame, look up the pc from the snapshot.
        JS_ASSERT(js_CodeSpec[*parent.pc()].format & JOF_INVOKE);

        return (JSOp)*parent.pc() == JSOP_NEW;
    }

    return frame_->isConstructing();
}
template bool InlineFrameIteratorMaybeGC<NoGC>::isConstructing() const;
template bool InlineFrameIteratorMaybeGC<CanGC>::isConstructing() const;

bool
IonFrameIterator::isConstructing() const
{
    IonFrameIterator parent(*this);

    // Skip the current frame and look at the caller's.
    do {
        ++parent;
    } while (!parent.done() && !parent.isScripted());

    if (parent.isOptimizedJS()) {
        // In the case of a JS frame, look up the pc from the snapshot.
        InlineFrameIterator inlinedParent(GetIonContext()->cx, &parent);

        //Inlined Getters and Setters are never constructing.
        if (IsGetterPC(inlinedParent.pc()) || IsSetterPC(inlinedParent.pc()))
            return false;

        JS_ASSERT(js_CodeSpec[*inlinedParent.pc()].format & JOF_INVOKE);

        return (JSOp)*inlinedParent.pc() == JSOP_NEW;
    }

    if (parent.isBaselineJS()) {
        jsbytecode *pc;
        parent.baselineScriptAndPc(NULL, &pc);

        //Inlined Getters and Setters are never constructing.
        if (IsGetterPC(pc) || IsSetterPC(pc))
            return false;

        JS_ASSERT(js_CodeSpec[*pc].format & JOF_INVOKE);

        return JSOp(*pc) == JSOP_NEW;
    }

    JS_ASSERT(parent.done());

    // If entryfp is not set, we entered Ion via a C++ native, like Array.map,
    // using FastInvoke. FastInvoke is never used for constructor calls.
    if (!activation_->entryfp())
        return false;

    // If callingIntoIon, we either entered Ion from JM or entered Ion from
    // a C++ native using FastInvoke. In both of these cases we don't handle
    // constructor calls.
    if (activation_->entryfp()->callingIntoIon())
        return false;
    JS_ASSERT(activation_->entryfp()->runningInIon());
    return activation_->entryfp()->isConstructing();
}

unsigned
IonFrameIterator::numActualArgs() const
{
    if (isScripted())
        return jsFrame()->numActualArgs();

    JS_ASSERT(isNative());
    return exitFrame()->nativeExit()->argc();
}

void
SnapshotIterator::warnUnreadableSlot()
{
    fprintf(stderr, "Warning! Tried to access unreadable IonMonkey slot (possible f.arguments).\n");
}

struct DumpOp {
    DumpOp(unsigned int i) : i_(i) {}

    unsigned int i_;
    void operator()(const Value& v) {
        fprintf(stderr, "  actual (arg %d): ", i_);
#ifdef DEBUG
        js_DumpValue(v);
#else
        fprintf(stderr, "?\n");
#endif
        i_++;
    }
};

void
IonFrameIterator::dumpBaseline() const
{
    JS_ASSERT(isBaselineJS());

    fprintf(stderr, " JS Baseline frame\n");
    if (isFunctionFrame()) {
        fprintf(stderr, "  callee fun: ");
#ifdef DEBUG
        js_DumpObject(callee());
#else
        fprintf(stderr, "?\n");
#endif
    } else {
        fprintf(stderr, "  global frame, no callee\n");
    }

    fprintf(stderr, "  file %s line %u\n",
            script()->filename(), (unsigned) script()->lineno);

    JSContext *cx = GetIonContext()->cx;
    RootedScript script(cx);
    jsbytecode *pc;
    baselineScriptAndPc(script.address(), &pc);

    fprintf(stderr, "  script = %p, pc = %p (offset %u)\n", (void *)script, pc, uint32_t(pc - script->code));
    fprintf(stderr, "  current op: %s\n", js_CodeName[*pc]);

    fprintf(stderr, "  actual args: %d\n", numActualArgs());

    BaselineFrame *frame = baselineFrame();

    for (unsigned i = 0; i < frame->numValueSlots(); i++) {
        fprintf(stderr, "  slot %u: ", i);
#ifdef DEBUG
        Value *v = frame->valueSlot(i);
        js_DumpValue(*v);
#else
        fprintf(stderr, "?\n");
#endif
    }
}

template <AllowGC allowGC>
void
InlineFrameIteratorMaybeGC<allowGC>::dump() const
{
    if (more())
        fprintf(stderr, " JS frame (inlined)\n");
    else
        fprintf(stderr, " JS frame\n");

    bool isFunction = false;
    if (isFunctionFrame()) {
        isFunction = true;
        fprintf(stderr, "  callee fun: ");
#ifdef DEBUG
        js_DumpObject(callee());
#else
        fprintf(stderr, "?\n");
#endif
    } else {
        fprintf(stderr, "  global frame, no callee\n");
    }

    fprintf(stderr, "  file %s line %u\n",
            script()->filename(), (unsigned) script()->lineno);

    fprintf(stderr, "  script = %p, pc = %p\n", (void*) script(), pc());
    fprintf(stderr, "  current op: %s\n", js_CodeName[*pc()]);

    if (!more()) {
        numActualArgs();
    }

    SnapshotIterator si = snapshotIterator();
    fprintf(stderr, "  slots: %u\n", si.slots() - 1);
    for (unsigned i = 0; i < si.slots() - 1; i++) {
        if (isFunction) {
            if (i == 0)
                fprintf(stderr, "  scope chain: ");
            else if (i == 1)
                fprintf(stderr, "  this: ");
            else if (i - 2 < callee()->nargs)
                fprintf(stderr, "  formal (arg %d): ", i - 2);
            else {
                if (i - 2 == callee()->nargs && numActualArgs() > callee()->nargs) {
                    DumpOp d(callee()->nargs);
                    forEachCanonicalActualArg(GetIonContext()->cx, d, d.i_, numActualArgs() - d.i_);
                }

                fprintf(stderr, "  slot %d: ", i - 2 - callee()->nargs);
            }
        } else
            fprintf(stderr, "  slot %u: ", i);
#ifdef DEBUG
        js_DumpValue(si.maybeRead());
#else
        fprintf(stderr, "?\n");
#endif
    }

    fputc('\n', stderr);
}
template void InlineFrameIteratorMaybeGC<NoGC>::dump() const;
template void InlineFrameIteratorMaybeGC<CanGC>::dump() const;

void
IonFrameIterator::dump() const
{
    switch (type_) {
      case IonFrame_Entry:
        fprintf(stderr, " Entry frame\n");
        fprintf(stderr, "  Frame size: %u\n", unsigned(current()->prevFrameLocalSize()));
        break;
      case IonFrame_BaselineJS:
        dumpBaseline();
        break;
      case IonFrame_BaselineStub:
      case IonFrame_Unwound_BaselineStub:
        fprintf(stderr, " Baseline stub frame\n");
        fprintf(stderr, "  Frame size: %u\n", unsigned(current()->prevFrameLocalSize()));
        break;
      case IonFrame_OptimizedJS:
      {
        InlineFrameIterator frames(GetIonContext()->cx, this);
        for (;;) {
            frames.dump();
            if (!frames.more())
                break;
            ++frames;
        }
        break;
      }
      case IonFrame_Rectifier:
      case IonFrame_Unwound_Rectifier:
        fprintf(stderr, " Rectifier frame\n");
        fprintf(stderr, "  Frame size: %u\n", unsigned(current()->prevFrameLocalSize()));
        break;
      case IonFrame_Unwound_OptimizedJS:
        fprintf(stderr, "Warning! Unwound JS frames are not observable.\n");
        break;
      case IonFrame_Exit:
        break;
      case IonFrame_Osr:
        fprintf(stderr, "Warning! OSR frame are not defined yet.\n");
        break;
    };
    fputc('\n', stderr);
}

} // namespace ion
} // namespace js<|MERGE_RESOLUTION|>--- conflicted
+++ resolved
@@ -26,8 +26,6 @@
 #include "Safepoints.h"
 #include "VMFunctions.h"
 
-#include "vm/ParallelDo.h"
-
 namespace js {
 namespace ion {
 
@@ -63,19 +61,6 @@
     RawScript script = this->script();
     // N.B. the current IonScript is not the same as the frame's
     // IonScript if the frame has since been invalidated.
-<<<<<<< HEAD
-    IonScript *currentIonScript;
-    bool hasIonScript;
-    if (isParallelFunctionFrame()) {
-        currentIonScript = script->parallelIon;
-        hasIonScript = script->hasParallelIonScript();
-    } else {
-        currentIonScript = script->ion;
-        hasIonScript = script->hasIonScript();
-    }
-    bool invalidated = !hasIonScript ||
-        !currentIonScript->containsReturnAddress(returnAddr);
-=======
     bool invalidated;
     if (isParallelFunctionFrame()) {
         invalidated = !script->hasParallelIonScript() ||
@@ -84,7 +69,6 @@
         invalidated = !script->hasIonScript() ||
             !script->ionScript()->containsReturnAddress(returnAddr);
     }
->>>>>>> b31a4037
     if (!invalidated)
         return false;
 
@@ -109,12 +93,7 @@
         JS_ASSERT(isFunctionFrame() || isParallelFunctionFrame());
         if (isFunctionFrame())
             return CalleeTokenToFunction(calleeToken());
-<<<<<<< HEAD
-        else
-            return CalleeTokenToParallelFunction(calleeToken());
-=======
         return CalleeTokenToParallelFunction(calleeToken());
->>>>>>> b31a4037
     }
 
     JS_ASSERT(isNative());
@@ -165,12 +144,6 @@
 IonFrameIterator::isFunctionFrame() const
 {
     return CalleeTokenIsFunction(calleeToken());
-}
-
-bool
-IonFrameIterator::isParallelFunctionFrame() const
-{
-    return GetCalleeTokenTag(calleeToken()) == CalleeToken_ParallelFunction;
 }
 
 bool
@@ -539,24 +512,6 @@
 }
 
 void
-HandleParallelFailure(ResumeFromException *rfe)
-{
-    ForkJoinSlice *slice = ForkJoinSlice::Current();
-    IonFrameIterator iter(slice->perThreadData->ionTop);
-
-    while (!iter.isEntry()) {
-        parallel::Spew(parallel::SpewBailouts, "Bailing from VM reentry");
-        if (!slice->abortedScript && iter.isScripted())
-            slice->abortedScript = iter.script();
-        ++iter;
-    }
-
-    rfe->kind = ResumeFromException::RESUME_ENTRY_FRAME;
-    rfe->stackPointer = iter.fp();
-}
-
-void
-<<<<<<< HEAD
 ion::HandleParallelFailure(ResumeFromException *rfe)
 {
     ForkJoinSlice *slice = ForkJoinSlice::Current();
@@ -577,14 +532,12 @@
         ++iter;
     }
 
+    rfe->kind = ResumeFromException::RESUME_ENTRY_FRAME;
     rfe->stackPointer = iter.fp();
 }
 
 void
 ion::EnsureExitFrame(IonCommonFrameLayout *frame)
-=======
-EnsureExitFrame(IonCommonFrameLayout *frame)
->>>>>>> b31a4037
 {
     if (frame->prevType() == IonFrame_Unwound_OptimizedJS ||
         frame->prevType() == IonFrame_Unwound_BaselineStub ||
@@ -1187,19 +1140,11 @@
     switch (GetCalleeTokenTag(calleeToken())) {
       case CalleeToken_Function:
       case CalleeToken_Script:
-<<<<<<< HEAD
         return script()->ionScript();
       case CalleeToken_ParallelFunction:
         return script()->parallelIonScript();
       default:
         JS_NOT_REACHED("unknown callee token type");
-=======
-		return script()->ionScript();
-      case CalleeToken_ParallelFunction:
-		return script()->parallelIonScript();
-      default:
-		JS_NOT_REACHED("unknown callee token type");
->>>>>>> b31a4037
     }
 }
 
