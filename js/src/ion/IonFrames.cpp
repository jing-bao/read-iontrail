--- conflicted
+++ resolved
@@ -862,14 +862,7 @@
 IonScript *
 IonFrameIterator::ionScript() const
 {
-<<<<<<< HEAD
-    // Currently, this code only executes in sequential execution.
-    CompileMode compileMode = COMPILE_MODE_SEQ;
-
-    JS_ASSERT(type() == IonFrame_JS);
-=======
     JS_ASSERT(type() == IonFrame_OptimizedJS);
->>>>>>> fe1a9103
 
     IonScript *ionScript;
     if (checkInvalidation(&ionScript))
