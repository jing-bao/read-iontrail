--- conflicted
+++ resolved
@@ -205,13 +205,8 @@
     }
 
     RootedScript inlineScript(cx, target->script());
-<<<<<<< HEAD
-    CompileMode compileMode = info().compileMode();
-    if (!inlineScript->canIonCompile(compileMode)) {
-=======
     ExecutionMode executionMode = info().executionMode();
     if (!CanIonCompile(inlineScript, executionMode)) {
->>>>>>> 4057aa24
         IonSpew(IonSpew_Inlining, "Cannot inline due to disable Ion compilation");
         return false;
     }
@@ -2836,11 +2831,7 @@
     RootedScript calleeScript(cx, callee->script());
     CompileInfo *info = cx->tempLifoAlloc().new_<CompileInfo>(calleeScript.get(), callee,
                                                               (jsbytecode *)NULL, constructing,
-<<<<<<< HEAD
-                                                              COMPILE_MODE_SEQ);
-=======
                                                               SequentialExecution);
->>>>>>> 4057aa24
     if (!info)
         return false;
 
@@ -4028,10 +4019,9 @@
 
     // In parallel execution, we never require write barriers.  See
     // forkjoin.cpp for more information.
-    switch (info().compileMode()) {
-      case COMPILE_MODE_SEQ: break;
-      case COMPILE_MODE_PAR: needsBarrier = false; break;
-      case COMPILE_MODE_MAX: break;
+    switch (info().executionMode()) {
+      case SequentialExecution: break;
+      case ParallelExecution: needsBarrier = false; break;
     }
 
     if (templateObject->isFixedSlot(shape->slot())) {
