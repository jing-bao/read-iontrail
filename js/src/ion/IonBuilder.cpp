--- conflicted
+++ resolved
@@ -3007,11 +3007,7 @@
     // Start inlining.
     LifoAlloc *alloc = GetIonContext()->temp->lifoAlloc();
     CompileInfo *info = alloc->new_<CompileInfo>(calleeScript.get(), target,
-<<<<<<< HEAD
-                                                 (jsbytecode *)NULL, callInfo.constructing(),
-=======
                                                  (jsbytecode *)NULL, thisCall.constructing(),
->>>>>>> b31a4037
                                                  this->info().executionMode());
     if (!info)
         return false;
@@ -3211,20 +3207,9 @@
     if (target == NULL)
         return false;
 
-<<<<<<< HEAD
-    uint32_t totalSize = 0;
-    uint32_t maxInlineDepth = js_IonOptions.maxInlineDepth;
-    bool allFunctionsAreSmall = true;
-    bool allFunctionsAreHinted = true;
-    for (size_t i = 0; i < targets.length(); i++) {
-        JSFunction *target = targets[i]->toFunction();
-        if (!target->isInterpreted())
-            return false;
-=======
     // Native functions provide their own detection in inlineNativeCall().
     if (target->isNative())
         return true;
->>>>>>> b31a4037
 
     // Determine whether inlining is possible at callee site
     if (!canInlineTarget(target, callInfo))
@@ -3241,34 +3226,10 @@
 
     // Heuristics!
 
-<<<<<<< HEAD
-        // Skip heuristics if we have an explicit hint to inline.
-        if (targetScript->shouldInline)
-            continue;
-
-        allFunctionsAreHinted = false;
-
-        if (targetScript->length > 1 && // Always inline the empty script.
-            calleeUses * js_IonOptions.inlineUseCountRatio < callerUses)
-        {
-            IonSpew(IonSpew_Inlining, "Not inlining, callee is not hot");
-            return false;
-        }
-    }
-
-    // Don't check heruistics if explicitly hinted.
-    if (!allFunctionsAreHinted) {
-        if (allFunctionsAreSmall)
-            maxInlineDepth = js_IonOptions.smallFunctionMaxInlineDepth;
-
-        if (inliningDepth_ >= maxInlineDepth)
-            return false;
-
-        if (script()->getUseCount() < js_IonOptions.usesBeforeInlining()) {
-            IonSpew(IonSpew_Inlining, "Not inlining, caller is not hot");
-            return false;
-        }
-=======
+    // Skip heuristics if we have an explicit hint to inline.
+    if (targetScript->shouldInline)
+        return true;
+
     // Cap the inlining depth.
     if (IsSmallFunction(targetScript)) {
         if (inliningDepth_ >= js_IonOptions.smallFunctionMaxInlineDepth) {
@@ -3302,7 +3263,6 @@
         IonSpew(IonSpew_Inlining, "%s:%d - Vetoed: caller is insufficiently hot.",
                                   targetScript->filename(), targetScript->lineno);
         return false;
->>>>>>> b31a4037
     }
 
     // Callee must be hot relative to the caller.
