/* -*- Mode: C++; tab-width: 4; indent-tabs-mode: nil; c-basic-offset: 4 -*-
 * vim: set ts=4 sw=4 et tw=99:
 *
 * This Source Code Form is subject to the terms of the Mozilla Public
 * License, v. 2.0. If a copy of the MPL was not distributed with this
 * file, You can obtain one at http://mozilla.org/MPL/2.0/. */

#ifndef jsion_caches_h__
#define jsion_caches_h__

#include "IonCode.h"
#include "TypeOracle.h"
#include "Registers.h"

class JSFunction;
class JSScript;

namespace js {

struct ForkJoinSlice;
class LockedJSContext;

namespace ion {

#define IONCACHE_KIND_LIST(_)                                   \
    _(GetProperty)                                              \
    _(SetProperty)                                              \
    _(GetElement)                                               \
    _(BindName)                                                 \
    _(Name)                                                     \
    _(CallsiteClone)                                            \
    _(ParallelGetProperty)

// Forward declarations of Cache kinds.
#define FORWARD_DECLARE(kind) class kind##IC;
IONCACHE_KIND_LIST(FORWARD_DECLARE)
#undef FORWARD_DECLARE

class IonCacheVisitor
{
  public:
#define VISIT_INS(op)                                               \
    virtual bool visit##op##IC(CodeGenerator *codegen, op##IC *) {  \
        JS_NOT_REACHED("NYI: " #op "IC");                           \
        return false;                                               \
    }

    IONCACHE_KIND_LIST(VISIT_INS)
#undef VISIT_INS
};

// Common structure encoding the state of a polymorphic inline cache contained
// in the code for an IonScript. IonCaches are used for polymorphic operations
// where multiple implementations may be required.
//
// The cache is initially compiled as a patchable jump to an out of line
// fragment which invokes a cache function to perform the operation. The cache
// function may generate a stub to perform the operation in certain cases
// (e.g. a particular shape for an input object), patch the cache's jump to
// that stub and patch any failure conditions in the stub to jump back to the
// cache fragment. When those failure conditions are hit, the cache function
// may attach new stubs, forming a daisy chain of tests for how to perform the
// operation in different circumstances.
//
// Eventually, if too many stubs are generated the cache function may disable
// the cache, by generating a stub to make a call and perform the operation
// within the VM.
//
// While calls may be made to the cache function and other VM functions, the
// cache may still be treated as pure during optimization passes, such that
// LICM and GVN may be performed on operations around the cache as if the
// operation cannot reenter scripted code through an Invoke() or otherwise have
// unexpected behavior. This restricts the sorts of stubs which the cache can
// generate or the behaviors which called functions can have, and if a called
// function performs a possibly impure operation then the operation will be
// marked as such and the calling script will be recompiled.
//
// Similarly, despite the presence of functions and multiple stubs generated
// for a cache, the cache itself may be marked as idempotent and become hoisted
// or coalesced by LICM or GVN. This also constrains the stubs which can be
// generated for the cache.
//
// * IonCache usage
//
// IonCache is the base structure of an inline cache, which generates code stubs
// dynamically and attaches them to an IonScript.
//
// A cache must at least provide a static update function which will usualy have
// a JSContext*, followed by the cache index. The rest of the arguments of the
// update function are usualy corresponding to the register inputs of the cache,
// as it must perform the same operation as any of the stubs that it might
// produce. The update function call is handled by the visit function of
// CodeGenerator corresponding to this IC.
//
// The CodeGenerator visit function, as opposed to other visit functions, has
// two arguments. The first one is the OutOfLineUpdateCache which stores the LIR
// instruction. The second one is the IC object.  This function would be called
// once the IC is registered with the addCache function of CodeGeneratorShared.
//
// To register a cache, you must call the addCache function as follow:
//
//     MyCodeIC cache(inputReg1, inputValueReg2, outputReg);
//     if (!addCache(lir, allocateCache(cache)))
//         return false;
//
// Once the cache is allocated with the allocateCache function, any modification
// made to the cache would be ignored.
//
// The addCache function will produce a patchable jump at the location where
// it is called. This jump will execute generated stubs and fallback on the code
// of the visitMyCodeIC function if no stub match.
//
//   Warning: As the addCache function fallback on a VMCall, calls to
// addCache should not be in the same path as another VMCall or in the same
// path of another addCache as this is not supported by the invalidation
// procedure.
class IonCache
{
  public:
    enum Kind {
#   define DEFINE_CACHEKINDS(ickind) Cache_##ickind,
        IONCACHE_KIND_LIST(DEFINE_CACHEKINDS)
#   undef DEFINE_CACHEKINDS
        Cache_Invalid
    };

    // Cache testing and cast.
#   define CACHEKIND_CASTS(ickind)                                      \
    bool is##ickind() const {                                           \
        return kind() == Cache_##ickind;                                \
    }                                                                   \
    inline ickind##IC &to##ickind();

    IONCACHE_KIND_LIST(CACHEKIND_CASTS)
#   undef CACHEKIND_CASTS

    virtual Kind kind() const = 0;

    virtual bool accept(CodeGenerator *codegen, IonCacheVisitor *visitor) = 0;

  public:

    static const char *CacheName(Kind kind);

  protected:
    bool pure_ : 1;
    bool idempotent_ : 1;
    bool disabled_ : 1;
    size_t stubCount_ : 5;

    CodeLocationJump initialJump_;
    CodeLocationJump lastJump_;
    CodeLocationLabel fallbackLabel_;

    // Offset from the initial jump to the rejoin label.
#ifdef JS_CPU_ARM
    static const size_t REJOIN_LABEL_OFFSET = 4;
#else
    static const size_t REJOIN_LABEL_OFFSET = 0;
#endif

    // Location of this operation, NULL for idempotent caches.
    JSScript *script;
    jsbytecode *pc;

  private:
    static const size_t MAX_STUBS;
    void incrementStubCount() {
        // The IC should stop generating stubs before wrapping stubCount.
        stubCount_++;
        JS_ASSERT(stubCount_);
    }

    CodeLocationLabel fallbackLabel() const {
        return fallbackLabel_;
    }
    CodeLocationLabel rejoinLabel() const {
        uint8_t *ptr = initialJump_.raw();
#ifdef JS_CPU_ARM
        uint32_t i = 0;
        while (i < REJOIN_LABEL_OFFSET)
            ptr = Assembler::nextInstruction(ptr, &i);
#endif
        return CodeLocationLabel(ptr);
    }

  public:

    IonCache()
      : pure_(false),
        idempotent_(false),
        disabled_(false),
        stubCount_(0),
        initialJump_(),
        lastJump_(),
        fallbackLabel_(),
        script(NULL),
        pc(NULL)
    {
    }

    void disable();
    inline bool isDisabled() const {
        return disabled_;
    }

    // Set the initial jump state of the cache. The initialJump is the inline
    // jump that will point to out-of-line code (such as the slow path, or
    // stubs), and the rejoinLabel is the position that all out-of-line paths
    // will rejoin to.
    void setInlineJump(CodeOffsetJump initialJump, CodeOffsetLabel rejoinLabel) {
        initialJump_ = initialJump;
        lastJump_ = initialJump;

        JS_ASSERT(rejoinLabel.offset() == initialJump.offset() + REJOIN_LABEL_OFFSET);
    }

    // Set the initial 'out-of-line' jump state of the cache. The fallbackLabel is
    // the location of the out-of-line update (slow) path.  This location will
    // be set to the exitJump of the last generated stub.
    void setFallbackLabel(CodeOffsetLabel fallbackLabel) {
        fallbackLabel_ = fallbackLabel;
    }

    // Update labels once the code is copied and finalized.
    void updateBaseAddress(IonCode *code, MacroAssembler &masm);

    // Reset the cache around garbage collection.
    virtual void reset();

    // Destroy any extra resources the cache uses upon IonCode finalization.
    virtual void destroy() { }

    bool canAttachStub() const {
        return stubCount_ < MAX_STUBS;
    }

    enum LinkStatus {
        LINK_ERROR,
        CACHE_FLUSHED,
        LINK_GOOD
    };

    // Use the Linker to link the generated code and check if any
    // monitoring/allocation caused an invalidation of the running ion script,
    // this function returns CACHE_FLUSHED. In case of allocation issue this
    // function returns LINK_ERROR.
    LinkStatus linkCode(JSContext *cx, MacroAssembler &masm, IonScript *ion, IonCode **code);
    // Fixup variables and update jumps in the list of stubs.  Increment the
    // number of attached stubs accordingly.
    void attachStub(MacroAssembler &masm, IonCode *code, CodeOffsetJump &rejoinOffset,
                    CodeOffsetJump *exitOffset, CodeOffsetLabel *stubOffset = NULL);

    // Combine both linkStub and attachStub into one function. In addition, it
    // produces a spew augmented with the attachKind string.
    bool linkAndAttachStub(JSContext *cx, MacroAssembler &masm, IonScript *ion,
                           const char *attachKind, CodeOffsetJump &rejoinOffset,
                           CodeOffsetJump *exitOffset, CodeOffsetLabel *stubOffset = NULL);

    bool pure() {
        return pure_;
    }
    bool idempotent() {
        return idempotent_;
    }
    void setIdempotent() {
        JS_ASSERT(!idempotent_);
        JS_ASSERT(!script);
        JS_ASSERT(!pc);
        idempotent_ = true;
    }

<<<<<<< HEAD
    bool isAllocated() {
        return fallbackLabel().isSet();
    }

    void setScriptedLocation(UnrootedScript script, jsbytecode *pc) {
=======
    void setScriptedLocation(RawScript script, jsbytecode *pc) {
>>>>>>> ae1c51d4
        JS_ASSERT(!idempotent_);
        this->script = script;
        this->pc = pc;
    }

    void getScriptedLocation(MutableHandleScript pscript, jsbytecode **ppc) {
        pscript.set(script);
        *ppc = pc;
    }
};

// Define the cache kind and pre-declare data structures used for calling inline
// caches.
#define CACHE_HEADER(ickind)                                        \
    Kind kind() const {                                             \
        return IonCache::Cache_##ickind;                            \
    }                                                               \
                                                                    \
    bool accept(CodeGenerator *codegen, IonCacheVisitor *visitor) { \
        return visitor->visit##ickind##IC(codegen, this);           \
    }                                                               \
                                                                    \
    static const VMFunction UpdateInfo;

// Subclasses of IonCache for the various kinds of caches. These do not define
// new data members; all caches must be of the same size.

class GeneratePropertyStubHelper;

// Shared base class by GetPropertyIC and GetElementIC
class ReadSlotCache : public IonCache
{
  protected:
    void generateReadSlot(JSContext *cx, MacroAssembler &masm,
                          GeneratePropertyStubHelper &helper);

  public:
    virtual Register object() const = 0;
    virtual TypedOrValueRegister output() const = 0;
};

class GetPropertyIC : public ReadSlotCache
{
  protected:
    // Registers live after the cache, excluding output registers. The initial
    // value of these registers must be preserved by the cache.
    RegisterSet liveRegs_;

    Register object_;
    PropertyName *name_;
    TypedOrValueRegister output_;
    bool allowGetters_ : 1;
    bool hasArrayLengthStub_ : 1;
    bool hasTypedArrayLengthStub_ : 1;

    bool generateCallGetter(JSContext *cx, MacroAssembler &masm,
                            GeneratePropertyStubHelper &helper,
                            PropertyName *propName, RegisterSet &liveRegs,
                            void *returnAddr, jsbytecode *pc);

  public:
    GetPropertyIC(RegisterSet liveRegs,
                  Register object, PropertyName *name,
                  TypedOrValueRegister output,
                  bool allowGetters)
      : liveRegs_(liveRegs),
        object_(object),
        name_(name),
        output_(output),
        allowGetters_(allowGetters),
        hasArrayLengthStub_(false),
        hasTypedArrayLengthStub_(false)
    {
    }

    CACHE_HEADER(GetProperty)

    Register object() const {
        return object_;
    }
    PropertyName *name() const {
        return name_;
    }
    TypedOrValueRegister output() const {
        return output_;
    }
    bool allowGetters() const {
        return allowGetters_;
    }
    bool hasArrayLengthStub() const {
        return hasArrayLengthStub_;
    }
    bool hasTypedArrayLengthStub() const {
        return hasTypedArrayLengthStub_;
    }

    bool attachReadSlot(JSContext *cx, IonScript *ion, JSObject *obj, JSObject *holder,
                        HandleShape shape);
    bool attachCallGetter(JSContext *cx, IonScript *ion, JSObject *obj, JSObject *holder,
                          HandleShape shape,
                          const SafepointIndex *safepointIndex, void *returnAddr);
    bool attachArrayLength(JSContext *cx, IonScript *ion, JSObject *obj);
    bool attachTypedArrayLength(JSContext *cx, IonScript *ion, JSObject *obj);

    static bool update(JSContext *cx, size_t cacheIndex, HandleObject obj, MutableHandleValue vp);
};

class SetPropertyIC : public IonCache
{
  protected:
    // Registers live after the cache, excluding output registers. The initial
    // value of these registers must be preserved by the cache.
    RegisterSet liveRegs_;

    Register object_;
    PropertyName *name_;
    ConstantOrRegister value_;
    bool isSetName_;
    bool strict_;

  public:
    SetPropertyIC(RegisterSet liveRegs, Register object, PropertyName *name,
                  ConstantOrRegister value, bool isSetName, bool strict)
      : liveRegs_(liveRegs),
        object_(object),
        name_(name),
        value_(value),
        isSetName_(isSetName),
        strict_(strict)
    {
    }

    CACHE_HEADER(SetProperty)

    Register object() const {
        return object_;
    }
    PropertyName *name() const {
        return name_;
    }
    ConstantOrRegister value() const {
        return value_;
    }
    bool isSetName() const {
        return isSetName_;
    }
    bool strict() const {
        return strict_;
    }

    bool attachNativeExisting(JSContext *cx, IonScript *ion, HandleObject obj, HandleShape shape);
    bool attachSetterCall(JSContext *cx, IonScript *ion, HandleObject obj,
                          HandleObject holder, HandleShape shape, void *returnAddr);
    bool attachNativeAdding(JSContext *cx, IonScript *ion, JSObject *obj, HandleShape oldshape,
                            HandleShape newshape, HandleShape propshape);

    static bool
    update(JSContext *cx, size_t cacheIndex, HandleObject obj, HandleValue value);
};

class GetElementIC : public ReadSlotCache
{
  protected:
    Register object_;
    ConstantOrRegister index_;
    TypedOrValueRegister output_;
    bool monitoredResult_ : 1;
    bool hasDenseStub_ : 1;

  public:
    GetElementIC(Register object, ConstantOrRegister index,
                 TypedOrValueRegister output, bool monitoredResult)
      : object_(object),
        index_(index),
        output_(output),
        monitoredResult_(monitoredResult),
        hasDenseStub_(false)
    {
    }

    CACHE_HEADER(GetElement)

    Register object() const {
        return object_;
    }
    ConstantOrRegister index() const {
        return index_;
    }
    TypedOrValueRegister output() const {
        return output_;
    }
    bool monitoredResult() const {
        return monitoredResult_;
    }
    bool hasDenseStub() const {
        return hasDenseStub_;
    }
    void setHasDenseStub() {
        JS_ASSERT(!hasDenseStub());
        hasDenseStub_ = true;
    }

    bool attachGetProp(JSContext *cx, IonScript *ion, HandleObject obj, const Value &idval, HandlePropertyName name);
    bool attachDenseElement(JSContext *cx, IonScript *ion, JSObject *obj, const Value &idval);
    bool attachTypedArrayElement(JSContext *cx, IonScript *ion, JSObject *obj, const Value &idval);

    static bool
    update(JSContext *cx, size_t cacheIndex, HandleObject obj, HandleValue idval,
                MutableHandleValue vp);
};

class BindNameIC : public IonCache
{
  protected:
    Register scopeChain_;
    PropertyName *name_;
    Register output_;

  public:
    BindNameIC(Register scopeChain, PropertyName *name, Register output)
      : scopeChain_(scopeChain),
        name_(name),
        output_(output)
    {
    }

    CACHE_HEADER(BindName)

    Register scopeChainReg() const {
        return scopeChain_;
    }
    HandlePropertyName name() const {
        return HandlePropertyName::fromMarkedLocation(&name_);
    }
    Register outputReg() const {
        return output_;
    }

    bool attachGlobal(JSContext *cx, IonScript *ion, JSObject *scopeChain);
    bool attachNonGlobal(JSContext *cx, IonScript *ion, JSObject *scopeChain, JSObject *holder);

    static JSObject *
    update(JSContext *cx, size_t cacheIndex, HandleObject scopeChain);
};

class NameIC : public IonCache
{
  protected:
    bool typeOf_;
    Register scopeChain_;
    PropertyName *name_;
    TypedOrValueRegister output_;

  public:
    NameIC(bool typeOf,
           Register scopeChain, PropertyName *name,
           TypedOrValueRegister output)
      : typeOf_(typeOf),
        scopeChain_(scopeChain),
        name_(name),
        output_(output)
    {
    }

    CACHE_HEADER(Name)

    Register scopeChainReg() const {
        return scopeChain_;
    }
    HandlePropertyName name() const {
        return HandlePropertyName::fromMarkedLocation(&name_);
    }
    TypedOrValueRegister outputReg() const {
        return output_;
    }
    bool isTypeOf() const {
        return typeOf_;
    }

    bool attach(JSContext *cx, IonScript *ion, HandleObject scopeChain, HandleObject obj,
                HandleShape shape);

    static bool
    update(JSContext *cx, size_t cacheIndex, HandleObject scopeChain, MutableHandleValue vp);
};

class CallsiteCloneIC : public IonCache
{
  protected:
    Register callee_;
    Register output_;
    JSScript *callScript_;
    jsbytecode *callPc_;

  public:
    CallsiteCloneIC(Register callee, JSScript *callScript, jsbytecode *callPc, Register output)
      : callee_(callee),
        output_(output),
        callScript_(callScript),
        callPc_(callPc)
    {
    }

    CACHE_HEADER(CallsiteClone)

    Register calleeReg() const {
        return callee_;
    }
    HandleScript callScript() const {
        return HandleScript::fromMarkedLocation(&callScript_);
    }
    jsbytecode *callPc() const {
        return callPc_;
    }
    Register outputReg() const {
        return output_;
    }

    bool attach(JSContext *cx, IonScript *ion, HandleFunction original, HandleFunction clone);

    static JSObject *update(JSContext *cx, size_t cacheIndex, HandleObject callee);
};

// Parallel ICs adhere to the invariant of parallel mode execution that any
// bailout restarts the entire parallel computation instead of resuming in the
// interpreter. Thus, the meaning of returning false in parallel ICs is "bail
// out of the entire parallel execution" for any reason, error or
// otherwise. Specifically, invalidations are handled by the parallel
// execution at large and are unsafe to be called from within the parallel
// ICs.
//
// Re-entry into the VM is unsafe in general in parallel, and each parallel
// cache must have a special, pure path for VM entry carved out for the
// functionality they need. These paths are generally marked by the suffix
// "pure" and return false if they otherwise would have been effectful.

class ParallelGetPropertyIC : public GetPropertyIC
{
  protected:
    // A set of all objects that are stubbed. Used to detect duplicates in
    // parallel execution.
    ObjectSet *stubbedObjects_;

   public:
    ParallelGetPropertyIC(RegisterSet liveRegs,
                          Register object, PropertyName *name,
                          TypedOrValueRegister output,
                          bool allowGetters)
      : GetPropertyIC(liveRegs, object, name, output, allowGetters),
        stubbedObjects_(NULL)
    {
    }

    CACHE_HEADER(ParallelGetProperty)

    void reset();
    void destroy();

    bool initStubbedObjects(JSContext *cx);
    ObjectSet *stubbedObjects() const {
        JS_ASSERT_IF(stubbedObjects_, stubbedObjects_->initialized());
        return stubbedObjects_;
    }

    // Returns false if we should bail out of parallel execution due to either
    // error or inability to get the property on |obj| in a pure manner.
    bool tryAttachNativeGetPropStub(LockedJSContext &cx, IonScript *ion, HandleObject obj,
                                    HandlePropertyName name, const SafepointIndex *safepointIndex,
                                    void *returnAddr);

    static bool update(ForkJoinSlice *slice, size_t cacheIndex, HandleObject obj,
                       MutableHandleValue vp);
};

#undef CACHE_HEADER

// Implement cache casts now that the compiler can see the inheritance.
#define CACHE_CASTS(ickind)                                             \
    ickind##IC &IonCache::to##ickind()                                  \
    {                                                                   \
        JS_ASSERT(is##ickind());                                        \
        return *static_cast<ickind##IC *>(this);                        \
    }
IONCACHE_KIND_LIST(CACHE_CASTS)
#undef OPCODE_CASTS

} // namespace ion
} // namespace js

#endif // jsion_caches_h__<|MERGE_RESOLUTION|>--- conflicted
+++ resolved
@@ -270,15 +270,11 @@
         idempotent_ = true;
     }
 
-<<<<<<< HEAD
     bool isAllocated() {
         return fallbackLabel().isSet();
     }
 
-    void setScriptedLocation(UnrootedScript script, jsbytecode *pc) {
-=======
     void setScriptedLocation(RawScript script, jsbytecode *pc) {
->>>>>>> ae1c51d4
         JS_ASSERT(!idempotent_);
         this->script = script;
         this->pc = pc;
