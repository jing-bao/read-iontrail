/* -*- Mode: C++; tab-width: 4; indent-tabs-mode: nil; c-basic-offset: 4 -*-
 * vim: set ts=4 sw=4 et tw=99:
 *
 * This Source Code Form is subject to the terms of the Mozilla Public
 * License, v. 2.0. If a copy of the MPL was not distributed with this
 * file, You can obtain one at http://mozilla.org/MPL/2.0/. */

#include "MacroAssembler-x86.h"
#include "ion/MoveEmitter.h"
#include "ion/IonFrames.h"

#include "jsscriptinlines.h"

using namespace js;
using namespace js::ion;

void
MacroAssemblerX86::loadConstantDouble(double d, const FloatRegister &dest)
{
    union DoublePun {
        uint64_t u;
        double d;
    } dpun;
    dpun.d = d;
    if (maybeInlineDouble(dpun.u, dest))
        return;

    if (!doubleMap_.initialized()) {
        enoughMemory_ &= doubleMap_.init();
        if (!enoughMemory_)
            return;
    }
    size_t doubleIndex;
    DoubleMap::AddPtr p = doubleMap_.lookupForAdd(d);
    if (p) {
        doubleIndex = p->value;
    } else {
        doubleIndex = doubles_.length();
        enoughMemory_ &= doubles_.append(Double(d));
        enoughMemory_ &= doubleMap_.add(p, d, doubleIndex);
        if (!enoughMemory_)
            return;
    }
    Double &dbl = doubles_[doubleIndex];
    masm.movsd_mr(reinterpret_cast<void *>(dbl.uses.prev()), dest.code());
    dbl.uses.setPrev(masm.size());
}

void
MacroAssemblerX86::finish()
{
    if (doubles_.empty())
        return;

    masm.align(sizeof(double));
    for (size_t i = 0; i < doubles_.length(); i++) {
        CodeLabel cl(doubles_[i].uses);
        writeDoubleConstant(doubles_[i].value, cl.src());
        enoughMemory_ &= addCodeLabel(cl);
        if (!enoughMemory_)
            return;
    }
}

void
MacroAssemblerX86::setupABICall(uint32_t args)
{
    JS_ASSERT(!inCall_);
    inCall_ = true;

    args_ = args;
    passedArgs_ = 0;
    stackForCall_ = 0;
}

void
MacroAssemblerX86::setupAlignedABICall(uint32_t args)
{
    setupABICall(args);
    dynamicAlignment_ = false;
}

void
MacroAssemblerX86::setupUnalignedABICall(uint32_t args, const Register &scratch)
{
    setupABICall(args);
    dynamicAlignment_ = true;

    movl(esp, scratch);
    andl(Imm32(~(StackAlignment - 1)), esp);
    push(scratch);
}

void
MacroAssemblerX86::passABIArg(const MoveOperand &from)
{
    ++passedArgs_;
    MoveOperand to = MoveOperand(StackPointer, stackForCall_);
    if (from.isDouble()) {
        stackForCall_ += sizeof(double);
        enoughMemory_ &= moveResolver_.addMove(from, to, Move::DOUBLE);
    } else {
        stackForCall_ += sizeof(int32_t);
        enoughMemory_ &= moveResolver_.addMove(from, to, Move::GENERAL);
    }
}

void
MacroAssemblerX86::passABIArg(const Register &reg)
{
    passABIArg(MoveOperand(reg));
}

void
MacroAssemblerX86::passABIArg(const FloatRegister &reg)
{
    passABIArg(MoveOperand(reg));
}

void
MacroAssemblerX86::callWithABIPre(uint32_t *stackAdjust)
{
    JS_ASSERT(inCall_);
    JS_ASSERT(args_ == passedArgs_);

    if (dynamicAlignment_) {
        *stackAdjust = stackForCall_
                     + ComputeByteAlignment(stackForCall_ + STACK_SLOT_SIZE,
                                            StackAlignment);
    } else {
        *stackAdjust = stackForCall_
                     + ComputeByteAlignment(stackForCall_ + framePushed_,
                                            StackAlignment);
    }

    reserveStack(*stackAdjust);

    // Position all arguments.
    {
        enoughMemory_ &= moveResolver_.resolve();
        if (!enoughMemory_)
            return;

        MoveEmitter emitter(*this);
        emitter.emit(moveResolver_);
        emitter.finish();
    }

#ifdef DEBUG
    {
        // Check call alignment.
        Label good;
        movl(esp, eax);
        testl(eax, Imm32(StackAlignment - 1));
        j(Equal, &good);
        breakpoint();
        bind(&good);
    }
#endif
}

void
MacroAssemblerX86::callWithABIPost(uint32_t stackAdjust, Result result)
{
    freeStack(stackAdjust);
    if (result == DOUBLE) {
        reserveStack(sizeof(double));
        fstp(Operand(esp, 0));
        movsd(Operand(esp, 0), ReturnFloatReg);
        freeStack(sizeof(double));
    }
    if (dynamicAlignment_)
        pop(esp);

    JS_ASSERT(inCall_);
    inCall_ = false;
}

void
MacroAssemblerX86::callWithABI(void *fun, Result result)
{
    uint32_t stackAdjust;
    callWithABIPre(&stackAdjust);
    call(ImmWord(fun));
    callWithABIPost(stackAdjust, result);
}

void
MacroAssemblerX86::callWithABI(const Address &fun, Result result)
{
    uint32_t stackAdjust;
    callWithABIPre(&stackAdjust);
    call(Operand(fun));
    callWithABIPost(stackAdjust, result);
}

void
MacroAssemblerX86::handleFailureWithHandler(void *handler)
{
    // Reserve space for exception information.
    subl(Imm32(sizeof(ResumeFromException)), esp);
    movl(esp, eax);

    // Ask for an exception handler.
    setupUnalignedABICall(1, ecx);
    passABIArg(eax);
    callWithABI(handler);

<<<<<<< HEAD
    // Load the error value, load the new stack pointer, and return.
=======
    Label catch_;
    Label entryFrame;
    Label return_;

    branch32(Assembler::Equal, Address(esp, offsetof(ResumeFromException, kind)),
             Imm32(ResumeFromException::RESUME_ENTRY_FRAME), &entryFrame);
    branch32(Assembler::Equal, Address(esp, offsetof(ResumeFromException, kind)),
             Imm32(ResumeFromException::RESUME_CATCH), &catch_);
    branch32(Assembler::Equal, Address(esp, offsetof(ResumeFromException, kind)),
             Imm32(ResumeFromException::RESUME_FORCED_RETURN), &return_);

    breakpoint(); // Invalid kind.

    // No exception handler. Load the error value, load the new stack pointer
    // and return from the entry frame.
    bind(&entryFrame);
>>>>>>> b31a4037
    moveValue(MagicValue(JS_ION_ERROR), JSReturnOperand);
    movl(Operand(esp, offsetof(ResumeFromException, stackPointer)), esp);
    ret();

    // If we found a catch handler, this must be a baseline frame. Restore state
    // and jump to the catch block.
    bind(&catch_);
    movl(Operand(esp, offsetof(ResumeFromException, target)), eax);
    movl(Operand(esp, offsetof(ResumeFromException, framePointer)), ebp);
    movl(Operand(esp, offsetof(ResumeFromException, stackPointer)), esp);
    jmp(Operand(eax));

    // Only used in debug mode. Return BaselineFrame->returnValue() to the caller.
    bind(&return_);
    movl(Operand(esp, offsetof(ResumeFromException, framePointer)), ebp);
    movl(Operand(esp, offsetof(ResumeFromException, stackPointer)), esp);
    loadValue(Address(ebp, BaselineFrame::reverseOffsetOfReturnValue()), JSReturnOperand);
    movl(ebp, esp);
    pop(ebp);
    ret();
}

void
MacroAssemblerX86::handleException()
{
    handleFailureWithHandler(JS_FUNC_TO_DATA_PTR(void *, ion::HandleException));
}

void
MacroAssemblerX86::handleParallelFailure()
{
    handleFailureWithHandler(JS_FUNC_TO_DATA_PTR(void *, ion::HandleParallelFailure));
}

void
MacroAssemblerX86::branchTestValue(Condition cond, const ValueOperand &value, const Value &v, Label *label)
{
    jsval_layout jv = JSVAL_TO_IMPL(v);
    if (v.isMarkable())
        cmpl(value.payloadReg(), ImmGCPtr(reinterpret_cast<gc::Cell *>(v.toGCThing())));
    else
        cmpl(value.payloadReg(), Imm32(jv.s.payload.i32));

    if (cond == Equal) {
        Label done;
        j(NotEqual, &done);
        {
            cmpl(value.typeReg(), Imm32(jv.s.tag));
            j(Equal, label);
        }
        bind(&done);
    } else {
        JS_ASSERT(cond == NotEqual);
        j(NotEqual, label);

        cmpl(value.typeReg(), Imm32(jv.s.tag));
        j(NotEqual, label);
    }
}

Assembler::Condition
MacroAssemblerX86::testNegativeZero(const FloatRegister &reg, const Register &scratch)
{
    // Determines whether the single double contained in the XMM register reg
    // is equal to double-precision -0.

    Label nonZero;

    // Compare to zero. Lets through {0, -0}.
    xorpd(ScratchFloatReg, ScratchFloatReg);
    // If reg is non-zero, then a test of Zero is false.
    branchDouble(DoubleNotEqual, reg, ScratchFloatReg, &nonZero);

    // Input register is either zero or negative zero. Test sign bit.
    movmskpd(reg, scratch);
    // If reg is -0, then a test of Zero is true.
    cmpl(scratch, Imm32(1));

    bind(&nonZero);
    return Zero;
}<|MERGE_RESOLUTION|>--- conflicted
+++ resolved
@@ -206,9 +206,6 @@
     passABIArg(eax);
     callWithABI(handler);
 
-<<<<<<< HEAD
-    // Load the error value, load the new stack pointer, and return.
-=======
     Label catch_;
     Label entryFrame;
     Label return_;
@@ -225,7 +222,6 @@
     // No exception handler. Load the error value, load the new stack pointer
     // and return from the entry frame.
     bind(&entryFrame);
->>>>>>> b31a4037
     moveValue(MagicValue(JS_ION_ERROR), JSReturnOperand);
     movl(Operand(esp, offsetof(ResumeFromException, stackPointer)), esp);
     ret();
@@ -249,18 +245,6 @@
 }
 
 void
-MacroAssemblerX86::handleException()
-{
-    handleFailureWithHandler(JS_FUNC_TO_DATA_PTR(void *, ion::HandleException));
-}
-
-void
-MacroAssemblerX86::handleParallelFailure()
-{
-    handleFailureWithHandler(JS_FUNC_TO_DATA_PTR(void *, ion::HandleParallelFailure));
-}
-
-void
 MacroAssemblerX86::branchTestValue(Condition cond, const ValueOperand &value, const Value &v, Label *label)
 {
     jsval_layout jv = JSVAL_TO_IMPL(v);
