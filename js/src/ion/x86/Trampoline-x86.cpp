--- conflicted
+++ resolved
@@ -532,10 +532,6 @@
     //  +0  returnAddress
     //
     // We're aligned to an exit frame, so link it up.
-<<<<<<< HEAD
-
-=======
->>>>>>> b31a4037
     masm.enterExitFrameAndLoadContext(&f, cxreg, regs.getAny(), f.executionMode);
 
     // Save the current stack pointer as the base for copying arguments.
@@ -613,24 +609,14 @@
     Label failure;
     switch (f.failType()) {
       case Type_Object:
-<<<<<<< HEAD
-        masm.testl(eax, eax);
-        masm.j(Assembler::Zero, &failure);
-=======
         masm.branchTestPtr(Assembler::Zero, eax, eax, &failure);
->>>>>>> b31a4037
         break;
       case Type_Bool:
         masm.testb(eax, eax);
         masm.j(Assembler::Zero, &failure);
         break;
       case Type_ParallelResult:
-<<<<<<< HEAD
-        masm.cmp32(eax, Imm32(TP_SUCCESS));
-        masm.j(Assembler::NotEqual, &failure);
-=======
         masm.branchPtr(Assembler::NotEqual, eax, Imm32(TP_SUCCESS), &failure);
->>>>>>> b31a4037
         break;
       default:
         JS_NOT_REACHED("unknown failure kind");
