--- conflicted
+++ resolved
@@ -11,6 +11,7 @@
 #include "jscntxt.h"
 #include "jscompartment.h"
 #include "IonCode.h"
+#include "CompileInfo.h"
 #include "jsinfer.h"
 #include "jsinterp.h"
 
@@ -245,17 +246,7 @@
 MethodStatus CanEnterAtBranch(JSContext *cx, HandleScript script,
                               StackFrame *fp, jsbytecode *pc);
 MethodStatus CanEnter(JSContext *cx, HandleScript script, StackFrame *fp, bool newType);
-<<<<<<< HEAD
-MethodStatus CanEnterUsingFastInvoke(JSContext *cx, HandleScript script, CompileMode cmode);
-=======
 MethodStatus CanEnterUsingFastInvoke(JSContext *cx, HandleScript script, uint32_t numActualArgs);
-
-MethodStatus
-CanEnterParallelArrayKernel(JSContext *cx,
-                            HandleFunction fun,
-                            ParallelCompilationContext &compileContext);
-
->>>>>>> d2210ce9
 
 enum IonExecStatus
 {
@@ -291,8 +282,8 @@
 void Invalidate(types::TypeCompartment &types, FreeOp *fop,
                 const Vector<types::RecompileInfo> &invalid, bool resetUses = true);
 void Invalidate(JSContext *cx, const Vector<types::RecompileInfo> &invalid, bool resetUses = true);
+bool Invalidate(JSContext *cx, JSScript *script, ExecutionMode mode, bool resetUses = true);
 bool Invalidate(JSContext *cx, JSScript *script, bool resetUses = true);
-bool Invalidate(JSContext *cx, JSScript *script, CompileMode cmode, bool resetUses = true);
 
 void MarkFromIon(JSRuntime *rt, Value *vp);
 
