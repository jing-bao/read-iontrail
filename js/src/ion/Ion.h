/* -*- Mode: C++; tab-width: 4; indent-tabs-mode: nil; c-basic-offset: 4 -*-
 * vim: set ts=4 sw=4 et tw=99:
 *
 * This Source Code Form is subject to the terms of the Mozilla Public
 * License, v. 2.0. If a copy of the MPL was not distributed with this
 * file, You can obtain one at http://mozilla.org/MPL/2.0/. */

#if !defined(jsion_ion_h__) && defined(JS_ION)
#define jsion_ion_h__

#include "jscntxt.h"
#include "jscompartment.h"
#include "IonCode.h"
#include "CompileInfo.h"
#include "jsinfer.h"
#include "jsinterp.h"

namespace js {
namespace ion {

class TempAllocator;
class ParallelCompileContext; // in ParallelArrayAnalysis.h

// Possible register allocators which may be used.
enum IonRegisterAllocator {
    RegisterAllocator_LSRA,
    RegisterAllocator_Backtracking,
    RegisterAllocator_Stupid
};

struct IonOptions
{
    // Toggles whether global value numbering is used.
    //
    // Default: true
    bool gvn;

    // Toggles whether global value numbering is optimistic (true) or
    // pessimistic (false).
    //
    // Default: true
    bool gvnIsOptimistic;

    // Toggles whether loop invariant code motion is performed.
    //
    // Default: true
    bool licm;

    // Toggles whether functions may be entered at loop headers.
    //
    // Default: true
    bool osr;

    // Toggles whether large scripts are rejected.
    //
    // Default: true
    bool limitScriptSize;

    // Describes which register allocator to use.
    //
    // Default: LSRA
    IonRegisterAllocator registerAllocator;

    // Toggles whether inlining is performed.
    //
    // Default: true
    bool inlining;

    // Toggles whether Edge Case Analysis is used.
    //
    // Default: true
    bool edgeCaseAnalysis;

    // Toggles whether Range Analysis is used.
    //
    // Default: true
    bool rangeAnalysis;

    // Toggles whether Unreachable Code Elimination is performed.
    //
    // Default: true
    bool uce;

    // Toggles whether compilation occurs off the main thread.
    //
    // Default: true iff there are at least two CPUs available
    bool parallelCompilation;

    // How many invocations or loop iterations are needed before functions
    // are compiled.
    //
    // Default: 10,240
    uint32_t usesBeforeCompile;

    // How many invocations or loop iterations are needed before functions
    // are compiled when JM is disabled.
    //
    // Default: 40
    uint32_t usesBeforeCompileNoJaeger;

    // How many invocations or loop iterations are needed before calls
    // are inlined.
    //
    // Default: 10,240
    uint32_t usesBeforeInlining;

    // How many actual arguments are accepted on the C stack.
    //
    // Default: 4,096
    uint32_t maxStackArgs;

    // The maximum inlining depth.
    //
    // Default: 3
    uint32_t maxInlineDepth;

    // The bytecode length limit for small function.
    //
    // The default for this was arrived at empirically via benchmarking.
    // We may want to tune it further after other optimizations have gone
    // in.
    //
    // Default: 100
    uint32_t smallFunctionMaxBytecodeLength;

    // The inlining limit for small functions.
    //
    // This value has been arrived at empirically via benchmarking.
    // We may want to revisit this tuning after other optimizations have
    // gone in.
    //
    // Default: usesBeforeInlining / 4
    uint32_t smallFunctionUsesBeforeInlining;

    // The maximum number of functions to polymorphically inline at a call site.
    //
    // Default: 4
    uint32_t polyInlineMax;

    // The maximum total bytecode size of an inline call site.
    //
    // Default: 800
    uint32_t inlineMaxTotalBytecodeLength;

    // Minimal ratio between the use counts of the caller and the callee to
    // enable inlining of functions.
    //
    // Default: 128
    uint32_t inlineUseCountRatio;

    // Whether functions are compiled immediately.
    //
    // Default: false
    bool eagerCompilation;

    // If a function has attempted to make this many calls to
    // functions that are marked "uncompileable", then
    // stop running this function in IonMonkey. (default 512)
    uint32_t slowCallLimit;

    // When caller runs in IM, but callee not, we take a slow path to the interpreter.
    // This has a significant overhead. In order to decrease the number of times this happens,
    // the useCount gets incremented faster to compile this function in IM and use the fastpath.
    //
    // Default: 5
    uint32_t slowCallIncUseCount;

    // How many uses of a parallel kernel before we attempt compilation.
    //
    // Default: 1
    uint32_t usesBeforeCompileParallel;

    void setEagerCompilation() {
        eagerCompilation = true;
        usesBeforeCompile = usesBeforeCompileNoJaeger = 0;

        // Eagerly inline calls to improve test coverage.
        usesBeforeInlining = 0;
        smallFunctionUsesBeforeInlining = 0;

        parallelCompilation = false;
    }

    IonOptions()
      : gvn(true),
        gvnIsOptimistic(true),
        licm(true),
        osr(true),
        limitScriptSize(true),
        registerAllocator(RegisterAllocator_LSRA),
        inlining(true),
        edgeCaseAnalysis(true),
        rangeAnalysis(true),
        uce(true),
        parallelCompilation(false),
        usesBeforeCompile(10240),
        usesBeforeCompileNoJaeger(40),
        usesBeforeInlining(usesBeforeCompile),
        maxStackArgs(4096),
        maxInlineDepth(3),
        smallFunctionMaxBytecodeLength(100),
        smallFunctionUsesBeforeInlining(usesBeforeInlining / 4),
        polyInlineMax(4),
        inlineMaxTotalBytecodeLength(800),
        inlineUseCountRatio(128),
        eagerCompilation(false),
        slowCallLimit(512),
        slowCallIncUseCount(5),
        usesBeforeCompileParallel(1)
    {
    }
};

enum MethodStatus
{
    Method_Error,
    Method_CantCompile,
    Method_Skipped,
    Method_Compiled
};

// An Ion context is needed to enter into either an Ion method or an instance
// of the Ion compiler. It points to a temporary allocator and the active
// JSContext, either of which may be NULL, and the active compartment, which
// will not be NULL.

class IonContext
{
  public:
    IonContext(JSContext *cx, JSCompartment *compartment, TempAllocator *temp);
    ~IonContext();

    JSContext *cx;
    JSCompartment *compartment;
    TempAllocator *temp;
    int getNextAssemblerId() {
        return assemblerCount_++;
    }
  private:
    IonContext *prev_;
    int assemblerCount_;
};

extern IonOptions js_IonOptions;

// Initialize Ion statically for all JSRuntimes.
bool InitializeIon();

// Get and set the current Ion context.
IonContext *GetIonContext();

bool SetIonContext(IonContext *ctx);

MethodStatus CanEnterAtBranch(JSContext *cx, HandleScript script,
                              StackFrame *fp, jsbytecode *pc);
MethodStatus CanEnter(JSContext *cx, HandleScript script, StackFrame *fp, bool newType);
MethodStatus CanEnterUsingFastInvoke(JSContext *cx, HandleScript script, uint32_t numActualArgs);

enum IonExecStatus
{
    // The method call had to be aborted due to a stack limit check. This
    // error indicates that Ion never attempted to clean up frames.
    IonExec_Aborted,

    // The method call resulted in an error, and IonMonkey has cleaned up
    // frames.
    IonExec_Error,

    // The method call succeeed and returned a value.
    IonExec_Ok,

    // A guard triggered in IonMonkey and we must resume execution in
    // the interpreter.
    IonExec_Bailout
};

static inline bool
IsErrorStatus(IonExecStatus status)
{
    return status == IonExec_Error || status == IonExec_Aborted;
}

IonExecStatus Cannon(JSContext *cx, StackFrame *fp);
IonExecStatus SideCannon(JSContext *cx, StackFrame *fp, jsbytecode *pc);

// Used to enter Ion from C++ natives like Array.map. Called from FastInvokeGuard.
IonExecStatus FastInvoke(JSContext *cx, HandleFunction fun, CallArgsList &args);

// Walk the stack and invalidate active Ion frames for the invalid scripts.
void Invalidate(types::TypeCompartment &types, FreeOp *fop,
                const Vector<types::RecompileInfo> &invalid, bool resetUses = true);
void Invalidate(JSContext *cx, const Vector<types::RecompileInfo> &invalid, bool resetUses = true);
<<<<<<< HEAD
bool Invalidate(JSContext *cx, JSScript *script, ExecutionMode mode, bool resetUses = true);
bool Invalidate(JSContext *cx, JSScript *script, bool resetUses = true);
=======
bool Invalidate(JSContext *cx, UnrootedScript script, bool resetUses = true);
>>>>>>> 31ab6ca7

void MarkValueFromIon(JSRuntime *rt, Value *vp);
void MarkShapeFromIon(JSRuntime *rt, Shape **shapep);

void ToggleBarriers(JSCompartment *comp, bool needs);

class IonBuilder;
class MIRGenerator;
class CodeGenerator;

CodeGenerator *CompileBackEnd(MIRGenerator *mir);
void AttachFinishedCompilations(JSContext *cx);
void FinishOffThreadBuilder(IonBuilder *builder);
bool TestIonCompile(JSContext *cx, HandleScript script, HandleFunction fun, jsbytecode *osrPc, bool constructing);

static inline bool IsEnabled(JSContext *cx)
{
    return cx->hasRunOption(JSOPTION_ION) && cx->typeInferenceEnabled();
}

<<<<<<< HEAD
void ForbidCompilation(JSContext *cx, JSScript *script);
void ForbidCompilation(JSContext *cx, JSScript *script, ExecutionMode mode);
uint32_t UsesBeforeIonRecompile(JSScript *script, jsbytecode *pc);
=======
void ForbidCompilation(JSContext *cx, UnrootedScript script);
uint32_t UsesBeforeIonRecompile(UnrootedScript script, jsbytecode *pc);
>>>>>>> 31ab6ca7

void PurgeCaches(UnrootedScript script, JSCompartment *c);
size_t MemoryUsed(UnrootedScript script, JSMallocSizeOfFun mallocSizeOf);
void DestroyIonScripts(FreeOp *fop, UnrootedScript script);
void TraceIonScripts(JSTracer* trc, UnrootedScript script);

} // namespace ion
} // namespace js

#endif // jsion_ion_h__
<|MERGE_RESOLUTION|>--- conflicted
+++ resolved
@@ -290,12 +290,8 @@
 void Invalidate(types::TypeCompartment &types, FreeOp *fop,
                 const Vector<types::RecompileInfo> &invalid, bool resetUses = true);
 void Invalidate(JSContext *cx, const Vector<types::RecompileInfo> &invalid, bool resetUses = true);
-<<<<<<< HEAD
-bool Invalidate(JSContext *cx, JSScript *script, ExecutionMode mode, bool resetUses = true);
-bool Invalidate(JSContext *cx, JSScript *script, bool resetUses = true);
-=======
+bool Invalidate(JSContext *cx, UnrootedScript script, ExecutionMode mode, bool resetUses = true);
 bool Invalidate(JSContext *cx, UnrootedScript script, bool resetUses = true);
->>>>>>> 31ab6ca7
 
 void MarkValueFromIon(JSRuntime *rt, Value *vp);
 void MarkShapeFromIon(JSRuntime *rt, Shape **shapep);
@@ -316,14 +312,9 @@
     return cx->hasRunOption(JSOPTION_ION) && cx->typeInferenceEnabled();
 }
 
-<<<<<<< HEAD
-void ForbidCompilation(JSContext *cx, JSScript *script);
-void ForbidCompilation(JSContext *cx, JSScript *script, ExecutionMode mode);
-uint32_t UsesBeforeIonRecompile(JSScript *script, jsbytecode *pc);
-=======
 void ForbidCompilation(JSContext *cx, UnrootedScript script);
+void ForbidCompilation(JSContext *cx, UnrootedScript script, ExecutionMode mode);
 uint32_t UsesBeforeIonRecompile(UnrootedScript script, jsbytecode *pc);
->>>>>>> 31ab6ca7
 
 void PurgeCaches(UnrootedScript script, JSCompartment *c);
 size_t MemoryUsed(UnrootedScript script, JSMallocSizeOfFun mallocSizeOf);
