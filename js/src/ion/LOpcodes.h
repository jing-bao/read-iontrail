/* -*- Mode: C++; tab-width: 4; indent-tabs-mode: nil; c-basic-offset: 4 -*-
 * vim: set ts=4 sw=4 et tw=99:
 *
 * This Source Code Form is subject to the terms of the Mozilla Public
 * License, v. 2.0. If a copy of the MPL was not distributed with this
 * file, You can obtain one at http://mozilla.org/MPL/2.0/. */

#ifndef jsion_lir_opcodes_common_h__
#define jsion_lir_opcodes_common_h__

#define LIR_COMMON_OPCODE_LIST(_)   \
    _(Label)                        \
    _(Nop)                          \
    _(OsiPoint)                     \
    _(MoveGroup)                    \
    _(Integer)                      \
    _(Pointer)                      \
    _(Double)                       \
    _(Value)                        \
    _(Parameter)                    \
    _(Callee)                       \
    _(TableSwitch)                  \
    _(TableSwitchV)                 \
    _(Goto)                         \
    _(NewParallelArray)             \
    _(NewArray)                     \
    _(NewObject)                    \
    _(NewSlots)                     \
    _(NewDeclEnvObject)             \
    _(NewCallObject)                \
    _(NewStringObject)              \
    _(ParNew)                       \
    _(ParNewDenseArray)             \
    _(ParNewCallObject)             \
    _(ParBailout)                   \
    _(InitProp)                     \
    _(CheckOverRecursed)            \
    _(ParCheckOverRecursed)         \
    _(RecompileCheck)               \
    _(DefVar)                       \
    _(DefFun)                       \
    _(CallKnown)                    \
    _(CallGeneric)                  \
    _(CallNative)                   \
    _(ApplyArgsGeneric)             \
    _(StackArgT)                    \
    _(StackArgV)                    \
    _(CreateThisV)                  \
    _(CreateThisO)                  \
    _(CreateThisWithTemplate)       \
    _(ReturnFromCtor)               \
    _(BitNotI)                      \
    _(BitNotV)                      \
    _(BitOpI)                       \
    _(BitOpV)                       \
    _(ShiftI)                       \
    _(UrshD)                        \
    _(Return)                       \
    _(Throw)                        \
    _(Phi)                          \
    _(TestIAndBranch)               \
    _(TestDAndBranch)               \
    _(TestVAndBranch)               \
    _(TestOAndBranch)               \
    _(PolyInlineDispatch)           \
    _(Compare)                      \
<<<<<<< HEAD
    _(CompareD)                     \
    _(CompareS)                     \
    _(ParCompareS)                  \
    _(CompareV)                     \
=======
>>>>>>> 31ab6ca7
    _(CompareAndBranch)             \
    _(CompareD)                     \
    _(CompareDAndBranch)            \
    _(CompareS)                     \
    _(CompareB)                     \
    _(CompareBAndBranch)            \
    _(CompareV)                     \
    _(CompareVAndBranch)            \
    _(CompareVM)                    \
    _(IsNullOrLikeUndefined)        \
    _(IsNullOrLikeUndefinedAndBranch)\
    _(EmulatesUndefined)            \
    _(EmulatesUndefinedAndBranch)   \
    _(MinMaxI)                      \
    _(MinMaxD)                      \
    _(NegD)                         \
    _(AbsI)                         \
    _(AbsD)                         \
    _(SqrtD)                        \
    _(PowI)                         \
    _(PowD)                         \
    _(Random)                       \
    _(MathFunctionD)                \
    _(NotI)                         \
    _(NotD)                         \
    _(NotO)                         \
    _(NotV)                         \
    _(AddI)                         \
    _(SubI)                         \
    _(MulI)                         \
    _(MathD)                        \
    _(ModD)                         \
    _(BinaryV)                      \
    _(Concat)                       \
    _(CharCodeAt)                   \
    _(FromCharCode)                 \
    _(Int32ToDouble)                \
    _(ValueToDouble)                \
    _(ValueToInt32)                 \
    _(DoubleToInt32)                \
    _(TruncateDToInt32)             \
    _(IntToString)                  \
    _(Start)                        \
    _(OsrEntry)                     \
    _(OsrValue)                     \
    _(OsrScopeChain)                \
    _(RegExp)                       \
    _(RegExpTest)                   \
    _(Lambda)                       \
    _(LambdaForSingleton)           \
    _(ParLambda)                    \
    _(ImplicitThis)                 \
    _(Slots)                        \
    _(Elements)                     \
    _(LoadSlotV)                    \
    _(LoadSlotT)                    \
    _(StoreSlotV)                   \
    _(StoreSlotT)                   \
    _(GuardShape)                   \
    _(GuardClass)                   \
    _(ParWriteGuard)                \
    _(ParDump)                      \
    _(TypeBarrier)                  \
    _(MonitorTypes)                 \
    _(InitializedLength)            \
    _(SetInitializedLength)         \
    _(BoundsCheck)                  \
    _(BoundsCheckRange)             \
    _(BoundsCheckLower)             \
    _(LoadElementV)                 \
    _(LoadElementT)                 \
    _(LoadElementHole)              \
    _(StoreElementV)                \
    _(StoreElementT)                \
    _(ArrayPopShiftV)               \
    _(ArrayPopShiftT)               \
    _(ArrayPushV)                   \
    _(ArrayPushT)                   \
    _(ArrayConcat)                  \
    _(StoreElementHoleV)            \
    _(StoreElementHoleT)            \
    _(LoadTypedArrayElement)        \
    _(LoadTypedArrayElementHole)    \
    _(StoreTypedArrayElement)       \
    _(ClampIToUint8)                \
    _(ClampDToUint8)                \
    _(ClampVToUint8)                \
    _(LoadFixedSlotV)               \
    _(LoadFixedSlotT)               \
    _(StoreFixedSlotV)              \
    _(StoreFixedSlotT)              \
    _(FunctionEnvironment)          \
    _(ParSlice)                     \
    _(GetPropertyCacheV)            \
    _(GetPropertyCacheT)            \
    _(GetElementCacheV)             \
    _(BindNameCache)                \
    _(CallGetProperty)              \
    _(GetNameCache)                 \
    _(CallGetIntrinsicValue)        \
    _(CallsiteCloneCache)           \
    _(CallGetElement)               \
    _(CallSetElement)               \
    _(CallSetProperty)              \
    _(CallDeleteProperty)           \
    _(SetPropertyCacheV)            \
    _(SetPropertyCacheT)            \
    _(CallIteratorStart)            \
    _(IteratorStart)                \
    _(IteratorNext)                 \
    _(IteratorMore)                 \
    _(IteratorEnd)                  \
    _(ArrayLength)                  \
    _(TypedArrayLength)             \
    _(TypedArrayElements)           \
    _(StringLength)                 \
    _(ArgumentsLength)              \
    _(GetArgument)                  \
    _(TypeOfV)                      \
    _(ToIdV)                        \
    _(Floor)                        \
    _(Round)                        \
    _(In)                           \
    _(InArray)                      \
    _(InstanceOfO)                  \
    _(InstanceOfV)                  \
    _(CallInstanceOf)               \
    _(InterruptCheck)               \
    _(ParCheckInterrupt)            \
    _(FunctionBoundary)             \
    _(GetDOMProperty)               \
    _(SetDOMProperty)               \
    _(CallDOMNative)

#if defined(JS_CPU_X86)
# include "x86/LOpcodes-x86.h"
#elif defined(JS_CPU_X64)
# include "x64/LOpcodes-x64.h"
#elif defined(JS_CPU_ARM)
# include "arm/LOpcodes-arm.h"
#endif

#define LIR_OPCODE_LIST(_)          \
    LIR_COMMON_OPCODE_LIST(_)       \
    LIR_CPU_OPCODE_LIST(_)

#endif // jsion_lir_opcodes_common_h__
<|MERGE_RESOLUTION|>--- conflicted
+++ resolved
@@ -64,17 +64,11 @@
     _(TestOAndBranch)               \
     _(PolyInlineDispatch)           \
     _(Compare)                      \
-<<<<<<< HEAD
-    _(CompareD)                     \
-    _(CompareS)                     \
-    _(ParCompareS)                  \
-    _(CompareV)                     \
-=======
->>>>>>> 31ab6ca7
     _(CompareAndBranch)             \
     _(CompareD)                     \
     _(CompareDAndBranch)            \
     _(CompareS)                     \
+    _(ParCompareS)                  \
     _(CompareB)                     \
     _(CompareBAndBranch)            \
     _(CompareV)                     \
