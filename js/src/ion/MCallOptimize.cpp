--- conflicted
+++ resolved
@@ -78,19 +78,6 @@
     if (native == regexp_test)
         return inlineRegExpTest(callInfo);
 
-    // Parallel Array
-    if (native == intrinsic_UnsafeSetElement)
-        return inlineUnsafeSetElement(callInfo);
-<<<<<<< HEAD
-    if (native == testingFunc_parallelJSActive)
-        return inlineForceSequentialOrParallelJSActive(callInfo);
-=======
-    if (native == testingFunc_inParallelSection)
-        return inlineShouldForceSequentialOrInParallelSection(callInfo);
->>>>>>> 487afeca
-    if (native == intrinsic_NewDenseArray)
-        return inlineNewDenseArray(callInfo);
-
     // Self-hosting
     if (native == intrinsic_ThrowError)
         return inlineThrowError(callInfo);
@@ -102,8 +89,7 @@
     // Parallel Array
     if (native == intrinsic_UnsafeSetElement)
         return inlineUnsafeSetElement(callInfo);
-<<<<<<< HEAD
-    if (native == intrinsic_ForceSequential)
+    if (native == intrinsic_ShouldForceSequential)
         return inlineForceSequentialOrParallelJSActive(callInfo);
     if (native == testingFunc_parallelJSActive)
         return inlineForceSequentialOrParallelJSActive(callInfo);
@@ -111,12 +97,6 @@
         return inlineNewParallelArray(callInfo);
     if (native == ParallelArrayObject::construct)
         return inlineParallelArray(callInfo);
-=======
-    if (native == intrinsic_ShouldForceSequential)
-        return inlineShouldForceSequentialOrInParallelSection(callInfo);
-    if (native == testingFunc_inParallelSection)
-        return inlineShouldForceSequentialOrInParallelSection(callInfo);
->>>>>>> 487afeca
     if (native == intrinsic_NewDenseArray)
         return inlineNewDenseArray(callInfo);
 
@@ -1045,11 +1025,7 @@
 }
 
 IonBuilder::InliningStatus
-<<<<<<< HEAD
 IonBuilder::inlineForceSequentialOrParallelJSActive(CallInfo &callInfo)
-=======
-IonBuilder::inlineShouldForceSequentialOrInParallelSection(CallInfo &callInfo)
->>>>>>> 487afeca
 {
     if (callInfo.constructing())
         return InliningStatus_NotInlined;
