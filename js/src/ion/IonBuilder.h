/* -*- Mode: C++; tab-width: 4; indent-tabs-mode: nil; c-basic-offset: 4 -*-
 * vim: set ts=4 sw=4 et tw=99:
 *
 * This Source Code Form is subject to the terms of the Mozilla Public
 * License, v. 2.0. If a copy of the MPL was not distributed with this
 * file, You can obtain one at http://mozilla.org/MPL/2.0/. */

#ifndef jsion_bytecode_analyzer_h__
#define jsion_bytecode_analyzer_h__

// This file declares the data structures for building a MIRGraph from a
// JSScript.

#include "MIR.h"
#include "MIRGraph.h"

namespace js {
namespace ion {

class CodeGenerator;

class IonBuilder : public MIRGenerator
{
    enum ControlStatus {
        ControlStatus_Error,
        ControlStatus_Ended,        // There is no continuation/join point.
        ControlStatus_Joined,       // Created a join node.
        ControlStatus_Jumped,       // Parsing another branch at the same level.
        ControlStatus_None          // No control flow.
    };

    struct DeferredEdge : public TempObject
    {
        MBasicBlock *block;
        DeferredEdge *next;

        DeferredEdge(MBasicBlock *block, DeferredEdge *next)
          : block(block), next(next)
        { }
    };

    struct ControlFlowInfo {
        // Entry in the cfgStack.
        uint32_t cfgEntry;

        // Label that continues go to.
        jsbytecode *continuepc;

        ControlFlowInfo(uint32_t cfgEntry, jsbytecode *continuepc)
          : cfgEntry(cfgEntry),
            continuepc(continuepc)
        { }
    };

    // To avoid recursion, the bytecode analyzer uses a stack where each entry
    // is a small state machine. As we encounter branches or jumps in the
    // bytecode, we push information about the edges on the stack so that the
    // CFG can be built in a tree-like fashion.
    struct CFGState {
        enum State {
            IF_TRUE,            // if() { }, no else.
            IF_TRUE_EMPTY_ELSE, // if() { }, empty else
            IF_ELSE_TRUE,       // if() { X } else { }
            IF_ELSE_FALSE,      // if() { } else { X }
            DO_WHILE_LOOP_BODY, // do { x } while ()
            DO_WHILE_LOOP_COND, // do { } while (x)
            WHILE_LOOP_COND,    // while (x) { }
            WHILE_LOOP_BODY,    // while () { x }
            FOR_LOOP_COND,      // for (; x;) { }
            FOR_LOOP_BODY,      // for (; ;) { x }
            FOR_LOOP_UPDATE,    // for (; ; x) { }
            TABLE_SWITCH,       // switch() { x }
            LOOKUP_SWITCH,      // switch() { x }
            COND_SWITCH_CASE,   // switch() { case X: ... }
            COND_SWITCH_BODY,   // switch() { case ...: X }
            AND_OR              // && x, || x
        };

        State state;            // Current state of this control structure.
        jsbytecode *stopAt;     // Bytecode at which to stop the processing loop.

        // For if structures, this contains branch information.
        union {
            struct {
                MBasicBlock *ifFalse;
                jsbytecode *falseEnd;
                MBasicBlock *ifTrue;    // Set when the end of the true path is reached.
            } branch;
            struct {
                // Common entry point.
                MBasicBlock *entry;

                // Position of where the loop body starts and ends.
                jsbytecode *bodyStart;
                jsbytecode *bodyEnd;

                // pc immediately after the loop exits.
                jsbytecode *exitpc;

                // Common exit point. Created lazily, so it may be NULL.
                MBasicBlock *successor;

                // Deferred break and continue targets.
                DeferredEdge *breaks;
                DeferredEdge *continues;

                // For-loops only.
                jsbytecode *condpc;
                jsbytecode *updatepc;
                jsbytecode *updateEnd;
            } loop;
            struct {
                // pc immediately after the switch.
                jsbytecode *exitpc;

                // Deferred break and continue targets.
                DeferredEdge *breaks;

                // MIR instruction
                MTableSwitch *ins;

                // The number of current successor that get mapped into a block. 
                uint32_t currentBlock;

            } tableswitch;
            struct {
                // pc immediately after the switch.
                jsbytecode *exitpc;

                // Deferred break and continue targets.
                DeferredEdge *breaks;

                // Vector of body blocks to process
                FixedList<MBasicBlock *> *bodies;

                // The number of current successor that get mapped into a block. 
                uint32_t currentBlock;
            } lookupswitch;
            struct {
                // Vector of body blocks to process after the cases.
                FixedList<MBasicBlock *> *bodies;

                // When processing case statements, this counter points at the
                // last uninitialized body.  When processing bodies, this
                // counter targets the next body to process.
                uint32_t currentIdx;

                // Remember the block index of the default case.
                jsbytecode *defaultTarget;
                uint32_t defaultIdx;

                // Block immediately after the switch.
                jsbytecode *exitpc;
                DeferredEdge *breaks;
            } condswitch;
        };

        inline bool isLoop() const {
            switch (state) {
              case DO_WHILE_LOOP_COND:
              case DO_WHILE_LOOP_BODY:
              case WHILE_LOOP_COND:
              case WHILE_LOOP_BODY:
              case FOR_LOOP_COND:
              case FOR_LOOP_BODY:
              case FOR_LOOP_UPDATE:
                return true;
              default:
                return false;
            }
        }

        static CFGState If(jsbytecode *join, MBasicBlock *ifFalse);
        static CFGState IfElse(jsbytecode *trueEnd, jsbytecode *falseEnd, MBasicBlock *ifFalse);
        static CFGState AndOr(jsbytecode *join, MBasicBlock *joinStart);
        static CFGState TableSwitch(jsbytecode *exitpc, MTableSwitch *ins);
        static CFGState LookupSwitch(jsbytecode *exitpc);
        static CFGState CondSwitch(jsbytecode *exitpc, jsbytecode *defaultTarget);
    };

    static int CmpSuccessors(const void *a, const void *b);

  public:
    IonBuilder(JSContext *cx, TempAllocator *temp, MIRGraph *graph,
               TypeOracle *oracle, CompileInfo *info, size_t inliningDepth = 0, uint32_t loopDepth = 0);

    bool build();
    bool buildInline(IonBuilder *callerBuilder, MResumePoint *callerResumePoint,
                     MDefinition *thisDefn, MDefinitionVector &args);

  private:
    bool traverseBytecode();
    ControlStatus snoopControlFlow(JSOp op);
    void markPhiBytecodeUses(jsbytecode *pc);
    bool processIterators();
    bool inspectOpcode(JSOp op);
    uint32_t readIndex(jsbytecode *pc);
    JSAtom *readAtom(jsbytecode *pc);
    bool abort(const char *message, ...);
    void spew(const char *message);

    static bool inliningEnabled() {
        return js_IonOptions.inlining;
    }

    bool getSingleCallTarget(uint32_t argc, jsbytecode *pc, MutableHandleFunction target,
                             bool *isClone = NULL);
    bool getSingleCallTarget(types::StackTypeSet *calleeTypes, MutableHandleFunction target,
                             bool *isClone = NULL);
    bool getPolyCallTargets(uint32_t argc, jsbytecode *pc, AutoObjectVector &targets,
                            uint32_t maxTargets, bool *hasClones = NULL);
    bool getPolyCallTargets(types::StackTypeSet *calleeTypes, AutoObjectVector &targets,
                            uint32_t maxTargets, bool *hasClones = NULL);
    bool canInlineTarget(JSFunction *target);

    void popCfgStack();
    bool processDeferredContinues(CFGState &state);
    ControlStatus processControlEnd();
    ControlStatus processCfgStack();
    ControlStatus processCfgEntry(CFGState &state);
    ControlStatus processIfEnd(CFGState &state);
    ControlStatus processIfElseTrueEnd(CFGState &state);
    ControlStatus processIfElseFalseEnd(CFGState &state);
    ControlStatus processDoWhileBodyEnd(CFGState &state);
    ControlStatus processDoWhileCondEnd(CFGState &state);
    ControlStatus processWhileCondEnd(CFGState &state);
    ControlStatus processWhileBodyEnd(CFGState &state);
    ControlStatus processForCondEnd(CFGState &state);
    ControlStatus processForBodyEnd(CFGState &state);
    ControlStatus processForUpdateEnd(CFGState &state);
    ControlStatus processNextTableSwitchCase(CFGState &state);
    ControlStatus processNextLookupSwitchCase(CFGState &state);
    ControlStatus processCondSwitchCase(CFGState &state);
    ControlStatus processCondSwitchBody(CFGState &state);
    ControlStatus processSwitchBreak(JSOp op, jssrcnote *sn);
    ControlStatus processSwitchEnd(DeferredEdge *breaks, jsbytecode *exitpc);
    ControlStatus processAndOrEnd(CFGState &state);
    ControlStatus processReturn(JSOp op);
    ControlStatus processThrow();
    ControlStatus processContinue(JSOp op, jssrcnote *sn);
    ControlStatus processBreak(JSOp op, jssrcnote *sn);
    ControlStatus maybeLoop(JSOp op, jssrcnote *sn);
    bool pushLoop(CFGState::State state, jsbytecode *stopAt, MBasicBlock *entry,
                  jsbytecode *bodyStart, jsbytecode *bodyEnd, jsbytecode *exitpc,
                  jsbytecode *continuepc = NULL);

    MBasicBlock *addBlock(MBasicBlock *block, uint32_t loopDepth);
    MBasicBlock *newBlock(MBasicBlock *predecessor, jsbytecode *pc);
    MBasicBlock *newBlock(MBasicBlock *predecessor, jsbytecode *pc, uint32_t loopDepth);
    MBasicBlock *newBlock(MBasicBlock *predecessor, jsbytecode *pc, MResumePoint *priorResumePoint);
    MBasicBlock *newBlockPopN(MBasicBlock *predecessor, jsbytecode *pc, uint32_t popped);
    MBasicBlock *newBlockAfter(MBasicBlock *at, MBasicBlock *predecessor, jsbytecode *pc);
    MBasicBlock *newOsrPreheader(MBasicBlock *header, jsbytecode *loopEntry);
    MBasicBlock *newPendingLoopHeader(MBasicBlock *predecessor, jsbytecode *pc);
    MBasicBlock *newBlock(jsbytecode *pc) {
        return newBlock(NULL, pc);
    }
    MBasicBlock *newBlockAfter(MBasicBlock *at, jsbytecode *pc) {
        return newBlockAfter(at, NULL, pc);
    }

    // Given a list of pending breaks, creates a new block and inserts a Goto
    // linking each break to the new block.
    MBasicBlock *createBreakCatchBlock(DeferredEdge *edge, jsbytecode *pc);

    // Finishes loops that do not actually loop, containing only breaks or
    // returns.
    ControlStatus processBrokenLoop(CFGState &state);

    // Computes loop phis, places them in all successors of a loop, then
    // handles any pending breaks.
    ControlStatus finishLoop(CFGState &state, MBasicBlock *successor);

    void assertValidLoopHeadOp(jsbytecode *pc);

    ControlStatus forLoop(JSOp op, jssrcnote *sn);
    ControlStatus whileOrForInLoop(JSOp op, jssrcnote *sn);
    ControlStatus doWhileLoop(JSOp op, jssrcnote *sn);
    ControlStatus tableSwitch(JSOp op, jssrcnote *sn);
    ControlStatus lookupSwitch(JSOp op, jssrcnote *sn);
    ControlStatus condSwitch(JSOp op, jssrcnote *sn);

    // Please see the Big Honkin' Comment about how resume points work in
    // IonBuilder.cpp, near the definition for this function.
    bool resume(MInstruction *ins, jsbytecode *pc, MResumePoint::Mode mode);
    bool resumeAt(MInstruction *ins, jsbytecode *pc);
    bool resumeAfter(MInstruction *ins);
    bool maybeInsertResume();

    void insertRecompileCheck();

    bool initParameters();
    void rewriteParameters();
    bool initScopeChain();
    bool pushConstant(const Value &v);
    bool pushTypeBarrier(MInstruction *ins, types::StackTypeSet *actual, types::StackTypeSet *observed);
    void monitorResult(MInstruction *ins, types::TypeSet *barrier, types::TypeSet *types);

    JSObject *getSingletonPrototype(JSFunction *target);

    MDefinition *createThisNative();
    MDefinition *createThisScripted(MDefinition *callee);
    MDefinition *createThisScriptedSingleton(HandleFunction target, HandleObject proto, MDefinition *callee);
    MDefinition *createThis(HandleFunction target, MDefinition *callee);
    MInstruction *createCallObject(MDefinition *callee, MDefinition *scopeObj);

    bool makeCall(HandleFunction target, uint32_t argc, bool constructing, bool callsiteClone);

    MDefinition *walkScopeChain(unsigned hops);

    MInstruction *addBoundsCheck(MDefinition *index, MDefinition *length);
    MInstruction *addShapeGuard(MDefinition *obj, const Shape *shape, BailoutKind bailoutKind);

    JSObject *getNewArrayTemplateObject(uint32_t count);

    bool invalidatedIdempotentCache();

    bool loadSlot(MDefinition *obj, Shape *shape, MIRType rvalType);
    bool storeSlot(MDefinition *obj, Shape *shape, MDefinition *value, bool needsBarrier);

    // jsop_getprop() helpers.
    bool getPropTryArgumentsLength(bool *emitted);
    bool getPropTryConstant(bool *emitted, HandleId id, types::StackTypeSet *barrier,
                            types::StackTypeSet *types, TypeOracle::UnaryTypes unaryTypes);
    bool getPropTryDefiniteSlot(bool *emitted, HandlePropertyName name,
                            types::StackTypeSet *barrier, types::StackTypeSet *types,
                            TypeOracle::Unary unary, TypeOracle::UnaryTypes unaryTypes);
    bool getPropTryCommonGetter(bool *emitted, HandleId id, types::StackTypeSet *barrier,
                                types::StackTypeSet *types, TypeOracle::UnaryTypes unaryTypes);
    bool getPropTryMonomorphic(bool *emitted, HandleId id, types::StackTypeSet *barrier,
                               TypeOracle::Unary unary, TypeOracle::UnaryTypes unaryTypes);
    bool getPropTryPolymorphic(bool *emitted, HandlePropertyName name, HandleId id,
                               types::StackTypeSet *barrier, types::StackTypeSet *types,
                               TypeOracle::Unary unary, TypeOracle::UnaryTypes unaryTypes);

    // Typed array helpers.
    MInstruction *getTypedArrayLength(MDefinition *obj);
    MInstruction *getTypedArrayElements(MDefinition *obj);

    bool jsop_add(MDefinition *left, MDefinition *right);
    bool jsop_bitnot();
    bool jsop_bitop(JSOp op);
    bool jsop_binary(JSOp op);
    bool jsop_binary(JSOp op, MDefinition *left, MDefinition *right);
    bool jsop_pos();
    bool jsop_neg();
    bool jsop_defvar(uint32_t index);
    bool jsop_notearg();
    bool jsop_funcall(uint32_t argc);
    bool jsop_funapply(uint32_t argc);
    bool jsop_call(uint32_t argc, bool constructing);
    bool jsop_ifeq(JSOp op);
    bool jsop_condswitch();
    bool jsop_andor(JSOp op);
    bool jsop_dup2();
    bool jsop_loophead(jsbytecode *pc);
    bool jsop_compare(JSOp op);
    bool jsop_getgname(HandlePropertyName name);
    bool jsop_setgname(HandlePropertyName name);
    bool jsop_getname(HandlePropertyName name);
    bool jsop_intrinsicname(HandlePropertyName name);
    bool jsop_bindname(PropertyName *name);
    bool jsop_getelem();
    bool jsop_getelem_dense();
    bool jsop_getelem_typed(int arrayType);
    bool jsop_getelem_string();
    bool jsop_setelem();
    bool jsop_setelem_dense();
    bool jsop_setelem_typed(int arrayType);
    bool jsop_length();
    bool jsop_length_fastPath();
    bool jsop_arguments();
    bool jsop_arguments_length();
    bool jsop_arguments_getelem();
    bool jsop_arguments_setelem();
    bool jsop_not();
    bool jsop_getprop(HandlePropertyName name);
    bool jsop_setprop(HandlePropertyName name);
    bool jsop_delprop(HandlePropertyName name);
    bool jsop_newarray(uint32_t count);
    bool jsop_newobject(HandleObject baseObj);
    bool jsop_initelem();
    bool jsop_initelem_dense();
    bool jsop_initprop(HandlePropertyName name);
    bool jsop_regexp(RegExpObject *reobj);
    bool jsop_object(JSObject *obj);
    bool jsop_lambda(JSFunction *fun);
    bool jsop_deflocalfun(uint32_t local, JSFunction *fun);
    bool jsop_this();
    bool jsop_typeof();
    bool jsop_toid();
    bool jsop_iter(uint8_t flags);
    bool jsop_iternext();
    bool jsop_itermore();
    bool jsop_iterend();
    bool jsop_in();
    bool jsop_in_dense();
    bool jsop_instanceof();
    bool jsop_getaliasedvar(ScopeCoordinate sc);
    bool jsop_setaliasedvar(ScopeCoordinate sc);

    /* Inlining. */

    enum InliningStatus
    {
        InliningStatus_Error,
        InliningStatus_NotInlined,
        InliningStatus_Inlined
    };

    // Inlining helpers.
    bool discardCallArgs(uint32_t argc, MDefinitionVector &argv, MBasicBlock *bb);
    bool discardCall(uint32_t argc, MDefinitionVector &argv, MBasicBlock *bb);
    types::StackTypeSet *getInlineReturnTypeSet();
    MIRType getInlineReturnType();
    types::StackTypeSet *getInlineArgTypeSet(uint32_t argc, uint32_t arg);
    MIRType getInlineArgType(uint32_t argc, uint32_t arg);

    // Array natives.
    InliningStatus inlineArray(uint32_t argc, bool constructing);
    InliningStatus inlineArrayPopShift(MArrayPopShift::Mode mode, uint32_t argc, bool constructing);
    InliningStatus inlineArrayPush(uint32_t argc, bool constructing);
    InliningStatus inlineArrayConcat(uint32_t argc, bool constructing);

    // Math natives.
    InliningStatus inlineMathAbs(uint32_t argc, bool constructing);
    InliningStatus inlineMathFloor(uint32_t argc, bool constructing);
    InliningStatus inlineMathRound(uint32_t argc, bool constructing);
    InliningStatus inlineMathSqrt(uint32_t argc, bool constructing);
    InliningStatus inlineMathMinMax(bool max, uint32_t argc, bool constructing);
    InliningStatus inlineMathPow(uint32_t argc, bool constructing);
    InliningStatus inlineMathRandom(uint32_t argc, bool constructing);
    InliningStatus inlineMathFunction(MMathFunction::Function function, uint32_t argc,
                                      bool constructing);

    // String natives.
    InliningStatus inlineStringObject(uint32_t argc, bool constructing);
    InliningStatus inlineStrCharCodeAt(uint32_t argc, bool constructing);
    InliningStatus inlineStrFromCharCode(uint32_t argc, bool constructing);
    InliningStatus inlineStrCharAt(uint32_t argc, bool constructing);

    // RegExp natives.
    InliningStatus inlineRegExpTest(uint32_t argc, bool constructing);

    // Parallel Array.
    InliningStatus inlineUnsafeSetElement(uint32_t argc, bool constructing);
    InliningStatus inlineUnsafeSetDenseArrayElement(uint32_t argc);
    InliningStatus inlineUnsafeSetTypedArrayElement(uint32_t argc, int arrayType);
    InliningStatus inlineInParallelSection(uint32_t argc, bool constructing);
    InliningStatus inlineNewParallelArray(uint32_t argc, bool constructing);
    InliningStatus inlineParallelArray(uint32_t argc, bool constructing);
    InliningStatus inlineParallelArrayTail(uint32_t argc, HandleFunction target, MDefinition *ctor,
<<<<<<< HEAD
                                           int32_t discards);
    InliningStatus inlineDenseArray(uint32_t argc, bool constructing);
    InliningStatus inlineDenseArrayForSequentialExecution(uint32_t argc);
    InliningStatus inlineDenseArrayForParallelExecution(uint32_t argc);
=======
                                           types::StackTypeSet *ctorTypes, int32_t discards);
>>>>>>> fe054fe4
    InliningStatus inlineThrowError(uint32_t argc, bool constructing);
    InliningStatus inlineDump(uint32_t argc, bool constructing);

    InliningStatus inlineNativeCall(JSNative native, uint32_t argc, bool constructing);

    bool jsop_call_inline(HandleFunction callee, uint32_t argc, bool constructing,
                          MConstant *constFun, MBasicBlock *bottom,
                          Vector<MDefinition *, 8, IonAllocPolicy> &retvalDefns);
    bool inlineScriptedCall(AutoObjectVector &targets, uint32_t argc, bool constructing,
                            types::StackTypeSet *types, types::StackTypeSet *barrier);
    bool makeInliningDecision(AutoObjectVector &targets, uint32_t argc);

    bool allFunctionsAreCallsiteClone(types::StackTypeSet *funTypes);
    MDefinition *makeCallsiteClone(HandleFunction target, MDefinition *fun);
    MCall *makeCallHelper(HandleFunction target, uint32_t argc,
                          bool constructing, bool callsiteClone);
    bool popAndAddNonThisArgumentsAndPrepareCall(MCall *call, uint32_t targetArgs, uint32_t argc);
    bool makeCallBarrier(HandleFunction target, uint32_t argc,
                         bool constructing, bool callsiteClone,
                         types::StackTypeSet *types, types::StackTypeSet *barrier);

    inline bool TestCommonPropFunc(JSContext *cx, types::StackTypeSet *types,
                                   HandleId id, JSFunction **funcp,
                                   bool isGetter, bool *isDOM,
                                   MDefinition **guardOut);

    bool annotateGetPropertyCache(JSContext *cx, MDefinition *obj, MGetPropertyCache *getPropCache,
                                  types::StackTypeSet *objTypes, types::StackTypeSet *pushedTypes);

    MGetPropertyCache *checkInlineableGetPropertyCache(uint32_t argc);

    MPolyInlineDispatch *
    makePolyInlineDispatch(JSContext *cx, AutoObjectVector &targets, int argc,
                           MGetPropertyCache *getPropCache,
                           types::StackTypeSet *types, types::StackTypeSet *barrier,
                           MBasicBlock *bottom,
                           Vector<MDefinition *, 8, IonAllocPolicy> &retvalDefns);

    const types::TypeSet *cloneTypeSet(const types::TypeSet *types);

    // A builder is inextricably tied to a particular script.
    HeapPtrScript script_;

    // If off thread compilation is successful, the final code generator is
    // attached here. Code has been generated, but not linked (there is not yet
    // an IonScript). This is heap allocated, and must be explicitly destroyed.
    CodeGenerator *backgroundCodegen_;

  public:
    // Compilation index for this attempt.
    types::RecompileInfo const recompileInfo;

    void clearForBackEnd();

    UnrootedScript script() const { return script_.get(); }

    CodeGenerator *backgroundCodegen() const { return backgroundCodegen_; }
    void setBackgroundCodegen(CodeGenerator *codegen) { backgroundCodegen_ = codegen; }

  private:
    JSContext *cx;

    jsbytecode *pc;
    MBasicBlock *current;
    uint32_t loopDepth_;

    /* Information used for inline-call builders. */
    MResumePoint *callerResumePoint_;
    jsbytecode *callerPC() {
        return callerResumePoint_ ? callerResumePoint_->pc() : NULL;
    }
    IonBuilder *callerBuilder_;

    Vector<CFGState, 8, IonAllocPolicy> cfgStack_;
    Vector<ControlFlowInfo, 4, IonAllocPolicy> loops_;
    Vector<ControlFlowInfo, 0, IonAllocPolicy> switches_;
    Vector<MInstruction *, 2, IonAllocPolicy> iterators_;
    TypeOracle *oracle;
    size_t inliningDepth;

    // True if script->failedBoundsCheck is set for the current script or
    // an outer script.
    bool failedBoundsCheck_;

    // True if script->failedShapeGuard is set for the current script or
    // an outer script.
    bool failedShapeGuard_;

    // If this script can use a lazy arguments object, it wil be pre-created
    // here.
    MInstruction *lazyArguments_;
};

} // namespace ion
} // namespace js

#endif // jsion_bytecode_analyzer_h__
<|MERGE_RESOLUTION|>--- conflicted
+++ resolved
@@ -450,14 +450,11 @@
     InliningStatus inlineNewParallelArray(uint32_t argc, bool constructing);
     InliningStatus inlineParallelArray(uint32_t argc, bool constructing);
     InliningStatus inlineParallelArrayTail(uint32_t argc, HandleFunction target, MDefinition *ctor,
-<<<<<<< HEAD
-                                           int32_t discards);
+                                           types::StackTypeSet *ctorTypes, int32_t discards);
     InliningStatus inlineDenseArray(uint32_t argc, bool constructing);
     InliningStatus inlineDenseArrayForSequentialExecution(uint32_t argc);
     InliningStatus inlineDenseArrayForParallelExecution(uint32_t argc);
-=======
-                                           types::StackTypeSet *ctorTypes, int32_t discards);
->>>>>>> fe054fe4
+
     InliningStatus inlineThrowError(uint32_t argc, bool constructing);
     InliningStatus inlineDump(uint32_t argc, bool constructing);
 
