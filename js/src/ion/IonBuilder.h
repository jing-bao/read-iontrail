/* -*- Mode: C++; tab-width: 8; indent-tabs-mode: nil; c-basic-offset: 4 -*-
 * vim: set ts=8 sts=4 et sw=4 tw=99:
 * This Source Code Form is subject to the terms of the Mozilla Public
 * License, v. 2.0. If a copy of the MPL was not distributed with this
 * file, You can obtain one at http://mozilla.org/MPL/2.0/. */

#ifndef jsion_bytecode_analyzer_h__
#define jsion_bytecode_analyzer_h__

// This file declares the data structures for building a MIRGraph from a
// JSScript.

#include "MIR.h"
#include "MIRGraph.h"

namespace js {
namespace ion {

class CodeGenerator;
class CallInfo;
class BaselineInspector;

class IonBuilder : public MIRGenerator
{
    enum ControlStatus {
        ControlStatus_Error,
        ControlStatus_Abort,
        ControlStatus_Ended,        // There is no continuation/join point.
        ControlStatus_Joined,       // Created a join node.
        ControlStatus_Jumped,       // Parsing another branch at the same level.
        ControlStatus_None          // No control flow.
    };

    struct DeferredEdge : public TempObject
    {
        MBasicBlock *block;
        DeferredEdge *next;

        DeferredEdge(MBasicBlock *block, DeferredEdge *next)
          : block(block), next(next)
        { }
    };

    struct ControlFlowInfo {
        // Entry in the cfgStack.
        uint32_t cfgEntry;

        // Label that continues go to.
        jsbytecode *continuepc;

        ControlFlowInfo(uint32_t cfgEntry, jsbytecode *continuepc)
          : cfgEntry(cfgEntry),
            continuepc(continuepc)
        { }
    };

    // To avoid recursion, the bytecode analyzer uses a stack where each entry
    // is a small state machine. As we encounter branches or jumps in the
    // bytecode, we push information about the edges on the stack so that the
    // CFG can be built in a tree-like fashion.
    struct CFGState {
        enum State {
            IF_TRUE,            // if() { }, no else.
            IF_TRUE_EMPTY_ELSE, // if() { }, empty else
            IF_ELSE_TRUE,       // if() { X } else { }
            IF_ELSE_FALSE,      // if() { } else { X }
            DO_WHILE_LOOP_BODY, // do { x } while ()
            DO_WHILE_LOOP_COND, // do { } while (x)
            WHILE_LOOP_COND,    // while (x) { }
            WHILE_LOOP_BODY,    // while () { x }
            FOR_LOOP_COND,      // for (; x;) { }
            FOR_LOOP_BODY,      // for (; ;) { x }
            FOR_LOOP_UPDATE,    // for (; ; x) { }
            TABLE_SWITCH,       // switch() { x }
            COND_SWITCH_CASE,   // switch() { case X: ... }
            COND_SWITCH_BODY,   // switch() { case ...: X }
            AND_OR,             // && x, || x
            LABEL               // label: x
        };

        State state;            // Current state of this control structure.
        jsbytecode *stopAt;     // Bytecode at which to stop the processing loop.

        // For if structures, this contains branch information.
        union {
            struct {
                MBasicBlock *ifFalse;
                jsbytecode *falseEnd;
                MBasicBlock *ifTrue;    // Set when the end of the true path is reached.
            } branch;
            struct {
                // Common entry point.
                MBasicBlock *entry;

                // Whether OSR is being performed for this loop.
                bool osr;

                // Position of where the loop body starts and ends.
                jsbytecode *bodyStart;
                jsbytecode *bodyEnd;

                // pc immediately after the loop exits.
                jsbytecode *exitpc;

                // pc for 'continue' jumps.
                jsbytecode *continuepc;

                // Common exit point. Created lazily, so it may be NULL.
                MBasicBlock *successor;

                // Deferred break and continue targets.
                DeferredEdge *breaks;
                DeferredEdge *continues;

                // Initial state, in case loop processing is restarted.
                State initialState;
                jsbytecode *initialPc;
                jsbytecode *initialStopAt;
                jsbytecode *loopHead;

                // For-loops only.
                jsbytecode *condpc;
                jsbytecode *updatepc;
                jsbytecode *updateEnd;
            } loop;
            struct {
                // pc immediately after the switch.
                jsbytecode *exitpc;

                // Deferred break and continue targets.
                DeferredEdge *breaks;

                // MIR instruction
                MTableSwitch *ins;

                // The number of current successor that get mapped into a block. 
                uint32_t currentBlock;

            } tableswitch;
            struct {
                // Vector of body blocks to process after the cases.
                FixedList<MBasicBlock *> *bodies;

                // When processing case statements, this counter points at the
                // last uninitialized body.  When processing bodies, this
                // counter targets the next body to process.
                uint32_t currentIdx;

                // Remember the block index of the default case.
                jsbytecode *defaultTarget;
                uint32_t defaultIdx;

                // Block immediately after the switch.
                jsbytecode *exitpc;
                DeferredEdge *breaks;
            } condswitch;
            struct {
                DeferredEdge *breaks;
            } label;
        };

        inline bool isLoop() const {
            switch (state) {
              case DO_WHILE_LOOP_COND:
              case DO_WHILE_LOOP_BODY:
              case WHILE_LOOP_COND:
              case WHILE_LOOP_BODY:
              case FOR_LOOP_COND:
              case FOR_LOOP_BODY:
              case FOR_LOOP_UPDATE:
                return true;
              default:
                return false;
            }
        }

        static CFGState If(jsbytecode *join, MBasicBlock *ifFalse);
        static CFGState IfElse(jsbytecode *trueEnd, jsbytecode *falseEnd, MBasicBlock *ifFalse);
        static CFGState AndOr(jsbytecode *join, MBasicBlock *joinStart);
        static CFGState TableSwitch(jsbytecode *exitpc, MTableSwitch *ins);
        static CFGState CondSwitch(jsbytecode *exitpc, jsbytecode *defaultTarget);
        static CFGState Label(jsbytecode *exitpc);
    };

    static int CmpSuccessors(const void *a, const void *b);

  public:
    IonBuilder(JSContext *cx, TempAllocator *temp, MIRGraph *graph,
               BaselineInspector *inspector, CompileInfo *info, AbstractFramePtr fp,
               size_t inliningDepth = 0, uint32_t loopDepth = 0);

    bool build();
    bool buildInline(IonBuilder *callerBuilder, MResumePoint *callerResumePoint,
                     CallInfo &callInfo);

  private:
    bool traverseBytecode();
    ControlStatus snoopControlFlow(JSOp op);
    bool processIterators();
    bool inspectOpcode(JSOp op);
    uint32_t readIndex(jsbytecode *pc);
    JSAtom *readAtom(jsbytecode *pc);
    bool abort(const char *message, ...);
    void spew(const char *message);

    static bool inliningEnabled() {
        return js_IonOptions.inlining;
    }

    JSFunction *getSingleCallTarget(types::StackTypeSet *calleeTypes);
    bool getPolyCallTargets(types::StackTypeSet *calleeTypes,
                            AutoObjectVector &targets, uint32_t maxTargets);
    bool canInlineTarget(JSFunction *target, CallInfo &callInfo);

    void popCfgStack();
    DeferredEdge *filterDeadDeferredEdges(DeferredEdge *edge);
    bool processDeferredContinues(CFGState &state);
    ControlStatus processControlEnd();
    ControlStatus processCfgStack();
    ControlStatus processCfgEntry(CFGState &state);
    ControlStatus processIfEnd(CFGState &state);
    ControlStatus processIfElseTrueEnd(CFGState &state);
    ControlStatus processIfElseFalseEnd(CFGState &state);
    ControlStatus processDoWhileBodyEnd(CFGState &state);
    ControlStatus processDoWhileCondEnd(CFGState &state);
    ControlStatus processWhileCondEnd(CFGState &state);
    ControlStatus processWhileBodyEnd(CFGState &state);
    ControlStatus processForCondEnd(CFGState &state);
    ControlStatus processForBodyEnd(CFGState &state);
    ControlStatus processForUpdateEnd(CFGState &state);
    ControlStatus processNextTableSwitchCase(CFGState &state);
    ControlStatus processCondSwitchCase(CFGState &state);
    ControlStatus processCondSwitchBody(CFGState &state);
    ControlStatus processSwitchBreak(JSOp op);
    ControlStatus processSwitchEnd(DeferredEdge *breaks, jsbytecode *exitpc);
    ControlStatus processAndOrEnd(CFGState &state);
    ControlStatus processLabelEnd(CFGState &state);
    ControlStatus processReturn(JSOp op);
    ControlStatus processThrow();
    ControlStatus processContinue(JSOp op);
    ControlStatus processBreak(JSOp op, jssrcnote *sn);
    ControlStatus maybeLoop(JSOp op, jssrcnote *sn);
    bool pushLoop(CFGState::State state, jsbytecode *stopAt, MBasicBlock *entry, bool osr,
                  jsbytecode *loopHead, jsbytecode *initialPc,
                  jsbytecode *bodyStart, jsbytecode *bodyEnd, jsbytecode *exitpc,
                  jsbytecode *continuepc = NULL);
    void analyzeNewLoopTypes(MBasicBlock *entry, jsbytecode *start, jsbytecode *end);

    MBasicBlock *addBlock(MBasicBlock *block, uint32_t loopDepth);
    MBasicBlock *newBlock(MBasicBlock *predecessor, jsbytecode *pc);
    MBasicBlock *newBlock(MBasicBlock *predecessor, jsbytecode *pc, uint32_t loopDepth);
    MBasicBlock *newBlock(MBasicBlock *predecessor, jsbytecode *pc, MResumePoint *priorResumePoint);
    MBasicBlock *newBlockPopN(MBasicBlock *predecessor, jsbytecode *pc, uint32_t popped);
    MBasicBlock *newBlockAfter(MBasicBlock *at, MBasicBlock *predecessor, jsbytecode *pc);
    MBasicBlock *newOsrPreheader(MBasicBlock *header, jsbytecode *loopEntry);
    MBasicBlock *newPendingLoopHeader(MBasicBlock *predecessor, jsbytecode *pc, bool osr);
    MBasicBlock *newBlock(jsbytecode *pc) {
        return newBlock(NULL, pc);
    }
    MBasicBlock *newBlockAfter(MBasicBlock *at, jsbytecode *pc) {
        return newBlockAfter(at, NULL, pc);
    }

    // Given a list of pending breaks, creates a new block and inserts a Goto
    // linking each break to the new block.
    MBasicBlock *createBreakCatchBlock(DeferredEdge *edge, jsbytecode *pc);

    // Finishes loops that do not actually loop, containing only breaks or
    // returns.
    ControlStatus processBrokenLoop(CFGState &state);

    // Computes loop phis, places them in all successors of a loop, then
    // handles any pending breaks.
    ControlStatus finishLoop(CFGState &state, MBasicBlock *successor);

    // Incorporates a type/typeSet into an OSR value for a loop, after the loop
    // body has been processed.
    bool addOsrValueTypeBarrier(uint32_t slot, MInstruction **def,
                                MIRType type, types::StackTypeSet *typeSet);
    bool maybeAddOsrTypeBarriers();

    // Restarts processing of a loop if the type information at its header was
    // incomplete.
    ControlStatus restartLoop(CFGState state);

    void assertValidLoopHeadOp(jsbytecode *pc);

    ControlStatus forLoop(JSOp op, jssrcnote *sn);
    ControlStatus whileOrForInLoop(jssrcnote *sn);
    ControlStatus doWhileLoop(JSOp op, jssrcnote *sn);
    ControlStatus tableSwitch(JSOp op, jssrcnote *sn);
    ControlStatus condSwitch(JSOp op, jssrcnote *sn);

    // Please see the Big Honkin' Comment about how resume points work in
    // IonBuilder.cpp, near the definition for this function.
    bool resume(MInstruction *ins, jsbytecode *pc, MResumePoint::Mode mode);
    bool resumeAt(MInstruction *ins, jsbytecode *pc);
    bool resumeAfter(MInstruction *ins);
    bool maybeInsertResume();

    bool initParameters();
    void rewriteParameter(uint32_t slotIdx, MDefinition *param, int32_t argIndex);
    void rewriteParameters();
    bool initScopeChain();
    bool initArgumentsObject();
    bool pushConstant(const Value &v);

    // Add a guard which ensure that the set of type which goes through this
    // generated code correspond to the observed types for the bytecode.
    bool pushTypeBarrier(MInstruction *ins, types::StackTypeSet *observed, bool needBarrier);

    JSObject *getSingletonPrototype(JSFunction *target);

    MDefinition *createThisScripted(MDefinition *callee);
    MDefinition *createThisScriptedSingleton(HandleFunction target, MDefinition *callee);
    MDefinition *createThis(HandleFunction target, MDefinition *callee);
    MInstruction *createDeclEnvObject(MDefinition *callee, MDefinition *scopeObj);
    MInstruction *createCallObject(MDefinition *callee, MDefinition *scopeObj);

    MDefinition *walkScopeChain(unsigned hops);

    MInstruction *addConvertElementsToDoubles(MDefinition *elements);
    MInstruction *addBoundsCheck(MDefinition *index, MDefinition *length);
    MInstruction *addShapeGuard(MDefinition *obj, Shape *const shape, BailoutKind bailoutKind);

    JSObject *getNewArrayTemplateObject(uint32_t count);
    MDefinition *convertShiftToMaskForStaticTypedArray(MDefinition *id,
                                                       ArrayBufferView::ViewType viewType);

    bool invalidatedIdempotentCache();

    bool loadSlot(MDefinition *obj, Shape *shape, MIRType rvalType,
                  bool barrier, types::StackTypeSet *types);
    bool storeSlot(MDefinition *obj, Shape *shape, MDefinition *value, bool needsBarrier);

    // jsop_getprop() helpers.
    bool getPropTryArgumentsLength(bool *emitted);
    bool getPropTryConstant(bool *emitted, HandleId id, types::StackTypeSet *types);
    bool getPropTryDefiniteSlot(bool *emitted, HandlePropertyName name,
                                bool barrier, types::StackTypeSet *types);
    bool getPropTryCommonGetter(bool *emitted, HandleId id,
                                bool barrier, types::StackTypeSet *types);
    bool getPropTryInlineAccess(bool *emitted, HandlePropertyName name, HandleId id,
                                bool barrier, types::StackTypeSet *types);
    bool getPropTryCache(bool *emitted, HandlePropertyName name, HandleId id,
                         bool barrier, types::StackTypeSet *types);

    // Typed array helpers.
    MInstruction *getTypedArrayLength(MDefinition *obj);
    MInstruction *getTypedArrayElements(MDefinition *obj);

    bool jsop_add(MDefinition *left, MDefinition *right);
    bool jsop_bitnot();
    bool jsop_bitop(JSOp op);
    bool jsop_binary(JSOp op);
    bool jsop_binary(JSOp op, MDefinition *left, MDefinition *right);
    bool jsop_pos();
    bool jsop_neg();
    bool jsop_defvar(uint32_t index);
    bool jsop_deffun(uint32_t index);
    bool jsop_notearg();
    bool jsop_funcall(uint32_t argc);
    bool jsop_funapply(uint32_t argc);
    bool jsop_funapplyarguments(uint32_t argc);
    bool jsop_call(uint32_t argc, bool constructing);
    bool jsop_eval(uint32_t argc);
    bool jsop_ifeq(JSOp op);
    bool jsop_label();
    bool jsop_condswitch();
    bool jsop_andor(JSOp op);
    bool jsop_dup2();
    bool jsop_loophead(jsbytecode *pc);
    bool jsop_compare(JSOp op);
    bool jsop_getgname(HandlePropertyName name);
    bool jsop_setgname(HandlePropertyName name);
    bool jsop_getname(HandlePropertyName name);
    bool jsop_intrinsic(HandlePropertyName name);
    bool jsop_bindname(PropertyName *name);
    bool jsop_getelem();
    bool jsop_getelem_dense();
    bool jsop_getelem_typed(int arrayType);
    bool jsop_getelem_typed_static(bool *psucceeded);
    bool jsop_getelem_string();
    bool jsop_setelem();
    bool jsop_setelem_dense(types::StackTypeSet::DoubleConversion conversion,
                            MDefinition *object, MDefinition *index, MDefinition *value);
    bool jsop_setelem_typed(int arrayType,
                            MDefinition *object, MDefinition *index, MDefinition *value);
    bool jsop_setelem_typed_static(MDefinition *object, MDefinition *index, MDefinition *value,
                                   bool *psucceeded);
    bool jsop_length();
    bool jsop_length_fastPath();
    bool jsop_arguments();
    bool jsop_arguments_length();
    bool jsop_arguments_getelem();
    bool jsop_arguments_setelem(MDefinition *object, MDefinition *index, MDefinition *value);
    bool jsop_not();
    bool jsop_getprop(HandlePropertyName name);
    bool jsop_setprop(HandlePropertyName name);
    bool jsop_delprop(HandlePropertyName name);
    bool jsop_newarray(uint32_t count);
    bool jsop_newobject(HandleObject baseObj);
    bool jsop_initelem();
    bool jsop_initelem_array();
    bool jsop_initprop(HandlePropertyName name);
    bool jsop_regexp(RegExpObject *reobj);
    bool jsop_object(JSObject *obj);
    bool jsop_lambda(JSFunction *fun);
    bool jsop_this();
    bool jsop_typeof();
    bool jsop_toid();
    bool jsop_iter(uint8_t flags);
    bool jsop_iternext();
    bool jsop_itermore();
    bool jsop_iterend();
    bool jsop_in();
    bool jsop_in_dense();
    bool jsop_instanceof();
    bool jsop_getaliasedvar(ScopeCoordinate sc);
    bool jsop_setaliasedvar(ScopeCoordinate sc);

    /* Inlining. */

    enum InliningStatus
    {
        InliningStatus_Error,
        InliningStatus_NotInlined,
        InliningStatus_Inlined
    };

    // Oracles.
    bool canEnterInlinedFunction(JSFunction *target);
    bool makeInliningDecision(JSFunction *target, CallInfo &callInfo);
    uint32_t selectInliningTargets(AutoObjectVector &targets, CallInfo &callInfo, Vector<bool> &choiceSet);

    // Native inlining helpers.
    types::StackTypeSet *getInlineReturnTypeSet();
    MIRType getInlineReturnType();

    // Array natives.
    InliningStatus inlineArray(CallInfo &callInfo);
    InliningStatus inlineArrayPopShift(CallInfo &callInfo, MArrayPopShift::Mode mode);
    InliningStatus inlineArrayPush(CallInfo &callInfo);
    InliningStatus inlineArrayConcat(CallInfo &callInfo);

    // Math natives.
    InliningStatus inlineMathAbs(CallInfo &callInfo);
    InliningStatus inlineMathFloor(CallInfo &callInfo);
    InliningStatus inlineMathRound(CallInfo &callInfo);
    InliningStatus inlineMathSqrt(CallInfo &callInfo);
    InliningStatus inlineMathMinMax(CallInfo &callInfo, bool max);
    InliningStatus inlineMathPow(CallInfo &callInfo);
    InliningStatus inlineMathRandom(CallInfo &callInfo);
    InliningStatus inlineMathImul(CallInfo &callInfo);
    InliningStatus inlineMathFunction(CallInfo &callInfo, MMathFunction::Function function);

    // String natives.
    InliningStatus inlineStringObject(CallInfo &callInfo);
    InliningStatus inlineStrCharCodeAt(CallInfo &callInfo);
    InliningStatus inlineStrFromCharCode(CallInfo &callInfo);
    InliningStatus inlineStrCharAt(CallInfo &callInfo);

    // RegExp natives.
    InliningStatus inlineRegExpTest(CallInfo &callInfo);

    // Parallel Array.
    InliningStatus inlineUnsafeSetElement(CallInfo &callInfo);
    bool inlineUnsafeSetDenseArrayElement(CallInfo &callInfo, uint32_t base);
    bool inlineUnsafeSetTypedArrayElement(CallInfo &callInfo, uint32_t base, int arrayType);
<<<<<<< HEAD
    InliningStatus inlineForceSequentialOrParallelJSActive(CallInfo &callInfo);
=======
    InliningStatus inlineForceSequentialOrInParallelSection(CallInfo &callInfo);
>>>>>>> 34721fae
    InliningStatus inlineNewDenseArray(CallInfo &callInfo);
    InliningStatus inlineNewDenseArrayForSequentialExecution(CallInfo &callInfo);
    InliningStatus inlineNewDenseArrayForParallelExecution(CallInfo &callInfo);
    InliningStatus inlineNewParallelArray(CallInfo &callInfo);
    InliningStatus inlineParallelArray(CallInfo &callInfo);
    InliningStatus inlineParallelArrayTail(CallInfo &callInfo,
                                           HandleFunction target,
                                           MDefinition *ctor,
                                           types::StackTypeSet *ctorTypes,
                                           uint32_t discards);

    InliningStatus inlineThrowError(CallInfo &callInfo);
    InliningStatus inlineIsCallable(CallInfo &callInfo);
    InliningStatus inlineToObject(CallInfo &callInfo);
    InliningStatus inlineDump(CallInfo &callInfo);

    // Main inlining functions
    InliningStatus inlineNativeCall(CallInfo &callInfo, JSNative native);
    bool inlineScriptedCall(CallInfo &callInfo, JSFunction *target);
    InliningStatus inlineSingleCall(CallInfo &callInfo, JSFunction *target);

    // Call functions
    InliningStatus inlineCallsite(AutoObjectVector &targets, AutoObjectVector &originals,
                                  CallInfo &callInfo);
    bool inlineCalls(CallInfo &callInfo, AutoObjectVector &targets, AutoObjectVector &originals,
                     Vector<bool> &choiceSet, MGetPropertyCache *maybeCache);

    // Inlining helpers.
    bool inlineGenericFallback(JSFunction *target, CallInfo &callInfo, MBasicBlock *dispatchBlock,
                               bool clonedAtCallsite);
    bool inlineTypeObjectFallback(CallInfo &callInfo, MBasicBlock *dispatchBlock,
                                  MTypeObjectDispatch *dispatch, MGetPropertyCache *cache,
                                  MBasicBlock **fallbackTarget);

    bool anyFunctionIsCloneAtCallsite(types::StackTypeSet *funTypes);
    MDefinition *makeCallsiteClone(HandleFunction target, MDefinition *fun);
    MCall *makeCallHelper(HandleFunction target, CallInfo &callInfo, bool cloneAtCallsite);
    bool makeCall(HandleFunction target, CallInfo &callInfo, bool cloneAtCallsite);

    MDefinition *patchInlinedReturn(CallInfo &callInfo, MBasicBlock *exit, MBasicBlock *bottom);
    MDefinition *patchInlinedReturns(CallInfo &callInfo, MIRGraphExits &exits, MBasicBlock *bottom);

    inline bool TestCommonPropFunc(JSContext *cx, types::StackTypeSet *types,
                                   HandleId id, JSFunction **funcp,
                                   bool isGetter, bool *isDOM,
                                   MDefinition **guardOut);

    bool annotateGetPropertyCache(JSContext *cx, MDefinition *obj, MGetPropertyCache *getPropCache,
                                  types::StackTypeSet *objTypes, types::StackTypeSet *pushedTypes);

    MGetPropertyCache *getInlineableGetPropertyCache(CallInfo &callInfo);

    MPolyInlineDispatch *
    makePolyInlineDispatch(JSContext *cx, CallInfo &callInfo,
                           MGetPropertyCache *getPropCache, MBasicBlock *bottom,
                           Vector<MDefinition *, 8, IonAllocPolicy> &retvalDefns);

    types::StackTypeSet *cloneTypeSet(types::StackTypeSet *types);

    // Use one of the below methods for updating the current block, rather than
    // updating |current| directly. setCurrent() should only be used in cases
    // where the block cannot have phis whose type needs to be computed.

    void setCurrentAndSpecializePhis(MBasicBlock *block) {
        if (block)
            block->specializePhis();
        setCurrent(block);
    }

    void setCurrent(MBasicBlock *block) {
        current = block;
    }

    // A builder is inextricably tied to a particular script.
    HeapPtrScript script_;

    // If off thread compilation is successful, the final code generator is
    // attached here. Code has been generated, but not linked (there is not yet
    // an IonScript). This is heap allocated, and must be explicitly destroyed,
    // performed by FinishOffThreadBuilder().
    CodeGenerator *backgroundCodegen_;

  public:
    // Compilation index for this attempt.
    types::RecompileInfo const recompileInfo;

    void clearForBackEnd();

    JSScript *script() const { return script_.get(); }

    CodeGenerator *backgroundCodegen() const { return backgroundCodegen_; }
    void setBackgroundCodegen(CodeGenerator *codegen) { backgroundCodegen_ = codegen; }

    AbortReason abortReason() { return abortReason_; }

  private:
    JSContext *cx;
    AbstractFramePtr fp;
    AbortReason abortReason_;

    jsbytecode *pc;
    MBasicBlock *current;
    uint32_t loopDepth_;

    /* Information used for inline-call builders. */
    MResumePoint *callerResumePoint_;
    jsbytecode *callerPC() {
        return callerResumePoint_ ? callerResumePoint_->pc() : NULL;
    }
    IonBuilder *callerBuilder_;

    Vector<CFGState, 8, IonAllocPolicy> cfgStack_;
    Vector<ControlFlowInfo, 4, IonAllocPolicy> loops_;
    Vector<ControlFlowInfo, 0, IonAllocPolicy> switches_;
    Vector<ControlFlowInfo, 2, IonAllocPolicy> labels_;
    Vector<MInstruction *, 2, IonAllocPolicy> iterators_;
    BaselineInspector *inspector;

    size_t inliningDepth_;
    Vector<MDefinition *, 0, IonAllocPolicy> inlinedArguments_;

    // Cutoff to disable compilation if excessive time is spent reanalyzing
    // loop bodies to compute a fixpoint of the types for loop variables.
    static const size_t MAX_LOOP_RESTARTS = 20;
    size_t numLoopRestarts_;

    // True if script->failedBoundsCheck is set for the current script or
    // an outer script.
    bool failedBoundsCheck_;

    // True if script->failedShapeGuard is set for the current script or
    // an outer script.
    bool failedShapeGuard_;

    // Has an iterator other than 'for in'.
    bool nonStringIteration_;

    // If this script can use a lazy arguments object, it will be pre-created
    // here.
    MInstruction *lazyArguments_;
};

class CallInfo
{
    MDefinition *fun_;
    MDefinition *thisArg_;
    Vector<MDefinition *> args_;

    bool constructing_;

  public:
    CallInfo(JSContext *cx, bool constructing)
      : fun_(NULL),
        thisArg_(NULL),
        args_(cx),
        constructing_(constructing)
    { }

    bool init(CallInfo &callInfo) {
        JS_ASSERT(constructing_ == callInfo.constructing());

        fun_ = callInfo.fun();
        thisArg_ = callInfo.thisArg();

        if (!args_.append(callInfo.argv().begin(), callInfo.argv().end()))
            return false;

        return true;
    }

    bool init(MBasicBlock *current, uint32_t argc) {
        JS_ASSERT(args_.length() == 0);

        // Get the arguments in the right order
        if (!args_.reserve(argc))
            return false;
        for (int32_t i = argc; i > 0; i--)
            args_.infallibleAppend(current->peek(-i));
        current->popn(argc);

        // Get |this| and |fun|
        setThis(current->pop());
        setFun(current->pop());

        return true;
    }

    void popFormals(MBasicBlock *current) {
        current->popn(numFormals());
    }

    void pushFormals(MBasicBlock *current) {
        current->push(fun());
        current->push(thisArg());

        for (uint32_t i = 0; i < argc(); i++)
            current->push(getArg(i));
    }

    uint32_t argc() const {
        return args_.length();
    }
    uint32_t numFormals() const {
        return argc() + 2;
    }

    void setArgs(Vector<MDefinition *> *args) {
        JS_ASSERT(args_.length() == 0);
        args_.append(args->begin(), args->end());
    }

    Vector<MDefinition *> &argv() {
        return args_;
    }

    MDefinition *getArg(uint32_t i) {
        JS_ASSERT(i < argc());
        return args_[i];
    }

    void setArg(uint32_t i, MDefinition *def) {
        JS_ASSERT(i < argc());
        args_[i] = def;
    }

    MDefinition *thisArg() {
        JS_ASSERT(thisArg_);
        return thisArg_;
    }

    void setThis(MDefinition *thisArg) {
        thisArg_ = thisArg;
    }

    bool constructing() {
        return constructing_;
    }

    void wrapArgs(MBasicBlock *current) {
        thisArg_ = wrap(current, thisArg_);
        for (uint32_t i = 0; i < argc(); i++)
            args_[i] = wrap(current, args_[i]);
    }

    void unwrapArgs() {
        thisArg_ = unwrap(thisArg_);
        for (uint32_t i = 0; i < argc(); i++)
            args_[i] = unwrap(args_[i]);
    }

    MDefinition *fun() const {
        JS_ASSERT(fun_);
        return fun_;
    }

    void setFun(MDefinition *fun) {
        JS_ASSERT(!fun->isPassArg());
        fun_ = fun;
    }

    bool isWrapped() {
        bool wrapped = thisArg()->isPassArg();

#if DEBUG
        for (uint32_t i = 0; i < argc(); i++)
            JS_ASSERT(args_[i]->isPassArg() == wrapped);
#endif

        return wrapped;
    }

  private:
    static MDefinition *unwrap(MDefinition *arg) {
        JS_ASSERT(arg->isPassArg());
        MPassArg *passArg = arg->toPassArg();
        MBasicBlock *block = passArg->block();
        MDefinition *wrapped = passArg->getArgument();
        wrapped->setFoldedUnchecked();
        passArg->replaceAllUsesWith(wrapped);
        block->discard(passArg);
        return wrapped;
    }
    static MDefinition *wrap(MBasicBlock *current, MDefinition *arg) {
        JS_ASSERT(!arg->isPassArg());
        MPassArg *passArg = MPassArg::New(arg);
        current->add(passArg);
        return passArg;
    }
};

bool TypeSetIncludes(types::TypeSet *types, MIRType input, types::TypeSet *inputTypes);

} // namespace ion
} // namespace js

#endif // jsion_bytecode_analyzer_h__<|MERGE_RESOLUTION|>--- conflicted
+++ resolved
@@ -467,11 +467,7 @@
     InliningStatus inlineUnsafeSetElement(CallInfo &callInfo);
     bool inlineUnsafeSetDenseArrayElement(CallInfo &callInfo, uint32_t base);
     bool inlineUnsafeSetTypedArrayElement(CallInfo &callInfo, uint32_t base, int arrayType);
-<<<<<<< HEAD
     InliningStatus inlineForceSequentialOrParallelJSActive(CallInfo &callInfo);
-=======
-    InliningStatus inlineForceSequentialOrInParallelSection(CallInfo &callInfo);
->>>>>>> 34721fae
     InliningStatus inlineNewDenseArray(CallInfo &callInfo);
     InliningStatus inlineNewDenseArrayForSequentialExecution(CallInfo &callInfo);
     InliningStatus inlineNewDenseArrayForParallelExecution(CallInfo &callInfo);
