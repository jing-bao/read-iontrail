--- conflicted
+++ resolved
@@ -110,17 +110,13 @@
     virtual bool elementWriteIsPacked(UnrootedScript script, jsbytecode *pc) {
         return false;
     }
-<<<<<<< HEAD
     virtual bool elementAccessIsDenseArray(types::StackTypeSet *obj, types::StackTypeSet *id) {
         return false;
     }
     virtual bool elementAccessIsTypedArray(types::StackTypeSet *obj, types::StackTypeSet *id, int *arrayType) {
         return false;
     }
-    virtual bool propertyWriteCanSpecialize(JSScript *script, jsbytecode *pc) {
-=======
     virtual bool propertyWriteCanSpecialize(UnrootedScript script, jsbytecode *pc) {
->>>>>>> 31ab6ca7
         return true;
     }
     virtual bool propertyWriteNeedsBarrier(UnrootedScript script, jsbytecode *pc, jsid id) {
@@ -229,36 +225,6 @@
     Binary binaryOp(UnrootedScript script, jsbytecode *pc);
     types::StackTypeSet *thisTypeSet(UnrootedScript script);
     bool getOsrTypes(jsbytecode *osrPc, Vector<MIRType> &slotTypes);
-<<<<<<< HEAD
-    types::StackTypeSet *parameterTypeSet(JSScript *script, size_t index);
-    types::HeapTypeSet *globalPropertyTypeSet(JSScript *script, jsbytecode *pc, jsid id);
-    types::StackTypeSet *propertyRead(JSScript *script, jsbytecode *pc);
-    types::StackTypeSet *propertyReadBarrier(JSScript *script, jsbytecode *pc);
-    bool propertyReadIdempotent(JSScript *script, jsbytecode *pc, HandleId id);
-    bool propertyReadAccessGetter(JSScript *script, jsbytecode *pc);
-    types::HeapTypeSet *globalPropertyWrite(JSScript *script, jsbytecode *pc, jsid id, bool *canSpecialize);
-    types::StackTypeSet *returnTypeSet(JSScript *script, jsbytecode *pc, types::StackTypeSet **barrier);
-    types::StackTypeSet *getCallTarget(JSScript *caller, uint32_t argc, jsbytecode *pc);
-    types::StackTypeSet *getCallArg(JSScript *caller, uint32_t argc, uint32_t arg, jsbytecode *pc);
-    types::StackTypeSet *getCallReturn(JSScript *caller, jsbytecode *pc);
-    bool inObjectIsDenseArray(JSScript *script, jsbytecode *pc);
-    bool inArrayIsPacked(JSScript *script, jsbytecode *pc);
-    bool elementReadIsDenseArray(JSScript *script, jsbytecode *pc);
-    bool elementReadIsTypedArray(JSScript *script, jsbytecode *pc, int *atype);
-    bool elementReadIsString(JSScript *script, jsbytecode *pc);
-    bool elementReadIsPacked(JSScript *script, jsbytecode *pc);
-    void elementReadGeneric(JSScript *script, jsbytecode *pc, bool *cacheable, bool *monitorResult);
-    bool elementWriteIsDenseArray(JSScript *script, jsbytecode *pc);
-    bool elementWriteIsTypedArray(JSScript *script, jsbytecode *pc, int *arrayType);
-    bool elementWriteIsPacked(JSScript *script, jsbytecode *pc);
-    bool elementAccessIsDenseArray(types::StackTypeSet *obj, types::StackTypeSet *id);
-    bool elementAccessIsTypedArray(types::StackTypeSet *obj, types::StackTypeSet *id, int *arrayType);
-    bool setElementHasWrittenHoles(JSScript *script, jsbytecode *pc);
-    bool propertyWriteCanSpecialize(JSScript *script, jsbytecode *pc);
-    bool propertyWriteNeedsBarrier(JSScript *script, jsbytecode *pc, jsid id);
-    bool elementWriteNeedsBarrier(JSScript *script, jsbytecode *pc);
-    MIRType elementWrite(JSScript *script, jsbytecode *pc);
-=======
     types::StackTypeSet *parameterTypeSet(UnrootedScript script, size_t index);
     types::HeapTypeSet *globalPropertyTypeSet(UnrootedScript script, jsbytecode *pc, jsid id);
     types::StackTypeSet *propertyRead(UnrootedScript script, jsbytecode *pc);
@@ -278,14 +244,15 @@
     bool elementReadIsPacked(UnrootedScript script, jsbytecode *pc);
     void elementReadGeneric(UnrootedScript script, jsbytecode *pc, bool *cacheable, bool *monitorResult);
     bool elementWriteIsDenseArray(HandleScript script, jsbytecode *pc);
+    bool elementAccessIsDenseArray(types::StackTypeSet *obj, types::StackTypeSet *id);
     bool elementWriteIsTypedArray(UnrootedScript script, jsbytecode *pc, int *arrayType);
+    bool elementAccessIsTypedArray(types::StackTypeSet *obj, types::StackTypeSet *id, int *arrayType);
     bool elementWriteIsPacked(UnrootedScript script, jsbytecode *pc);
     bool setElementHasWrittenHoles(UnrootedScript script, jsbytecode *pc);
     bool propertyWriteCanSpecialize(UnrootedScript script, jsbytecode *pc);
     bool propertyWriteNeedsBarrier(UnrootedScript script, jsbytecode *pc, jsid id);
     bool elementWriteNeedsBarrier(UnrootedScript script, jsbytecode *pc);
     MIRType elementWrite(UnrootedScript script, jsbytecode *pc);
->>>>>>> 31ab6ca7
     bool arrayPrototypeHasIndexedProperty();
     bool canInlineCalls();
     bool canInlineCall(HandleScript caller, jsbytecode *pc);
