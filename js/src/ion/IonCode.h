/* -*- Mode: C++; tab-width: 4; indent-tabs-mode: nil; c-basic-offset: 4 -*-
 * vim: set ts=4 sw=4 et tw=99:
 *
 * This Source Code Form is subject to the terms of the Mozilla Public
 * License, v. 2.0. If a copy of the MPL was not distributed with this
 * file, You can obtain one at http://mozilla.org/MPL/2.0/. */

#ifndef jsion_coderef_h__
#define jsion_coderef_h__

#include "mozilla/PodOperations.h"

#include "IonTypes.h"
#include "gc/Heap.h"

// For RecompileInfo
#include "jsinfer.h"

namespace JSC {
    class ExecutablePool;
}

class JSScript;

namespace js {
namespace ion {

// The maximum size of any buffer associated with an assembler or code object.
// This is chosen to not overflow a signed integer, leaving room for an extra
// bit on offsets.
static const uint32_t MAX_BUFFER_SIZE = (1 << 30) - 1;

// Maximum number of scripted arg slots.
static const uint32_t SNAPSHOT_MAX_NARGS = 127;

class MacroAssembler;
class CodeOffsetLabel;

class IonCode : public gc::Cell
{
  protected:
    uint8_t *code_;
    JSC::ExecutablePool *pool_;
    uint32_t bufferSize_;             // Total buffer size.
    uint32_t insnSize_;               // Instruction stream size.
    uint32_t dataSize_;               // Size of the read-only data area.
    uint32_t jumpRelocTableBytes_;    // Size of the jump relocation table.
    uint32_t dataRelocTableBytes_;    // Size of the data relocation table.
    uint32_t preBarrierTableBytes_;   // Size of the prebarrier table.
    JSBool invalidated_;            // Whether the code object has been invalidated.
                                    // This is necessary to prevent GC tracing.

#if JS_BITS_PER_WORD == 32
    // Ensure IonCode is gc::Cell aligned.
    uint32_t padding_;
#endif

    IonCode()
      : code_(NULL),
        pool_(NULL)
    { }
    IonCode(uint8_t *code, uint32_t bufferSize, JSC::ExecutablePool *pool)
      : code_(code),
        pool_(pool),
        bufferSize_(bufferSize),
        insnSize_(0),
        dataSize_(0),
        jumpRelocTableBytes_(0),
        dataRelocTableBytes_(0),
        preBarrierTableBytes_(0),
        invalidated_(false)
    { }

    uint32_t dataOffset() const {
        return insnSize_;
    }
    uint32_t jumpRelocTableOffset() const {
        return dataOffset() + dataSize_;
    }
    uint32_t dataRelocTableOffset() const {
        return jumpRelocTableOffset() + jumpRelocTableBytes_;
    }
    uint32_t preBarrierTableOffset() const {
        return dataRelocTableOffset() + dataRelocTableBytes_;
    }

  public:
    uint8_t *raw() const {
        return code_;
    }
    size_t instructionsSize() const {
        return insnSize_;
    }
    void trace(JSTracer *trc);
    void finalize(FreeOp *fop);
    void setInvalidated() {
        invalidated_ = true;
    }

    void togglePreBarriers(bool enabled);

    // If this IonCode object has been, effectively, corrupted due to
    // invalidation patching, then we have to remember this so we don't try and
    // trace relocation entries that may now be corrupt.
    bool invalidated() const {
        return !!invalidated_;
    }

    template <typename T> T as() const {
        return JS_DATA_TO_FUNC_PTR(T, raw());
    }

    void copyFrom(MacroAssembler &masm);

    static IonCode *FromExecutable(uint8_t *buffer) {
        IonCode *code = *(IonCode **)(buffer - sizeof(IonCode *));
        JS_ASSERT(code->raw() == buffer);
        return code;
    }

    static size_t offsetOfCode() {
        return offsetof(IonCode, code_);
    }

    uint8_t *jumpRelocTable() {
        return code_ + jumpRelocTableOffset();
    }

    // Allocates a new IonCode object which will be managed by the GC. If no
    // object can be allocated, NULL is returned. On failure, |pool| is
    // automatically released, so the code may be freed.
    static IonCode *New(JSContext *cx, uint8_t *code, uint32_t bufferSize, JSC::ExecutablePool *pool);

  public:
    JS::Zone *zone() const { return tenuredZone(); }
    static void readBarrier(IonCode *code);
    static void writeBarrierPre(IonCode *code);
    static void writeBarrierPost(IonCode *code, void *addr);
    static inline ThingRootKind rootKind() { return THING_ROOT_ION_CODE; }
};

class SnapshotWriter;
class SafepointWriter;
class SafepointIndex;
class OsiIndex;
class IonCache;

// An IonScript attaches Ion-generated information to a JSScript.
struct IonScript
{
  private:
    // Code pointer containing the actual method.
    HeapPtr<IonCode> method_;

    // Deoptimization table used by this method.
    HeapPtr<IonCode> deoptTable_;

    // Entrypoint for OSR, or NULL.
    jsbytecode *osrPc_;

    // Offset to OSR entrypoint from method_->raw(), or 0.
    uint32_t osrEntryOffset_;

    // Offset of the invalidation epilogue (which pushes this IonScript
    // and calls the invalidation thunk).
    uint32_t invalidateEpilogueOffset_;

    // The offset immediately after the IonScript immediate.
    // NOTE: technically a constant delta from
    // |invalidateEpilogueOffset_|, so we could hard-code this
    // per-platform if we want.
    uint32_t invalidateEpilogueDataOffset_;

    // Flag set when we bailout, to avoid frequent bailouts.
    uint32_t bailoutExpected_;

    // Flag set when we bailed out in parallel execution and should ensure its
    // call targets are compiled.
    bool hasInvalidatedCallTarget_;

    // Flag set when we bailed out in parallel execution and should ensure its
    // call targets are compiled.
    bool hasInvalidatedCallTarget_;

    // Any kind of data needed by the runtime, these can be either cache
    // information or profiling info.
    uint32_t runtimeData_;
    uint32_t runtimeSize_;

    // State for polymorphic caches in the compiled code. All caches are stored
    // in the runtimeData buffer and indexed by the cacheIndex which give a
    // relative offset in the runtimeData array.
    uint32_t cacheIndex_;
    uint32_t cacheEntries_;

    // Map code displacement to safepoint / OSI-patch-delta.
    uint32_t safepointIndexOffset_;
    uint32_t safepointIndexEntries_;

    // Offset to and length of the safepoint table in bytes.
    uint32_t safepointsStart_;
    uint32_t safepointsSize_;

    // Number of STACK_SLOT_SIZE-length slots this function reserves on the
    // stack.
    uint32_t frameSlots_;

    // Frame size is the value that can be added to the StackPointer along
    // with the frame prefix to get a valid IonJSFrameLayout.
    uint32_t frameSize_;

    // Table mapping bailout IDs to snapshot offsets.
    uint32_t bailoutTable_;
    uint32_t bailoutEntries_;

    // Map OSI-point displacement to snapshot.
    uint32_t osiIndexOffset_;
    uint32_t osiIndexEntries_;

    // Offset from the start of the code buffer to its snapshot buffer.
    uint32_t snapshots_;
    uint32_t snapshotsSize_;

    // Constant table for constants stored in snapshots.
    uint32_t constantTable_;
    uint32_t constantEntries_;

    // List of compiled/inlined JSScript's.
    uint32_t scriptList_;
    uint32_t scriptEntries_;

    // List of scripts that we call.
    //
    // Currently this is only non-NULL for parallel IonScripts.
    uint32_t callTargetList_;
    uint32_t callTargetEntries_;
<<<<<<< HEAD

    // Dispatch table for ICs, if caches for this IonScript are dispatch
    // instead of repatch. If dispatch is on, there are as many entries as
    // there are caches, else there are 0.
    uint32_t cacheDispatchTable_;
    uint32_t cacheDispatchEntries_;
=======
>>>>>>> b31a4037

    // Number of references from invalidation records.
    size_t refcount_;

    // Identifier of the compilation which produced this code.
    types::RecompileInfo recompileInfo_;

  private:
    inline uint8_t *bottomBuffer() {
        return reinterpret_cast<uint8_t *>(this);
    }
    inline const uint8_t *bottomBuffer() const {
        return reinterpret_cast<const uint8_t *>(this);
    }

  public:
    // Number of times this function has tried to call a non-IM compileable function
    uint32_t slowCallCount;

    SnapshotOffset *bailoutTable() {
        return (SnapshotOffset *) &bottomBuffer()[bailoutTable_];
    }
    HeapValue *constants() {
        return (HeapValue *) &bottomBuffer()[constantTable_];
    }
    const SafepointIndex *safepointIndices() const {
        return const_cast<IonScript *>(this)->safepointIndices();
    }
    SafepointIndex *safepointIndices() {
        return (SafepointIndex *) &bottomBuffer()[safepointIndexOffset_];
    }
    const OsiIndex *osiIndices() const {
        return const_cast<IonScript *>(this)->osiIndices();
    }
    OsiIndex *osiIndices() {
        return (OsiIndex *) &bottomBuffer()[osiIndexOffset_];
    }
    uint32_t *cacheIndex() {
        return (uint32_t *) &bottomBuffer()[cacheIndex_];
    }
    uint8_t *runtimeData() {
        return  &bottomBuffer()[runtimeData_];
    }
    JSScript **scriptList() const {
        return (JSScript **) &bottomBuffer()[scriptList_];
    }
    JSScript **callTargetList() {
        return (JSScript **) &bottomBuffer()[callTargetList_];
<<<<<<< HEAD
    }
    uint8_t **cacheDispatchTable() {
        return (uint8_t **) &bottomBuffer()[cacheDispatchTable_];
=======
>>>>>>> b31a4037
    }

  private:
    void trace(JSTracer *trc);

  public:
    // Do not call directly, use IonScript::New. This is public for cx->new_.
    IonScript();

    static IonScript *New(JSContext *cx, uint32_t frameLocals, uint32_t frameSize,
                          size_t snapshotsSize, size_t snapshotEntries,
                          size_t constants, size_t safepointIndexEntries, size_t osiIndexEntries,
<<<<<<< HEAD
                          size_t cacheEntries, size_t safepointsSize, size_t runtimeSize,
                          size_t scriptEntries, size_t callTargetEntries, bool cachesUseDispatch);
=======
                          size_t cacheEntries, size_t runtimeSize,
                          size_t safepointsSize, size_t scriptEntries,
                          size_t callTargetEntries);
>>>>>>> b31a4037
    static void Trace(JSTracer *trc, IonScript *script);
    static void Destroy(FreeOp *fop, IonScript *script);

    static inline size_t offsetOfMethod() {
        return offsetof(IonScript, method_);
    }
    static inline size_t offsetOfOsrEntryOffset() {
        return offsetof(IonScript, osrEntryOffset_);
    }
    static size_t offsetOfBailoutExpected() {
        return offsetof(IonScript, bailoutExpected_);
    }

  public:
    IonCode *method() const {
        return method_;
    }
    void setMethod(IonCode *code) {
        JS_ASSERT(!invalidated());
        method_ = code;
    }
    void setDeoptTable(IonCode *code) {
        deoptTable_ = code;
    }
    void setOsrPc(jsbytecode *osrPc) {
        osrPc_ = osrPc;
    }
    jsbytecode *osrPc() const {
        return osrPc_;
    }
    void setOsrEntryOffset(uint32_t offset) {
        JS_ASSERT(!osrEntryOffset_);
        osrEntryOffset_ = offset;
    }
    uint32_t osrEntryOffset() const {
        return osrEntryOffset_;
    }
    bool containsCodeAddress(uint8_t *addr) const {
        return method()->raw() <= addr && addr <= method()->raw() + method()->instructionsSize();
    }
    bool containsReturnAddress(uint8_t *addr) const {
        // This accounts for an off by one error caused by the return address of a
        // bailout sitting outside the range of the containing function.
        return method()->raw() <= addr && addr <= method()->raw() + method()->instructionsSize();
    }
    void setInvalidationEpilogueOffset(uint32_t offset) {
        JS_ASSERT(!invalidateEpilogueOffset_);
        invalidateEpilogueOffset_ = offset;
    }
    uint32_t invalidateEpilogueOffset() const {
        JS_ASSERT(invalidateEpilogueOffset_);
        return invalidateEpilogueOffset_;
    }
    void setInvalidationEpilogueDataOffset(uint32_t offset) {
        JS_ASSERT(!invalidateEpilogueDataOffset_);
        invalidateEpilogueDataOffset_ = offset;
    }
    uint32_t invalidateEpilogueDataOffset() const {
        JS_ASSERT(invalidateEpilogueDataOffset_);
        return invalidateEpilogueDataOffset_;
    }
    void setBailoutExpected() {
        bailoutExpected_ = 1;
    }
    bool bailoutExpected() const {
        return bailoutExpected_ ? true : false;
    }
    void setHasInvalidatedCallTarget() {
        hasInvalidatedCallTarget_ = true;
    }
    void clearHasInvalidatedCallTarget() {
        hasInvalidatedCallTarget_ = false;
    }
    bool hasInvalidatedCallTarget() const {
        return hasInvalidatedCallTarget_;
    }
    void setHasInvalidatedCallTarget() {
        hasInvalidatedCallTarget_ = true;
    }
    void clearHasInvalidatedCallTarget() {
        hasInvalidatedCallTarget_ = false;
    }
    bool hasInvalidatedCallTarget() const {
        return hasInvalidatedCallTarget_;
    }
    const uint8_t *snapshots() const {
        return reinterpret_cast<const uint8_t *>(this) + snapshots_;
    }
    size_t snapshotsSize() const {
        return snapshotsSize_;
    }
    const uint8_t *safepoints() const {
        return reinterpret_cast<const uint8_t *>(this) + safepointsStart_;
    }
    size_t safepointsSize() const {
        return safepointsSize_;
    }
    RawScript getScript(size_t i) const {
        JS_ASSERT(i < scriptEntries_);
        return scriptList()[i];
    }
    size_t scriptEntries() const {
        return scriptEntries_;
    }
    size_t callTargetEntries() const {
        return callTargetEntries_;
    }
    size_t sizeOfIncludingThis(JSMallocSizeOfFun mallocSizeOf) const {
        return mallocSizeOf(this);
    }
    HeapValue &getConstant(size_t index) {
        JS_ASSERT(index < numConstants());
        return constants()[index];
    }
    size_t numConstants() const {
        return constantEntries_;
    }
    uint32_t frameSlots() const {
        return frameSlots_;
    }
    uint32_t frameSize() const {
        return frameSize_;
    }
    SnapshotOffset bailoutToSnapshot(uint32_t bailoutId) {
        JS_ASSERT(bailoutId < bailoutEntries_);
        return bailoutTable()[bailoutId];
    }
    const SafepointIndex *getSafepointIndex(uint32_t disp) const;
    const SafepointIndex *getSafepointIndex(uint8_t *retAddr) const {
        JS_ASSERT(containsCodeAddress(retAddr));
        return getSafepointIndex(retAddr - method()->raw());
    }
    const OsiIndex *getOsiIndex(uint32_t disp) const;
    const OsiIndex *getOsiIndex(uint8_t *retAddr) const;
    inline IonCache &getCache(uint32_t index) {
        JS_ASSERT(index < cacheEntries_);
        uint32_t offset = cacheIndex()[index];
        JS_ASSERT(offset < runtimeSize_);
        return *(IonCache *) &runtimeData()[offset];
    }
    size_t numCaches() const {
        return cacheEntries_;
    }
    uint8_t **getCacheDispatchEntry(uint32_t index) {
        JS_ASSERT(index < cacheDispatchEntries_);
        return &cacheDispatchTable()[index];
    }
    uint8_t **maybeGetCacheDispatchEntry(uint32_t index) {
        // If caches are not dispatch style, there are 0 entries in the
        // dispatch table.
        if (cacheDispatchEntries_ > 0)
            return getCacheDispatchEntry(index);
        return NULL;
    }
    size_t runtimeSize() const {
        return runtimeSize_;
    }
    void toggleBarriers(bool enabled);
    void purgeCaches(JS::Zone *zone);
    void destroyCaches();
    void copySnapshots(const SnapshotWriter *writer);
    void copyBailoutTable(const SnapshotOffset *table);
    void copyConstants(const HeapValue *vp);
    void copySafepointIndices(const SafepointIndex *firstSafepointIndex, MacroAssembler &masm);
    void copyOsiIndices(const OsiIndex *firstOsiIndex, MacroAssembler &masm);
    void copyRuntimeData(const uint8_t *data);
    void copyCacheEntries(const uint32_t *caches, CodeOffsetLabel *dispatchLabels,
                          MacroAssembler &masm);
    void copySafepoints(const SafepointWriter *writer);
    void copyScriptEntries(JSScript **scripts);
    void copyCallTargetEntries(JSScript **callTargets);

    bool invalidated() const {
        return refcount_ != 0;
    }
    size_t refcount() const {
        return refcount_;
    }
    void incref() {
        refcount_++;
    }
    void decref(FreeOp *fop) {
        JS_ASSERT(refcount_);
        refcount_--;
        if (!refcount_)
            Destroy(fop, this);
    }
    const types::RecompileInfo& recompileInfo() const {
        return recompileInfo_;
    }
};

// Execution information for a basic block which may persist after the
// accompanying IonScript is destroyed, for use during profiling.
struct IonBlockCounts
{
  private:
    uint32_t id_;

    // Approximate bytecode in the outer (not inlined) script this block
    // was generated from.
    uint32_t offset_;

    // ids for successors of this block.
    uint32_t numSuccessors_;
    uint32_t *successors_;

    // Hit count for this block.
    uint64_t hitCount_;

    // Text information about the code generated for this block.
    char *code_;

    // Number of bytes of code generated in this block. Spill code is counted
    // separately from other, instruction implementing code.
    uint32_t instructionBytes_;
    uint32_t spillBytes_;

  public:

    bool init(uint32_t id, uint32_t offset, uint32_t numSuccessors) {
        id_ = id;
        offset_ = offset;
        numSuccessors_ = numSuccessors;
        if (numSuccessors) {
            successors_ = (uint32_t *) js_calloc(numSuccessors * sizeof(uint32_t));
            if (!successors_)
                return false;
        }
        return true;
    }

    void destroy() {
        if (successors_)
            js_free(successors_);
        if (code_)
            js_free(code_);
    }

    uint32_t id() const {
        return id_;
    }

    uint32_t offset() const {
        return offset_;
    }

    size_t numSuccessors() const {
        return numSuccessors_;
    }

    void setSuccessor(size_t i, uint32_t id) {
        JS_ASSERT(i < numSuccessors_);
        successors_[i] = id;
    }

    uint32_t successor(size_t i) const {
        JS_ASSERT(i < numSuccessors_);
        return successors_[i];
    }

    uint64_t *addressOfHitCount() {
        return &hitCount_;
    }

    uint64_t hitCount() const {
        return hitCount_;
    }

    void setCode(const char *code) {
        char *ncode = (char *) js_malloc(strlen(code) + 1);
        if (ncode) {
            strcpy(ncode, code);
            code_ = ncode;
        }
    }

    const char *code() const {
        return code_;
    }

    void setInstructionBytes(uint32_t bytes) {
        instructionBytes_ = bytes;
    }

    uint32_t instructionBytes() const {
        return instructionBytes_;
    }

    void setSpillBytes(uint32_t bytes) {
        spillBytes_ = bytes;
    }

    uint32_t spillBytes() const {
        return spillBytes_;
    }
};

// Execution information for a compiled script which may persist after the
// IonScript is destroyed, for use during profiling.
struct IonScriptCounts
{
  private:
    // Any previous invalidated compilation(s) for the script.
    IonScriptCounts *previous_;

    // Information about basic blocks in this script.
    size_t numBlocks_;
    IonBlockCounts *blocks_;

  public:

    IonScriptCounts() {
        mozilla::PodZero(this);
    }

    ~IonScriptCounts() {
        for (size_t i = 0; i < numBlocks_; i++)
            blocks_[i].destroy();
        js_free(blocks_);
        if (previous_)
            js_delete(previous_);
    }

    bool init(size_t numBlocks) {
        numBlocks_ = numBlocks;
        blocks_ = (IonBlockCounts *) js_calloc(numBlocks * sizeof(IonBlockCounts));
        return blocks_ != NULL;
    }

    size_t numBlocks() const {
        return numBlocks_;
    }

    IonBlockCounts &block(size_t i) {
        JS_ASSERT(i < numBlocks_);
        return blocks_[i];
    }

    void setPrevious(IonScriptCounts *previous) {
        previous_ = previous;
    }

    IonScriptCounts *previous() const {
        return previous_;
    }
};

struct VMFunction;

class IonCompartment;
class IonRuntime;

struct AutoFlushCache
{
  private:
    uintptr_t start_;
    uintptr_t stop_;
    const char *name_;
    IonRuntime *runtime_;
    bool used_;

  public:
    void update(uintptr_t p, size_t len);
    static void updateTop(uintptr_t p, size_t len);
    ~AutoFlushCache();
    AutoFlushCache(const char *nonce, IonRuntime *rt = NULL);
    void flushAnyway();
};

// If you are currently in the middle of modifing Ion-compiled code, which
// is going to be flushed at *some* point, but determine that you *must*
// call a function *right* *now*, two things can go wrong:
//   1)  The flusher that you were using is still active, but you are about to
//       enter jitted code, so it needs to be flushed
//   2) the called function can re-enter a compilation/modification path which
//       will use your AFC, and thus not flush when his compilation is done

struct AutoFlushInhibitor {
  private:
    IonCompartment *ic_;
    AutoFlushCache *afc;
  public:
    AutoFlushInhibitor(IonCompartment *ic);
    ~AutoFlushInhibitor();
};
} // namespace ion

namespace gc {

inline bool
IsMarked(const ion::VMFunction *)
{
    // VMFunction are only static objects which are used by WeakMaps as keys.
    // It is considered as a root object which is always marked.
    return true;
}

} // namespace gc

} // namespace js

#endif // jsion_coderef_h__<|MERGE_RESOLUTION|>--- conflicted
+++ resolved
@@ -178,10 +178,6 @@
     // call targets are compiled.
     bool hasInvalidatedCallTarget_;
 
-    // Flag set when we bailed out in parallel execution and should ensure its
-    // call targets are compiled.
-    bool hasInvalidatedCallTarget_;
-
     // Any kind of data needed by the runtime, these can be either cache
     // information or profiling info.
     uint32_t runtimeData_;
@@ -234,15 +230,6 @@
     // Currently this is only non-NULL for parallel IonScripts.
     uint32_t callTargetList_;
     uint32_t callTargetEntries_;
-<<<<<<< HEAD
-
-    // Dispatch table for ICs, if caches for this IonScript are dispatch
-    // instead of repatch. If dispatch is on, there are as many entries as
-    // there are caches, else there are 0.
-    uint32_t cacheDispatchTable_;
-    uint32_t cacheDispatchEntries_;
-=======
->>>>>>> b31a4037
 
     // Number of references from invalidation records.
     size_t refcount_;
@@ -291,12 +278,6 @@
     }
     JSScript **callTargetList() {
         return (JSScript **) &bottomBuffer()[callTargetList_];
-<<<<<<< HEAD
-    }
-    uint8_t **cacheDispatchTable() {
-        return (uint8_t **) &bottomBuffer()[cacheDispatchTable_];
-=======
->>>>>>> b31a4037
     }
 
   private:
@@ -309,14 +290,9 @@
     static IonScript *New(JSContext *cx, uint32_t frameLocals, uint32_t frameSize,
                           size_t snapshotsSize, size_t snapshotEntries,
                           size_t constants, size_t safepointIndexEntries, size_t osiIndexEntries,
-<<<<<<< HEAD
-                          size_t cacheEntries, size_t safepointsSize, size_t runtimeSize,
-                          size_t scriptEntries, size_t callTargetEntries, bool cachesUseDispatch);
-=======
                           size_t cacheEntries, size_t runtimeSize,
                           size_t safepointsSize, size_t scriptEntries,
                           size_t callTargetEntries);
->>>>>>> b31a4037
     static void Trace(JSTracer *trc, IonScript *script);
     static void Destroy(FreeOp *fop, IonScript *script);
 
@@ -383,15 +359,6 @@
     }
     bool bailoutExpected() const {
         return bailoutExpected_ ? true : false;
-    }
-    void setHasInvalidatedCallTarget() {
-        hasInvalidatedCallTarget_ = true;
-    }
-    void clearHasInvalidatedCallTarget() {
-        hasInvalidatedCallTarget_ = false;
-    }
-    bool hasInvalidatedCallTarget() const {
-        return hasInvalidatedCallTarget_;
     }
     void setHasInvalidatedCallTarget() {
         hasInvalidatedCallTarget_ = true;
@@ -459,17 +426,6 @@
     }
     size_t numCaches() const {
         return cacheEntries_;
-    }
-    uint8_t **getCacheDispatchEntry(uint32_t index) {
-        JS_ASSERT(index < cacheDispatchEntries_);
-        return &cacheDispatchTable()[index];
-    }
-    uint8_t **maybeGetCacheDispatchEntry(uint32_t index) {
-        // If caches are not dispatch style, there are 0 entries in the
-        // dispatch table.
-        if (cacheDispatchEntries_ > 0)
-            return getCacheDispatchEntry(index);
-        return NULL;
     }
     size_t runtimeSize() const {
         return runtimeSize_;
