--- conflicted
+++ resolved
@@ -99,19 +99,6 @@
 
 // Bailout return codes.
 // N.B. the relative order of these values is hard-coded into ::GenerateBailoutThunk.
-<<<<<<< HEAD
-static const uint32 BAILOUT_RETURN_OK = 0;
-static const uint32 BAILOUT_RETURN_FATAL_ERROR = 1;
-static const uint32 BAILOUT_RETURN_ARGUMENT_CHECK = 2;
-static const uint32 BAILOUT_RETURN_TYPE_BARRIER = 3;
-static const uint32 BAILOUT_RETURN_MONITOR = 4;
-static const uint32 BAILOUT_RETURN_RECOMPILE_CHECK = 5;
-static const uint32 BAILOUT_RETURN_BOUNDS_CHECK = 6;
-static const uint32 BAILOUT_RETURN_SHAPE_GUARD = 7;
-static const uint32 BAILOUT_RETURN_OVERRECURSED = 8;
-static const uint32 BAILOUT_RETURN_CACHED_SHAPE_GUARD = 9;
-static const uint32 BAILOUT_RETURN_PARALLEL = 10;
-=======
 static const uint32_t BAILOUT_RETURN_OK = 0;
 static const uint32_t BAILOUT_RETURN_FATAL_ERROR = 1;
 static const uint32_t BAILOUT_RETURN_ARGUMENT_CHECK = 2;
@@ -122,7 +109,7 @@
 static const uint32_t BAILOUT_RETURN_SHAPE_GUARD = 7;
 static const uint32_t BAILOUT_RETURN_OVERRECURSED = 8;
 static const uint32_t BAILOUT_RETURN_CACHED_SHAPE_GUARD = 9;
->>>>>>> f4dfec0c
+static const uint32_t BAILOUT_RETURN_PARALLEL = 10;
 
 // Attached to the compartment for easy passing through from ::Bailout to
 // ::ThunkToInterpreter.
