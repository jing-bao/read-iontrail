/* -*- Mode: C++; tab-width: 4; indent-tabs-mode: nil; c-basic-offset: 4 -*-
 * vim: set ts=4 sw=4 et tw=99:
 *
 * This Source Code Form is subject to the terms of the Mozilla Public
 * License, v. 2.0. If a copy of the MPL was not distributed with this
 * file, You can obtain one at http://mozilla.org/MPL/2.0/. */

#include "mozilla/Assertions.h"
#include "mozilla/Attributes.h"
#include "mozilla/DebugOnly.h"
#include "mozilla/Util.h"

#include "CodeGenerator.h"
#include "IonLinker.h"
#include "IonSpewer.h"
#include "MIRGenerator.h"
#include "shared/CodeGenerator-shared-inl.h"
#include "jsnum.h"
#include "jsmath.h"
#include "jsinterpinlines.h"
#include "ParallelFunctions.h"
#include "ExecutionModeInlines.h"
#include "builtin/Eval.h"
#include "vm/ForkJoin.h"

#include "vm/StringObject-inl.h"

using namespace js;
using namespace js::ion;

using mozilla::DebugOnly;
using mozilla::Maybe;

namespace js {
namespace ion {

// This out-of-line cache is used to do a double dispatch including it-self and
// the wrapped IonCache.
class OutOfLineUpdateCache :
  public OutOfLineCodeBase<CodeGenerator>,
  public IonCacheVisitor
{
  private:
    LInstruction *lir_;
    RepatchLabel repatchEntry_;
    size_t cacheIndex_;

  public:
    OutOfLineUpdateCache(LInstruction *lir, size_t cacheIndex)
      : lir_(lir),
        cacheIndex_(cacheIndex)
    { }

    void bind(MacroAssembler *masm) {
        masm->bind(&repatchEntry_);
    }

    size_t getCacheIndex() const {
        return cacheIndex_;
    }
    LInstruction *lir() const {
        return lir_;
    }
    RepatchLabel *repatchEntry() {
        return &repatchEntry_;
    }

    bool accept(CodeGenerator *codegen) {
        return codegen->visitOutOfLineCache(this);
    }

    // ICs' visit functions delegating the work to the CodeGen visit funtions.
#define VISIT_CACHE_FUNCTION(op)                                \
    bool visit##op##IC(CodeGenerator *codegen, op##IC *ic) {    \
        return codegen->visit##op##IC(this, ic);                \
    }

    IONCACHE_KIND_LIST(VISIT_CACHE_FUNCTION)
#undef VISIT_CACHE_FUNCTION
};

// This function is declared here because it needs to instantiate an
// OutOfLineUpdateCache, but we want to keep it visible inside the
// CodeGeneratorShared such as we can specialize inline caches in function of
// the architecture.
bool
CodeGeneratorShared::addCache(LInstruction *lir, size_t cacheIndex)
{
    IonCache *cache = static_cast<IonCache *>(getCache(cacheIndex));
    MInstruction *mir = lir->mirRaw()->toInstruction();
    if (mir->resumePoint())
        cache->setScriptedLocation(mir->block()->info().script(),
                                   mir->resumePoint()->pc());
    else
        cache->setIdempotent();

    OutOfLineUpdateCache *ool = new OutOfLineUpdateCache(lir, cacheIndex);
    if (!addOutOfLineCode(ool))
        return false;

    CodeOffsetJump jump = masm.jumpWithPatch(ool->repatchEntry());
    CodeOffsetLabel label = masm.labelForPatch();
    masm.bind(ool->rejoin());

    cache->setInlineJump(jump, label);
    return true;
}

bool
CodeGenerator::visitOutOfLineCache(OutOfLineUpdateCache *ool)
{
    size_t cacheIndex = ool->getCacheIndex();
    IonCache *cache = static_cast<IonCache *>(getCache(cacheIndex));

    // Register the location of the OOL path in the IC.
    cache->setFallbackLabel(masm.labelForPatch());

    // Dispatch to ICs' accept functions.
    return cache->accept(this, ool);
}

StringObject *
MNewStringObject::templateObj() const {
    return &templateObj_->asString();
}

CodeGenerator::CodeGenerator(MIRGenerator *gen, LIRGraph *graph)
  : CodeGeneratorSpecific(gen, graph)
{
}

bool
CodeGenerator::visitValueToInt32(LValueToInt32 *lir)
{
    ValueOperand operand = ToValue(lir, LValueToInt32::Input);
    Register output = ToRegister(lir->output());

    Register tag = masm.splitTagForTest(operand);

    Label done, simple, isInt32, isBool, notDouble;
    // Type-check switch.
    masm.branchTestInt32(Assembler::Equal, tag, &isInt32);
    masm.branchTestBoolean(Assembler::Equal, tag, &isBool);
    masm.branchTestDouble(Assembler::NotEqual, tag, &notDouble);

    // If the value is a double, see if it fits in a 32-bit int. We need to ask
    // the platform-specific codegenerator to do this.
    FloatRegister temp = ToFloatRegister(lir->tempFloat());
    masm.unboxDouble(operand, temp);

    Label fails;
    switch (lir->mode()) {
      case LValueToInt32::TRUNCATE:
        if (!emitTruncateDouble(temp, output))
            return false;
        break;
      default:
        JS_ASSERT(lir->mode() == LValueToInt32::NORMAL);
        masm.convertDoubleToInt32(temp, output, &fails, lir->mir()->canBeNegativeZero());
        break;
    }
    masm.jump(&done);

    masm.bind(&notDouble);

    if (lir->mode() == LValueToInt32::NORMAL) {
        // If the value is not null, it's a string, object, or undefined,
        // which we can't handle here.
        masm.branchTestNull(Assembler::NotEqual, tag, &fails);
    } else {
        // Test for string or object - then fallthrough to null, which will
        // also handle undefined.
        masm.branchTestObject(Assembler::Equal, tag, &fails);
        masm.branchTestString(Assembler::Equal, tag, &fails);
    }

    if (fails.used() && !bailoutFrom(&fails, lir->snapshot()))
        return false;

    // The value is null - just emit 0.
    masm.mov(Imm32(0), output);
    masm.jump(&done);

    // Just unbox a bool, the result is 0 or 1.
    masm.bind(&isBool);
    masm.unboxBoolean(operand, output);
    masm.jump(&done);

    // Integers can be unboxed.
    masm.bind(&isInt32);
    masm.unboxInt32(operand, output);

    masm.bind(&done);

    return true;
}

static const double DoubleZero = 0.0;

bool
CodeGenerator::visitValueToDouble(LValueToDouble *lir)
{
    ValueOperand operand = ToValue(lir, LValueToDouble::Input);
    FloatRegister output = ToFloatRegister(lir->output());

    Register tag = masm.splitTagForTest(operand);

    Label isDouble, isInt32, isBool, isNull, done;
    // Type-check switch.
    masm.branchTestDouble(Assembler::Equal, tag, &isDouble);
    masm.branchTestInt32(Assembler::Equal, tag, &isInt32);
    masm.branchTestBoolean(Assembler::Equal, tag, &isBool);
    masm.branchTestNull(Assembler::Equal, tag, &isNull);

    Assembler::Condition cond = masm.testUndefined(Assembler::NotEqual, tag);
    if (!bailoutIf(cond, lir->snapshot()))
        return false;
    masm.loadStaticDouble(&js_NaN, output);
    masm.jump(&done);

    masm.bind(&isNull);
    masm.loadStaticDouble(&DoubleZero, output);
    masm.jump(&done);

    masm.bind(&isBool);
    masm.boolValueToDouble(operand, output);
    masm.jump(&done);

    masm.bind(&isInt32);
    masm.int32ValueToDouble(operand, output);
    masm.jump(&done);

    masm.bind(&isDouble);
    masm.unboxDouble(operand, output);
    masm.bind(&done);

    return true;
}

bool
CodeGenerator::visitInt32ToDouble(LInt32ToDouble *lir)
{
    masm.convertInt32ToDouble(ToRegister(lir->input()), ToFloatRegister(lir->output()));
    return true;
}

bool
CodeGenerator::visitDoubleToInt32(LDoubleToInt32 *lir)
{
    Label fail;
    FloatRegister input = ToFloatRegister(lir->input());
    Register output = ToRegister(lir->output());
    masm.convertDoubleToInt32(input, output, &fail, lir->mir()->canBeNegativeZero());
    if (!bailoutFrom(&fail, lir->snapshot()))
        return false;
    return true;
}

void
CodeGenerator::emitOOLTestObject(Register objreg, Label *ifTruthy, Label *ifFalsy, Register scratch)
{
    saveVolatile(scratch);
    masm.setupUnalignedABICall(1, scratch);
    masm.passABIArg(objreg);
    masm.callWithABI(JS_FUNC_TO_DATA_PTR(void *, ObjectEmulatesUndefined));
    masm.storeCallResult(scratch);
    restoreVolatile(scratch);

    masm.branchTest32(Assembler::NonZero, scratch, scratch, ifFalsy);
    masm.jump(ifTruthy);
}

// Base out-of-line code generator for all tests of the truthiness of an
// object, where the object might not be truthy.  (Recall that per spec all
// objects are truthy, but we implement the JSCLASS_EMULATES_UNDEFINED class
// flag to permit objects to look like |undefined| in certain contexts,
// including in object truthiness testing.)  We check truthiness inline except
// when we're testing it on a proxy (or if TI guarantees us that the specified
// object will never emulate |undefined|), in which case out-of-line code will
// call EmulatesUndefined for a conclusive answer.
class OutOfLineTestObject : public OutOfLineCodeBase<CodeGenerator>
{
    Register objreg_;
    Register scratch_;

    Label *ifTruthy_;
    Label *ifFalsy_;

#ifdef DEBUG
    bool initialized() { return ifTruthy_ != NULL; }
#endif

  public:
    OutOfLineTestObject()
#ifdef DEBUG
      : ifTruthy_(NULL), ifFalsy_(NULL)
#endif
    { }

    bool accept(CodeGenerator *codegen) MOZ_FINAL MOZ_OVERRIDE {
        MOZ_ASSERT(initialized());
        codegen->emitOOLTestObject(objreg_, ifTruthy_, ifFalsy_, scratch_);
        return true;
    }

    // Specify the register where the object to be tested is found, labels to
    // jump to if the object is truthy or falsy, and a scratch register for
    // use in the out-of-line path.
    void setInputAndTargets(Register objreg, Label *ifTruthy, Label *ifFalsy, Register scratch) {
        MOZ_ASSERT(!initialized());
        MOZ_ASSERT(ifTruthy);
        objreg_ = objreg;
        scratch_ = scratch;
        ifTruthy_ = ifTruthy;
        ifFalsy_ = ifFalsy;
    }
};

// A subclass of OutOfLineTestObject containing two extra labels, for use when
// the ifTruthy/ifFalsy labels are needed in inline code as well as out-of-line
// code.  The user should bind these labels in inline code, and specify them as
// targets via setInputAndTargets, as appropriate.
class OutOfLineTestObjectWithLabels : public OutOfLineTestObject
{
    Label label1_;
    Label label2_;

  public:
    OutOfLineTestObjectWithLabels() { }

    Label *label1() { return &label1_; }
    Label *label2() { return &label2_; }
};

void
CodeGenerator::testObjectTruthy(Register objreg, Label *ifTruthy, Label *ifFalsy, Register scratch,
                                OutOfLineTestObject *ool)
{
    ool->setInputAndTargets(objreg, ifTruthy, ifFalsy, scratch);

    // Perform a fast-path check of the object's class flags if the object's
    // not a proxy.  Let out-of-line code handle the slow cases that require
    // saving registers, making a function call, and restoring registers.
    //
    // The branches to out-of-line code here implement a conservative version
    // of the JSObject::isWrapper test performed in EmulatesUndefined.  If none
    // of the branches are taken, we can check class flags directly.
    masm.loadObjClass(objreg, scratch);

    Label *outOfLineTest = ool->entry();
    masm.branchPtr(Assembler::Equal, scratch, ImmWord(&ObjectProxyClass), outOfLineTest);
    masm.branchPtr(Assembler::Equal, scratch, ImmWord(&OuterWindowProxyClass), outOfLineTest);
    masm.branchPtr(Assembler::Equal, scratch, ImmWord(&FunctionProxyClass), outOfLineTest);

    masm.branchTest32(Assembler::Zero, Address(scratch, Class::offsetOfFlags()),
                      Imm32(JSCLASS_EMULATES_UNDEFINED), ifTruthy);
    masm.jump(ifFalsy);
}

void
CodeGenerator::testValueTruthy(const ValueOperand &value,
                               const LDefinition *scratch1, const LDefinition *scratch2,
                               FloatRegister fr,
                               Label *ifTruthy, Label *ifFalsy,
                               OutOfLineTestObject *ool)
{
    Register tag = masm.splitTagForTest(value);
    Assembler::Condition cond;

    // Eventually we will want some sort of type filter here. For now, just
    // emit all easy cases. For speed we use the cached tag for all comparison,
    // except for doubles, which we test last (as the operation can clobber the
    // tag, which may be in ScratchReg).
    masm.branchTestUndefined(Assembler::Equal, tag, ifFalsy);
    masm.branchTestNull(Assembler::Equal, tag, ifFalsy);

    Label notBoolean;
    masm.branchTestBoolean(Assembler::NotEqual, tag, &notBoolean);
    masm.branchTestBooleanTruthy(false, value, ifFalsy);
    masm.jump(ifTruthy);
    masm.bind(&notBoolean);

    Label notInt32;
    masm.branchTestInt32(Assembler::NotEqual, tag, &notInt32);
    cond = masm.testInt32Truthy(false, value);
    masm.j(cond, ifFalsy);
    masm.jump(ifTruthy);
    masm.bind(&notInt32);

    if (ool) {
        Label notObject;

        masm.branchTestObject(Assembler::NotEqual, tag, &notObject);

        Register objreg = masm.extractObject(value, ToRegister(scratch1));
        testObjectTruthy(objreg, ifTruthy, ifFalsy, ToRegister(scratch2), ool);

        masm.bind(&notObject);
    } else {
        masm.branchTestObject(Assembler::Equal, tag, ifTruthy);
    }

    // Test if a string is non-empty.
    Label notString;
    masm.branchTestString(Assembler::NotEqual, tag, &notString);
    cond = masm.testStringTruthy(false, value);
    masm.j(cond, ifFalsy);
    masm.jump(ifTruthy);
    masm.bind(&notString);

    // If we reach here the value is a double.
    masm.unboxDouble(value, fr);
    cond = masm.testDoubleTruthy(false, fr);
    masm.j(cond, ifFalsy);
    masm.jump(ifTruthy);
}

bool
CodeGenerator::visitTestOAndBranch(LTestOAndBranch *lir)
{
    MOZ_ASSERT(lir->mir()->operandMightEmulateUndefined(),
               "Objects which can't emulate undefined should have been constant-folded");

    OutOfLineTestObject *ool = new OutOfLineTestObject();
    if (!addOutOfLineCode(ool))
        return false;

    testObjectTruthy(ToRegister(lir->input()), lir->ifTruthy(), lir->ifFalsy(),
                     ToRegister(lir->temp()), ool);
    return true;

}

bool
CodeGenerator::visitTestVAndBranch(LTestVAndBranch *lir)
{
    OutOfLineTestObject *ool = NULL;
    if (lir->mir()->operandMightEmulateUndefined()) {
        ool = new OutOfLineTestObject();
        if (!addOutOfLineCode(ool))
            return false;
    }

    testValueTruthy(ToValue(lir, LTestVAndBranch::Input),
                    lir->temp1(), lir->temp2(),
                    ToFloatRegister(lir->tempFloat()),
                    lir->ifTruthy(), lir->ifFalsy(), ool);
    return true;
}

bool
CodeGenerator::visitPolyInlineDispatch(LPolyInlineDispatch *lir)
{
    MPolyInlineDispatch *mir = lir->mir();
    Register inputReg = ToRegister(lir->input());

    InlinePropertyTable *inlinePropTable = mir->inlinePropertyTable();
    if (inlinePropTable) {
        // Temporary register is only assigned in the TypeObject case.
        Register tempReg = ToRegister(lir->temp());
        masm.loadPtr(Address(inputReg, JSObject::offsetOfType()), tempReg);

        // Detect functions by TypeObject.
        for (size_t i = 0; i < inlinePropTable->numEntries(); i++) {
            types::TypeObject *typeObj = inlinePropTable->getTypeObject(i);
            JSFunction *func = inlinePropTable->getFunction(i);
            LBlock *target = mir->getFunctionBlock(func)->lir();
            masm.branchPtr(Assembler::Equal, tempReg, ImmGCPtr(typeObj), target->label());
        }

        // Unknown function: jump to fallback block.
        LBlock *fallback = mir->fallbackPrepBlock()->lir();
        masm.jump(fallback->label());
        return true;
    }

    // Compare function pointers directly.
    for (size_t i = 0; i < mir->numCallees() - 1; i++) {
        JSFunction *func = mir->getFunction(i);
        LBlock *target = mir->getFunctionBlock(i)->lir();
        masm.branchPtr(Assembler::Equal, inputReg, ImmGCPtr(func), target->label());
    }

    // There's no fallback case, so a final guard isn't necessary.
    LBlock *target = mir->getFunctionBlock(mir->numCallees() - 1)->lir();
    masm.jump(target->label());
    return true;
}

typedef JSFlatString *(*IntToStringFn)(JSContext *, int);
static const VMFunction IntToStringInfo =
    FunctionInfo<IntToStringFn>(Int32ToString<CanGC>);

bool
CodeGenerator::visitIntToString(LIntToString *lir)
{
    Register input = ToRegister(lir->input());
    Register output = ToRegister(lir->output());

    OutOfLineCode *ool = oolCallVM(IntToStringInfo, lir, (ArgList(), input),
                                   StoreRegisterTo(output));
    if (!ool)
        return false;

    masm.branch32(Assembler::AboveOrEqual, input, Imm32(StaticStrings::INT_STATIC_LIMIT),
                  ool->entry());

    masm.movePtr(ImmWord(&gen->compartment->rt->staticStrings.intStaticTable), output);
    masm.loadPtr(BaseIndex(output, input, ScalePointer), output);

    masm.bind(ool->rejoin());
    return true;
}

typedef JSObject *(*CloneRegExpObjectFn)(JSContext *, JSObject *, JSObject *);
static const VMFunction CloneRegExpObjectInfo =
    FunctionInfo<CloneRegExpObjectFn>(CloneRegExpObject);

bool
CodeGenerator::visitRegExp(LRegExp *lir)
{
    JSObject *proto = lir->mir()->getRegExpPrototype();

    pushArg(ImmGCPtr(proto));
    pushArg(ImmGCPtr(lir->mir()->source()));
    return callVM(CloneRegExpObjectInfo, lir);
}

typedef bool (*RegExpTestRawFn)(JSContext *cx, HandleObject regexp,
                                HandleString input, JSBool *result);
static const VMFunction RegExpTestRawInfo = FunctionInfo<RegExpTestRawFn>(regexp_test_raw);

bool
CodeGenerator::visitRegExpTest(LRegExpTest *lir)
{
    pushArg(ToRegister(lir->string()));
    pushArg(ToRegister(lir->regexp()));
    return callVM(RegExpTestRawInfo, lir);
}

typedef JSObject *(*LambdaFn)(JSContext *, HandleFunction, HandleObject);
static const VMFunction LambdaInfo =
    FunctionInfo<LambdaFn>(js::Lambda);

bool
CodeGenerator::visitLambdaForSingleton(LLambdaForSingleton *lir)
{
    pushArg(ToRegister(lir->scopeChain()));
    pushArg(ImmGCPtr(lir->mir()->fun()));
    return callVM(LambdaInfo, lir);
}

bool
CodeGenerator::visitLambda(LLambda *lir)
{
    Register scopeChain = ToRegister(lir->scopeChain());
    Register output = ToRegister(lir->output());
    JSFunction *fun = lir->mir()->fun();

    OutOfLineCode *ool = oolCallVM(LambdaInfo, lir, (ArgList(), ImmGCPtr(fun), scopeChain),
                                   StoreRegisterTo(output));
    if (!ool)
        return false;

    JS_ASSERT(gen->compartment == fun->compartment());
    JS_ASSERT(!fun->hasSingletonType());

    masm.newGCThing(output, fun, ool->entry());
    masm.initGCThing(output, fun);

    emitLambdaInit(output, scopeChain, fun);

    masm.bind(ool->rejoin());
    return true;
}

void
CodeGenerator::emitLambdaInit(const Register &output,
                              const Register &scopeChain,
                              JSFunction *fun)
{
    // Initialize nargs and flags. We do this with a single uint32 to avoid
    // 16-bit writes.
    union {
        struct S {
            uint16_t nargs;
            uint16_t flags;
        } s;
        uint32_t word;
    } u;
    u.s.nargs = fun->nargs;
    u.s.flags = fun->flags & ~JSFunction::EXTENDED;

    JS_STATIC_ASSERT(offsetof(JSFunction, flags) == offsetof(JSFunction, nargs) + 2);
    masm.store32(Imm32(u.word), Address(output, offsetof(JSFunction, nargs)));
    masm.storePtr(ImmGCPtr(fun->nonLazyScript()),
                  Address(output, JSFunction::offsetOfNativeOrScript()));
    masm.storePtr(scopeChain, Address(output, JSFunction::offsetOfEnvironment()));
    masm.storePtr(ImmGCPtr(fun->displayAtom()), Address(output, JSFunction::offsetOfAtom()));
}

bool
CodeGenerator::visitParLambda(LParLambda *lir)
{
    Register resultReg = ToRegister(lir->output());
    Register parSliceReg = ToRegister(lir->parSlice());
    Register scopeChainReg    = ToRegister(lir->scopeChain());
    Register tempReg1 = ToRegister(lir->getTemp0());
    Register tempReg2 = ToRegister(lir->getTemp1());
    JSFunction *fun = lir->mir()->fun();

    JS_ASSERT(scopeChainReg != resultReg);

    emitParAllocateGCThing(resultReg, parSliceReg, tempReg1, tempReg2, fun);
    emitLambdaInit(resultReg, scopeChainReg, fun);
    return true;
}

bool
CodeGenerator::visitLabel(LLabel *lir)
{
    masm.bind(lir->label());
    return true;
}

bool
CodeGenerator::visitNop(LNop *lir)
{
    return true;
}

bool
CodeGenerator::visitOsiPoint(LOsiPoint *lir)
{
    // Note: markOsiPoint ensures enough space exists between the last
    // LOsiPoint and this one to patch adjacent call instructions.

    JS_ASSERT(masm.framePushed() == frameSize());

    uint32_t osiCallPointOffset;
    if (!markOsiPoint(lir, &osiCallPointOffset))
        return false;

    LSafepoint *safepoint = lir->associatedSafepoint();
    JS_ASSERT(!safepoint->osiCallPointOffset());
    safepoint->setOsiCallPointOffset(osiCallPointOffset);
    return true;
}

bool
CodeGenerator::visitGoto(LGoto *lir)
{
    LBlock *target = lir->target()->lir();

    // No jump necessary if we can fall through to the next block.
    if (isNextBlock(target))
        return true;

    masm.jump(target->label());
    return true;
}

bool
CodeGenerator::visitTableSwitch(LTableSwitch *ins)
{
    MTableSwitch *mir = ins->mir();
    Label *defaultcase = mir->getDefault()->lir()->label();
    const LAllocation *temp;

    if (ins->index()->isDouble()) {
        temp = ins->tempInt();

        // The input is a double, so try and convert it to an integer.
        // If it does not fit in an integer, take the default case.
        masm.convertDoubleToInt32(ToFloatRegister(ins->index()), ToRegister(temp), defaultcase, false);
    } else {
        temp = ins->index();
    }

    return emitTableSwitchDispatch(mir, ToRegister(temp), ToRegisterOrInvalid(ins->tempPointer()));
}

bool
CodeGenerator::visitTableSwitchV(LTableSwitchV *ins)
{
    MTableSwitch *mir = ins->mir();
    Label *defaultcase = mir->getDefault()->lir()->label();

    Register index = ToRegister(ins->tempInt());
    ValueOperand value = ToValue(ins, LTableSwitchV::InputValue);
    Register tag = masm.extractTag(value, index);
    masm.branchTestNumber(Assembler::NotEqual, tag, defaultcase);

    Label unboxInt, isInt;
    masm.branchTestInt32(Assembler::Equal, tag, &unboxInt);
    {
        FloatRegister floatIndex = ToFloatRegister(ins->tempFloat());
        masm.unboxDouble(value, floatIndex);
        masm.convertDoubleToInt32(floatIndex, index, defaultcase, false);
        masm.jump(&isInt);
    }

    masm.bind(&unboxInt);
    masm.unboxInt32(value, index);

    masm.bind(&isInt);

    return emitTableSwitchDispatch(mir, index, ToRegisterOrInvalid(ins->tempPointer()));
}

bool
CodeGenerator::visitParameter(LParameter *lir)
{
    return true;
}

bool
CodeGenerator::visitCallee(LCallee *lir)
{
    // read number of actual arguments from the JS frame.
    Register callee = ToRegister(lir->output());
    Address ptr(StackPointer, frameSize() + IonJSFrameLayout::offsetOfCalleeToken());

    masm.loadPtr(ptr, callee);
    masm.clearCalleeTag(callee, gen->info().executionMode());
    return true;
}

bool
CodeGenerator::visitStart(LStart *lir)
{
    return true;
}

bool
CodeGenerator::visitReturn(LReturn *lir)
{
#if defined(JS_NUNBOX32)
    DebugOnly<LAllocation *> type    = lir->getOperand(TYPE_INDEX);
    DebugOnly<LAllocation *> payload = lir->getOperand(PAYLOAD_INDEX);
    JS_ASSERT(ToRegister(type)    == JSReturnReg_Type);
    JS_ASSERT(ToRegister(payload) == JSReturnReg_Data);
#elif defined(JS_PUNBOX64)
    DebugOnly<LAllocation *> result = lir->getOperand(0);
    JS_ASSERT(ToRegister(result) == JSReturnReg);
#endif
    // Don't emit a jump to the return label if this is the last block.
    if (current->mir() != *gen->graph().poBegin())
        masm.jump(returnLabel_);
    return true;
}

bool
CodeGenerator::visitOsrEntry(LOsrEntry *lir)
{
    // Remember the OSR entry offset into the code buffer.
    masm.flushBuffer();
    setOsrEntryOffset(masm.size());

    // Allocate the full frame for this function.
    masm.subPtr(Imm32(frameSize()), StackPointer);
    return true;
}

bool
CodeGenerator::visitOsrScopeChain(LOsrScopeChain *lir)
{
    const LAllocation *frame   = lir->getOperand(0);
    const LDefinition *object  = lir->getDef(0);

    const ptrdiff_t frameOffset = StackFrame::offsetOfScopeChain();

    masm.loadPtr(Address(ToRegister(frame), frameOffset), ToRegister(object));
    return true;
}

bool
CodeGenerator::visitStackArgT(LStackArgT *lir)
{
    const LAllocation *arg = lir->getArgument();
    MIRType argType = lir->mir()->getArgument()->type();
    uint32_t argslot = lir->argslot();

    int32_t stack_offset = StackOffsetOfPassedArg(argslot);
    Address dest(StackPointer, stack_offset);

    if (arg->isFloatReg())
        masm.storeDouble(ToFloatRegister(arg), dest);
    else if (arg->isRegister())
        masm.storeValue(ValueTypeFromMIRType(argType), ToRegister(arg), dest);
    else
        masm.storeValue(*(arg->toConstant()), dest);

    return pushedArgumentSlots_.append(StackOffsetToSlot(stack_offset));
}

bool
CodeGenerator::visitStackArgV(LStackArgV *lir)
{
    ValueOperand val = ToValue(lir, 0);
    uint32_t argslot = lir->argslot();
    int32_t stack_offset = StackOffsetOfPassedArg(argslot);

    masm.storeValue(val, Address(StackPointer, stack_offset));
    return pushedArgumentSlots_.append(StackOffsetToSlot(stack_offset));
}

bool
CodeGenerator::visitInteger(LInteger *lir)
{
    masm.move32(Imm32(lir->getValue()), ToRegister(lir->output()));
    return true;
}

bool
CodeGenerator::visitPointer(LPointer *lir)
{
    if (lir->kind() == LPointer::GC_THING)
        masm.movePtr(ImmGCPtr(lir->gcptr()), ToRegister(lir->output()));
    else
        masm.movePtr(ImmWord(lir->ptr()), ToRegister(lir->output()));
    return true;
}

bool
CodeGenerator::visitSlots(LSlots *lir)
{
    Address slots(ToRegister(lir->object()), JSObject::offsetOfSlots());
    masm.loadPtr(slots, ToRegister(lir->output()));
    return true;
}

bool
CodeGenerator::visitStoreSlotV(LStoreSlotV *store)
{
    Register base = ToRegister(store->slots());
    int32_t offset = store->mir()->slot() * sizeof(Value);

    const ValueOperand value = ToValue(store, LStoreSlotV::Value);

    if (store->mir()->needsBarrier())
       emitPreBarrier(Address(base, offset), MIRType_Value);

    masm.storeValue(value, Address(base, offset));
    return true;
}

bool
CodeGenerator::visitElements(LElements *lir)
{
    Address elements(ToRegister(lir->object()), JSObject::offsetOfElements());
    masm.loadPtr(elements, ToRegister(lir->output()));
    return true;
}

typedef bool (*ConvertElementsToDoublesFn)(JSContext *, uintptr_t);
static const VMFunction ConvertElementsToDoublesInfo =
    FunctionInfo<ConvertElementsToDoublesFn>(ObjectElements::ConvertElementsToDoubles);

bool
CodeGenerator::visitConvertElementsToDoubles(LConvertElementsToDoubles *lir)
{
    Register elements = ToRegister(lir->elements());

    OutOfLineCode *ool = oolCallVM(ConvertElementsToDoublesInfo, lir,
                                   (ArgList(), elements), StoreNothing());
    if (!ool)
        return false;

    Address convertedAddress(elements, ObjectElements::offsetOfConvertDoubleElements());
    masm.branch32(Assembler::Equal, convertedAddress, Imm32(0), ool->entry());
    masm.bind(ool->rejoin());
    return true;
}

bool
CodeGenerator::visitFunctionEnvironment(LFunctionEnvironment *lir)
{
    Address environment(ToRegister(lir->function()), JSFunction::offsetOfEnvironment());
    masm.loadPtr(environment, ToRegister(lir->output()));
    return true;
}

bool
CodeGenerator::visitParSlice(LParSlice *lir)
{
    const Register tempReg = ToRegister(lir->getTempReg());

    masm.setupUnalignedABICall(0, tempReg);
    masm.callWithABI(JS_FUNC_TO_DATA_PTR(void *, ParForkJoinSlice));
    JS_ASSERT(ToRegister(lir->output()) == ReturnReg);
    return true;
}

bool
CodeGenerator::visitParWriteGuard(LParWriteGuard *lir)
{
    JS_ASSERT(gen->info().executionMode() == ParallelExecution);

    const Register tempReg = ToRegister(lir->getTempReg());
    masm.setupUnalignedABICall(2, tempReg);
    masm.passABIArg(ToRegister(lir->parSlice()));
    masm.passABIArg(ToRegister(lir->object()));
    masm.callWithABI(JS_FUNC_TO_DATA_PTR(void *, ParWriteGuard));

    Label *bail;
    if (!ensureOutOfLineParallelAbort(&bail))
        return false;

    // branch to the OOL failure code if false is returned
    masm.branchTestBool(Assembler::Zero, ReturnReg, ReturnReg, bail);

    return true;
}

bool
CodeGenerator::visitParDump(LParDump *lir)
{
    ValueOperand value = ToValue(lir, 0);
    masm.reserveStack(sizeof(Value));
    masm.storeValue(value, Address(StackPointer, 0));
    masm.movePtr(StackPointer, CallTempReg0);
    masm.setupUnalignedABICall(1, CallTempReg1);
    masm.passABIArg(CallTempReg0);
    masm.callWithABI(JS_FUNC_TO_DATA_PTR(void *, ParDumpValue));
    masm.freeStack(sizeof(Value));
    return true;
}

bool
CodeGenerator::visitTypeBarrier(LTypeBarrier *lir)
{
    ValueOperand operand = ToValue(lir, LTypeBarrier::Input);
    Register scratch = ToRegister(lir->temp());

    Label matched, miss;
    masm.guardTypeSet(operand, lir->mir()->typeSet(), scratch, &matched, &miss);
    masm.jump(&miss);
    if (!bailoutFrom(&miss, lir->snapshot()))
        return false;
    masm.bind(&matched);
    return true;
}

bool
CodeGenerator::visitMonitorTypes(LMonitorTypes *lir)
{
    ValueOperand operand = ToValue(lir, LMonitorTypes::Input);
    Register scratch = ToRegister(lir->temp());

    Label matched, miss;
    masm.guardTypeSet(operand, lir->mir()->typeSet(), scratch, &matched, &miss);
    masm.jump(&miss);
    if (!bailoutFrom(&miss, lir->snapshot()))
        return false;
    masm.bind(&matched);
    return true;
}

bool
CodeGenerator::visitExcludeType(LExcludeType *lir)
{
    ValueOperand operand = ToValue(lir, LExcludeType::Input);
    Register scratch = ToRegister(lir->temp());

    Label matched, miss;
    masm.guardType(operand, lir->mir()->type(), scratch, &matched, &miss);
    if (matched.used() && !bailoutFrom(&matched, lir->snapshot()))
        return false;
    masm.bind(&miss);
    return true;
}

bool
CodeGenerator::visitCallNative(LCallNative *call)
{
    JSFunction *target = call->getSingleTarget();
    JS_ASSERT(target);
    JS_ASSERT(target->isNative());

    int callargslot = call->argslot();
    int unusedStack = StackOffsetOfPassedArg(callargslot);

    // Registers used for callWithABI() argument-passing.
    const Register argJSContextReg = ToRegister(call->getArgJSContextReg());
    const Register argUintNReg     = ToRegister(call->getArgUintNReg());
    const Register argVpReg        = ToRegister(call->getArgVpReg());

    // Misc. temporary registers.
    const Register tempReg = ToRegister(call->getTempReg());

    DebugOnly<uint32_t> initialStack = masm.framePushed();

    masm.checkStackAlignment();

    // Native functions have the signature:
    //  bool (*)(JSContext *, unsigned, Value *vp)
    // Where vp[0] is space for an outparam, vp[1] is |this|, and vp[2] onward
    // are the function arguments.

    // Allocate space for the outparam, moving the StackPointer to what will be &vp[1].
    masm.adjustStack(unusedStack);

    // Push a Value containing the callee object: natives are allowed to access their callee before
    // setitng the return value. The StackPointer is moved to &vp[0].
    masm.Push(ObjectValue(*target));

    // Preload arguments into registers.
    masm.loadJSContext(argJSContextReg);
    masm.move32(Imm32(call->numStackArgs()), argUintNReg);
    masm.movePtr(StackPointer, argVpReg);

    masm.Push(argUintNReg);

    // Construct native exit frame.
    uint32_t safepointOffset;
    if (!masm.buildFakeExitFrame(tempReg, &safepointOffset))
        return false;
    masm.enterFakeExitFrame();

    if (!markSafepointAt(safepointOffset, call))
        return false;

    // Construct and execute call.
    masm.setupUnalignedABICall(3, tempReg);
    masm.passABIArg(argJSContextReg);
    masm.passABIArg(argUintNReg);
    masm.passABIArg(argVpReg);
    masm.callWithABI(JS_FUNC_TO_DATA_PTR(void *, target->native()));

    // Test for failure.
    Label success, exception;
    masm.branchTest32(Assembler::Zero, ReturnReg, ReturnReg, &exception);

    // Load the outparam vp[0] into output register(s).
    masm.loadValue(Address(StackPointer, IonNativeExitFrameLayout::offsetOfResult()), JSReturnOperand);
    masm.jump(&success);

    // Handle exception case.
    {
        masm.bind(&exception);
        masm.handleException();
    }
    masm.bind(&success);

    // The next instruction is removing the footer of the exit frame, so there
    // is no need for leaveFakeExitFrame.

    // Move the StackPointer back to its original location, unwinding the native exit frame.
    masm.adjustStack(IonNativeExitFrameLayout::Size() - unusedStack);
    JS_ASSERT(masm.framePushed() == initialStack);

    dropArguments(call->numStackArgs() + 1);
    return true;
}

bool
CodeGenerator::visitCallDOMNative(LCallDOMNative *call)
{
    JSFunction *target = call->getSingleTarget();
    JS_ASSERT(target);
    JS_ASSERT(target->isNative());
    JS_ASSERT(target->jitInfo());
    JS_ASSERT(call->mir()->isDOMFunction());

    int callargslot = call->argslot();
    int unusedStack = StackOffsetOfPassedArg(callargslot);

    // Registers used for callWithABI() argument-passing.
    const Register argJSContext = ToRegister(call->getArgJSContext());
    const Register argObj       = ToRegister(call->getArgObj());
    const Register argPrivate   = ToRegister(call->getArgPrivate());
    const Register argArgc      = ToRegister(call->getArgArgc());
    const Register argVp        = ToRegister(call->getArgVp());

    DebugOnly<uint32_t> initialStack = masm.framePushed();

    masm.checkStackAlignment();

    // DOM methods have the signature:
    //  bool (*)(JSContext *, HandleObject, void *private, unsigned argc, Value *vp)
    // Where vp[0] is space for an outparam and the callee, vp[1] is |this|, and vp[2] onward
    // are the function arguments.

    // Nestle the stack up against the pushed arguments, leaving StackPointer at
    // &vp[1]
    masm.adjustStack(unusedStack);
    // argObj is filled with the extracted object, then returned.
    Register obj = masm.extractObject(Address(StackPointer, 0), argObj);
    JS_ASSERT(obj == argObj);

    // Push a Value containing the callee object: natives are allowed to access their callee before
    // setitng the return value. The StackPointer is moved to &vp[0].
    masm.Push(ObjectValue(*target));
    masm.movePtr(StackPointer, argVp);

    // GetReservedSlot(obj, DOM_OBJECT_SLOT).toPrivate()
    masm.loadPrivate(Address(obj, JSObject::getFixedSlotOffset(0)), argPrivate);

    // Load argc from the call instruction.
    masm.move32(Imm32(call->numStackArgs()), argArgc);
    // Push argument into what will become the IonExitFrame
    masm.Push(argArgc);

    // Push |this| object for passing HandleObject. We push after argc to
    // maintain the same sp-relative location of the object pointer with other
    // DOMExitFrames.
    masm.Push(argObj);
    masm.movePtr(StackPointer, argObj);

    // Construct native exit frame.
    uint32_t safepointOffset;
    if (!masm.buildFakeExitFrame(argJSContext, &safepointOffset))
        return false;
    masm.enterFakeExitFrame(ION_FRAME_DOMMETHOD);

    if (!markSafepointAt(safepointOffset, call))
        return false;

    // Construct and execute call.
    masm.setupUnalignedABICall(5, argJSContext);

    masm.loadJSContext(argJSContext);

    masm.passABIArg(argJSContext);
    masm.passABIArg(argObj);
    masm.passABIArg(argPrivate);
    masm.passABIArg(argArgc);
    masm.passABIArg(argVp);
    masm.callWithABI(JS_FUNC_TO_DATA_PTR(void *, target->jitInfo()->op));

    if (target->jitInfo()->isInfallible) {
        masm.loadValue(Address(StackPointer, IonDOMMethodExitFrameLayout::offsetOfResult()),
                       JSReturnOperand);
    } else {
        // Test for failure.
        Label success, exception;
        masm.branchTest32(Assembler::Zero, ReturnReg, ReturnReg, &exception);

        // Load the outparam vp[0] into output register(s).
        masm.loadValue(Address(StackPointer, IonDOMMethodExitFrameLayout::offsetOfResult()),
                       JSReturnOperand);
        masm.jump(&success);

        // Handle exception case.
        {
            masm.bind(&exception);
            masm.handleException();
        }
        masm.bind(&success);
    }

    // The next instruction is removing the footer of the exit frame, so there
    // is no need for leaveFakeExitFrame.

    // Move the StackPointer back to its original location, unwinding the native exit frame.
    masm.adjustStack(IonDOMMethodExitFrameLayout::Size() - unusedStack);
    JS_ASSERT(masm.framePushed() == initialStack);

    dropArguments(call->numStackArgs() + 1);
    return true;
}

typedef bool (*GetIntrinsicValueFn)(JSContext *cx, HandlePropertyName, MutableHandleValue);
static const VMFunction GetIntrinsicValueInfo =
    FunctionInfo<GetIntrinsicValueFn>(GetIntrinsicValue);

bool
CodeGenerator::visitCallGetIntrinsicValue(LCallGetIntrinsicValue *lir)
{
    // When compiling parallel kernels, always bail.
    switch (gen->info().executionMode()) {
      case SequentialExecution: {
        pushArg(ImmGCPtr(lir->mir()->name()));
        return callVM(GetIntrinsicValueInfo, lir);
      }

      case ParallelExecution: {
        Label *bail;
        if (!ensureOutOfLineParallelAbort(&bail))
            return false;

        masm.jump(bail);
        return true;
      }

      default:
        JS_NOT_REACHED("Bad execution mode");
        return false;
    }
}

typedef bool (*InvokeFunctionFn)(JSContext *, HandleFunction, uint32_t, Value *, Value *);
static const VMFunction InvokeFunctionInfo = FunctionInfo<InvokeFunctionFn>(InvokeFunction);

bool
CodeGenerator::emitCallInvokeFunction(LInstruction *call, Register calleereg,
                                      uint32_t argc, uint32_t unusedStack)
{
    // Nestle %esp up to the argument vector.
    // Each path must account for framePushed_ separately, for callVM to be valid.
    masm.freeStack(unusedStack);

    pushArg(StackPointer); // argv.
    pushArg(Imm32(argc));  // argc.
    pushArg(calleereg);    // JSFunction *.

    if (!callVM(InvokeFunctionInfo, call))
        return false;

    // Un-nestle %esp from the argument vector. No prefix was pushed.
    masm.reserveStack(unusedStack);
    return true;
}

static inline int32_t ionOffset(ExecutionMode executionMode)
{
    switch (executionMode) {
      case SequentialExecution: return offsetof(JSScript, ion);
      case ParallelExecution: return offsetof(JSScript, parallelIon);
    }

    JS_ASSERT(false);
    return offsetof(JSScript, ion);
}

bool
CodeGenerator::visitCallGeneric(LCallGeneric *call)
{
    Register calleereg = ToRegister(call->getFunction());
    Register objreg    = ToRegister(call->getTempObject());
    Register nargsreg  = ToRegister(call->getNargsReg());
    uint32_t unusedStack = StackOffsetOfPassedArg(call->argslot());
    ExecutionMode executionMode = gen->info().executionMode();
    Label uncompiled, thunk, makeCall, end;

    // Known-target case is handled by LCallKnown.
    JS_ASSERT(!call->hasSingleTarget());

    // Generate an ArgumentsRectifier.
    IonCompartment *ion = gen->ionCompartment();
    IonCode *argumentsRectifier = ion->getArgumentsRectifier();

    masm.checkStackAlignment();

    // Guard that calleereg is actually a function object.
    masm.loadObjClass(calleereg, nargsreg);
    masm.cmpPtr(nargsreg, ImmWord(&js::FunctionClass));
    if (!bailoutIf(Assembler::NotEqual, call->snapshot()))
        return false;

    // Guard that calleereg is an interpreted function with a JSScript:
    masm.branchIfFunctionHasNoScript(calleereg, &uncompiled);

    // Knowing that calleereg is a non-native function, load the JSScript.
    masm.loadPtr(Address(calleereg, offsetof(JSFunction, u.i.script_)), objreg);
    masm.loadPtr(Address(objreg, ionOffset(executionMode)), objreg);

    // Guard that the IonScript has been compiled.
    masm.branchPtr(Assembler::BelowOrEqual, objreg, ImmWord(ION_COMPILING_SCRIPT), &uncompiled);

    // Nestle the StackPointer up to the argument vector.
    masm.freeStack(unusedStack);

    // Construct the IonFramePrefix.
    uint32_t descriptor = MakeFrameDescriptor(masm.framePushed(), IonFrame_OptimizedJS);
    masm.Push(Imm32(call->numActualArgs()));
    masm.tagCallee(calleereg, executionMode);
    masm.Push(calleereg);
    // Clear the tag after pushing it, as we load nargs below.
    masm.clearCalleeTag(calleereg, executionMode);
    masm.Push(Imm32(descriptor));

    // Check whether the provided arguments satisfy target argc.
    masm.load16ZeroExtend(Address(calleereg, offsetof(JSFunction, nargs)), nargsreg);
    masm.cmp32(nargsreg, Imm32(call->numStackArgs()));
    masm.j(Assembler::Above, &thunk);

    // No argument fixup needed. Load the start of the target IonCode.
    masm.loadPtr(Address(objreg, IonScript::offsetOfMethod()), objreg);
    masm.loadPtr(Address(objreg, IonCode::offsetOfCode()), objreg);
    masm.jump(&makeCall);

    // Argument fixed needed. Load the ArgumentsRectifier.
    masm.bind(&thunk);
    {
        JS_ASSERT(ArgumentsRectifierReg != objreg);
        masm.movePtr(ImmGCPtr(argumentsRectifier), objreg); // Necessary for GC marking.
        masm.loadPtr(Address(objreg, IonCode::offsetOfCode()), objreg);
        masm.move32(Imm32(call->numStackArgs()), ArgumentsRectifierReg);
    }

    // Finally call the function in objreg.
    masm.bind(&makeCall);
    uint32_t callOffset = masm.callIon(objreg);
    if (!markSafepointAt(callOffset, call))
        return false;

    // Increment to remove IonFramePrefix; decrement to fill FrameSizeClass.
    // The return address has already been removed from the Ion frame.
    int prefixGarbage = sizeof(IonJSFrameLayout) - sizeof(void *);
    masm.adjustStack(prefixGarbage - unusedStack);
    masm.jump(&end);

    // Handle uncompiled or native functions.
    masm.bind(&uncompiled);
    switch (executionMode) {
      case SequentialExecution:
        if (!emitCallInvokeFunction(call, calleereg, call->numActualArgs(), unusedStack))
            return false;
        break;

      case ParallelExecution:
        if (!emitParCallToUncompiledScript(calleereg))
            return false;
        break;
    }

    masm.bind(&end);

    // If the return value of the constructing function is Primitive,
    // replace the return value with the Object from CreateThis.
    if (call->mir()->isConstructing()) {
        Label notPrimitive;
        masm.branchTestPrimitive(Assembler::NotEqual, JSReturnOperand, &notPrimitive);
        masm.loadValue(Address(StackPointer, unusedStack), JSReturnOperand);
        masm.bind(&notPrimitive);
    }

    if (!checkForParallelBailout())
        return false;

    dropArguments(call->numStackArgs() + 1);
    return true;
}

// Generates a call to ParCallToUncompiledScript() and then bails out.
// |calleeReg| should contain the JSFunction*.
bool
CodeGenerator::emitParCallToUncompiledScript(Register calleeReg)
{
    Label *bail;
    if (!ensureOutOfLineParallelAbort(&bail))
        return false;

    masm.movePtr(calleeReg, CallTempReg0);
    masm.setupUnalignedABICall(1, CallTempReg1);
    masm.passABIArg(CallTempReg0);
    masm.callWithABI(JS_FUNC_TO_DATA_PTR(void *, ParCallToUncompiledScript));
    masm.jump(bail);
    return true;
}

bool
CodeGenerator::visitCallKnown(LCallKnown *call)
{
    JSContext *cx = GetIonContext()->cx;
    Register calleereg = ToRegister(call->getFunction());
    Register objreg    = ToRegister(call->getTempObject());
    uint32_t unusedStack = StackOffsetOfPassedArg(call->argslot());
    RootedFunction target(cx, call->getSingleTarget());
    ExecutionMode executionMode = gen->info().executionMode();
    Label end, uncompiled;

    // Native single targets are handled by LCallNative.
    JS_ASSERT(!target->isNative());
    // Missing arguments must have been explicitly appended by the IonBuilder.
    JS_ASSERT(target->nargs <= call->numStackArgs());

    masm.checkStackAlignment();

    // Make sure the function has a JSScript
    if (target->isInterpretedLazy() && !target->getOrCreateScript(cx))
        return false;

    // If the function is known to be uncompilable, just emit the call to
    // Invoke in sequential mode, else mark as cannot compile.
    RootedScript targetScript(cx, target->nonLazyScript());
    if (GetIonScript(targetScript, executionMode) == ION_DISABLED_SCRIPT) {
        if (executionMode == ParallelExecution)
            return false;

        if (!emitCallInvokeFunction(call, calleereg, call->numActualArgs(), unusedStack))
            return false;

        if (call->mir()->isConstructing()) {
            Label notPrimitive;
            masm.branchTestPrimitive(Assembler::NotEqual, JSReturnOperand, &notPrimitive);
            masm.loadValue(Address(StackPointer, unusedStack), JSReturnOperand);
            masm.bind(&notPrimitive);
        }

        dropArguments(call->numStackArgs() + 1);
        return true;
    }

    // Knowing that calleereg is a non-native function, load the JSScript.
    masm.loadPtr(Address(calleereg, offsetof(JSFunction, u.i.script_)), objreg);
    masm.loadPtr(Address(objreg, ionOffset(executionMode)), objreg);

    // Guard that the IonScript has been compiled.
    masm.branchPtr(Assembler::BelowOrEqual, objreg, ImmWord(ION_COMPILING_SCRIPT), &uncompiled);

    // Load the start of the target IonCode.
    masm.loadPtr(Address(objreg, IonScript::offsetOfMethod()), objreg);
    masm.loadPtr(Address(objreg, IonCode::offsetOfCode()), objreg);

    // Nestle the StackPointer up to the argument vector.
    masm.freeStack(unusedStack);

    // Construct the IonFramePrefix.
    uint32_t descriptor = MakeFrameDescriptor(masm.framePushed(), IonFrame_OptimizedJS);
    masm.tagCallee(calleereg, executionMode);
    masm.Push(Imm32(call->numActualArgs()));
    masm.Push(calleereg);
    masm.Push(Imm32(descriptor));

    // Finally call the function in objreg.
    uint32_t callOffset = masm.callIon(objreg);
    if (!markSafepointAt(callOffset, call))
        return false;

    // Increment to remove IonFramePrefix; decrement to fill FrameSizeClass.
    // The return address has already been removed from the Ion frame.
    int prefixGarbage = sizeof(IonJSFrameLayout) - sizeof(void *);
    masm.adjustStack(prefixGarbage - unusedStack);
    masm.jump(&end);

    // Handle uncompiled functions.
    masm.bind(&uncompiled);
    switch (executionMode) {
      case SequentialExecution:
        if (!emitCallInvokeFunction(call, calleereg, call->numActualArgs(), unusedStack))
            return false;
        break;

      case ParallelExecution:
        if (!emitParCallToUncompiledScript(calleereg))
            return false;
        break;
    }

    masm.bind(&end);

    if (!checkForParallelBailout())
        return false;

    // If the return value of the constructing function is Primitive,
    // replace the return value with the Object from CreateThis.
    if (call->mir()->isConstructing()) {
        Label notPrimitive;
        masm.branchTestPrimitive(Assembler::NotEqual, JSReturnOperand, &notPrimitive);
        masm.loadValue(Address(StackPointer, unusedStack), JSReturnOperand);
        masm.bind(&notPrimitive);
    }

    dropArguments(call->numStackArgs() + 1);
    return true;
}

bool
CodeGenerator::checkForParallelBailout()
{
    // In parallel mode, if we call another ion-compiled function and
    // it returns JS_ION_ERROR, that indicates a bailout that we have
    // to propagate up the stack.
    ExecutionMode executionMode = gen->info().executionMode();
    if (executionMode == ParallelExecution) {
        Label *bail;
        if (!ensureOutOfLineParallelAbort(&bail))
            return false;
        masm.branchTestMagic(Assembler::Equal, JSReturnOperand, bail);
    }
    return true;
}

bool
CodeGenerator::emitCallInvokeFunction(LApplyArgsGeneric *apply, Register extraStackSize)
{
    Register objreg = ToRegister(apply->getTempObject());
    JS_ASSERT(objreg != extraStackSize);

    // Push the space used by the arguments.
    masm.movePtr(StackPointer, objreg);
    masm.Push(extraStackSize);

    pushArg(objreg);                           // argv.
    pushArg(ToRegister(apply->getArgc()));     // argc.
    pushArg(ToRegister(apply->getFunction())); // JSFunction *.

    // This specialization og callVM restore the extraStackSize after the call.
    if (!callVM(InvokeFunctionInfo, apply, &extraStackSize))
        return false;

    masm.Pop(extraStackSize);
    return true;
}

// Do not bailout after the execution of this function since the stack no longer
// correspond to what is expected by the snapshots.
void
CodeGenerator::emitPushArguments(LApplyArgsGeneric *apply, Register extraStackSpace)
{
    // Holds the function nargs. Initially undefined.
    Register argcreg = ToRegister(apply->getArgc());

    Register copyreg = ToRegister(apply->getTempObject());
    size_t argvOffset = frameSize() + IonJSFrameLayout::offsetOfActualArgs();
    Label end;

    // Initialize the loop counter AND Compute the stack usage (if == 0)
    masm.movePtr(argcreg, extraStackSpace);
    masm.branchTestPtr(Assembler::Zero, argcreg, argcreg, &end);

    // Copy arguments.
    {
        Register count = extraStackSpace; // <- argcreg
        Label loop;
        masm.bind(&loop);

        // We remove sizeof(void*) from argvOffset because withtout it we target
        // the address after the memory area that we want to copy.
        BaseIndex disp(StackPointer, argcreg, ScaleFromElemWidth(sizeof(Value)), argvOffset - sizeof(void*));

        // Do not use Push here because other this account to 1 in the framePushed
        // instead of 0.  These push are only counted by argcreg.
        masm.loadPtr(disp, copyreg);
        masm.push(copyreg);

        // Handle 32 bits architectures.
        if (sizeof(Value) == 2 * sizeof(void*)) {
            masm.loadPtr(disp, copyreg);
            masm.push(copyreg);
        }

        masm.decBranchPtr(Assembler::NonZero, count, Imm32(1), &loop);
    }

    // Compute the stack usage.
    masm.movePtr(argcreg, extraStackSpace);
    masm.lshiftPtr(Imm32::ShiftOf(ScaleFromElemWidth(sizeof(Value))), extraStackSpace);

    // Join with all arguments copied and the extra stack usage computed.
    masm.bind(&end);

    // Push |this|.
    masm.addPtr(Imm32(sizeof(Value)), extraStackSpace);
    masm.pushValue(ToValue(apply, LApplyArgsGeneric::ThisIndex));
}

void
CodeGenerator::emitPopArguments(LApplyArgsGeneric *apply, Register extraStackSpace)
{
    // Pop |this| and Arguments.
    masm.freeStack(extraStackSpace);
}

bool
CodeGenerator::visitApplyArgsGeneric(LApplyArgsGeneric *apply)
{
    JSContext *cx = GetIonContext()->cx;

    // Holds the function object.
    Register calleereg = ToRegister(apply->getFunction());

    // Temporary register for modifying the function object.
    Register objreg = ToRegister(apply->getTempObject());
    Register copyreg = ToRegister(apply->getTempCopy());

    // Holds the function nargs. Initially undefined.
    Register argcreg = ToRegister(apply->getArgc());

    // Unless already known, guard that calleereg is actually a function object.
    if (!apply->hasSingleTarget()) {
        masm.loadObjClass(calleereg, objreg);
        masm.cmpPtr(objreg, ImmWord(&js::FunctionClass));
        if (!bailoutIf(Assembler::NotEqual, apply->snapshot()))
            return false;
    }

    // Copy the arguments of the current function.
    emitPushArguments(apply, copyreg);

    masm.checkStackAlignment();

    // If the function is known to be uncompilable, only emit the call to InvokeFunction.
    ExecutionMode executionMode = gen->info().executionMode();
    if (apply->hasSingleTarget()) {
        RootedFunction target(cx, apply->getSingleTarget());
        if (!CanIonCompile(cx, target, executionMode)) {
            if (!emitCallInvokeFunction(apply, copyreg))
                return false;
            emitPopArguments(apply, copyreg);
            return true;
        }
    }

    Label end, invoke;

    // Guard that calleereg is an interpreted function with a JSScript:
    if (!apply->hasSingleTarget()) {
        masm.branchIfFunctionHasNoScript(calleereg, &invoke);
    } else {
        // Native single targets are handled by LCallNative.
        JS_ASSERT(!apply->getSingleTarget()->isNative());
    }

    // Knowing that calleereg is a non-native function, load the JSScript.
    masm.loadPtr(Address(calleereg, offsetof(JSFunction, u.i.script_)), objreg);
    masm.loadPtr(Address(objreg, ionOffset(executionMode)), objreg);

    // Guard that the IonScript has been compiled.
    masm.branchPtr(Assembler::BelowOrEqual, objreg, ImmWord(ION_COMPILING_SCRIPT), &invoke);

    // Call with an Ion frame or a rectifier frame.
    {
        // Create the frame descriptor.
        unsigned pushed = masm.framePushed();
        masm.addPtr(Imm32(pushed), copyreg);
        masm.makeFrameDescriptor(copyreg, IonFrame_OptimizedJS);

        masm.Push(argcreg);
        masm.Push(calleereg);
        masm.Push(copyreg); // descriptor

        Label underflow, rejoin;

        // Check whether the provided arguments satisfy target argc.
        if (!apply->hasSingleTarget()) {
            masm.load16ZeroExtend(Address(calleereg, offsetof(JSFunction, nargs)), copyreg);
            masm.cmp32(argcreg, copyreg);
            masm.j(Assembler::Below, &underflow);
        } else {
            masm.cmp32(argcreg, Imm32(apply->getSingleTarget()->nargs));
            masm.j(Assembler::Below, &underflow);
        }

        // No argument fixup needed. Load the start of the target IonCode.
        {
            masm.loadPtr(Address(objreg, IonScript::offsetOfMethod()), objreg);
            masm.loadPtr(Address(objreg, IonCode::offsetOfCode()), objreg);

            // Skip the construction of the rectifier frame because we have no
            // underflow.
            masm.jump(&rejoin);
        }

        // Argument fixup needed. Get ready to call the argumentsRectifier.
        {
            masm.bind(&underflow);

            // Hardcode the address of the argumentsRectifier code.
            IonCompartment *ion = gen->ionCompartment();
            IonCode *argumentsRectifier = ion->getArgumentsRectifier();

            JS_ASSERT(ArgumentsRectifierReg != objreg);
            masm.movePtr(ImmGCPtr(argumentsRectifier), objreg); // Necessary for GC marking.
            masm.loadPtr(Address(objreg, IonCode::offsetOfCode()), objreg);
            masm.movePtr(argcreg, ArgumentsRectifierReg);
        }

        masm.bind(&rejoin);

        // Finally call the function in objreg, as assigned by one of the paths above.
        uint32_t callOffset = masm.callIon(objreg);
        if (!markSafepointAt(callOffset, apply))
            return false;

        // Recover the number of arguments from the frame descriptor.
        masm.loadPtr(Address(StackPointer, 0), copyreg);
        masm.rshiftPtr(Imm32(FRAMESIZE_SHIFT), copyreg);
        masm.subPtr(Imm32(pushed), copyreg);

        // Increment to remove IonFramePrefix; decrement to fill FrameSizeClass.
        // The return address has already been removed from the Ion frame.
        int prefixGarbage = sizeof(IonJSFrameLayout) - sizeof(void *);
        masm.adjustStack(prefixGarbage);
        masm.jump(&end);
    }

    // Handle uncompiled or native functions.
    {
        masm.bind(&invoke);
        if (!emitCallInvokeFunction(apply, copyreg))
            return false;
    }

    // Pop arguments and continue.
    masm.bind(&end);
    emitPopArguments(apply, copyreg);

    return true;
}

bool
CodeGenerator::visitGetDynamicName(LGetDynamicName *lir)
{
    Register scopeChain = ToRegister(lir->getScopeChain());
    Register name = ToRegister(lir->getName());
    Register temp1 = ToRegister(lir->temp1());
    Register temp2 = ToRegister(lir->temp2());
    Register temp3 = ToRegister(lir->temp3());

    masm.loadJSContext(temp3);

    /* Make space for the outparam. */
    masm.adjustStack(-int32_t(sizeof(Value)));
    masm.movePtr(StackPointer, temp2);

    masm.setupUnalignedABICall(4, temp1);
    masm.passABIArg(temp3);
    masm.passABIArg(scopeChain);
    masm.passABIArg(name);
    masm.passABIArg(temp2);
    masm.callWithABI(JS_FUNC_TO_DATA_PTR(void *, GetDynamicName));

    const ValueOperand out = ToOutValue(lir);

    masm.loadValue(Address(StackPointer, 0), out);
    masm.adjustStack(sizeof(Value));

    Assembler::Condition cond = masm.testUndefined(Assembler::Equal, out);
    return bailoutIf(cond, lir->snapshot());
}

typedef bool (*DirectEvalFn)(JSContext *, HandleObject, HandleScript, HandleValue, HandleString,
                             MutableHandleValue);
static const VMFunction DirectEvalInfo = FunctionInfo<DirectEvalFn>(DirectEvalFromIon);

bool
CodeGenerator::visitCallDirectEval(LCallDirectEval *lir)
{
    Register scopeChain = ToRegister(lir->getScopeChain());
    Register string = ToRegister(lir->getString());

    pushArg(string);
    pushArg(ToValue(lir, LCallDirectEval::ThisValueInput));
    pushArg(ImmGCPtr(gen->info().script()));
    pushArg(scopeChain);

    return callVM(DirectEvalInfo, lir);
}

// Registers safe for use before generatePrologue().
static const uint32_t EntryTempMask = Registers::TempMask & ~(1 << OsrFrameReg.code());

bool
CodeGenerator::generateArgumentsChecks()
{
    MIRGraph &mir = gen->graph();
    MResumePoint *rp = mir.entryResumePoint();

    // Reserve the amount of stack the actual frame will use. We have to undo
    // this before falling through to the method proper though, because the
    // monomorphic call case will bypass this entire path.
    masm.reserveStack(frameSize());

    // No registers are allocated yet, so it's safe to grab anything.
    Register temp = GeneralRegisterSet(EntryTempMask).getAny();

    CompileInfo &info = gen->info();

    // Indexes need to be shifted by one, to skip the scope chain slot.
    JS_ASSERT(info.scopeChainSlot() == 0);
    static const uint32_t START_SLOT = 1;

    Label miss;
    for (uint32_t i = START_SLOT; i < CountArgSlots(info.fun()); i++) {
        // All initial parameters are guaranteed to be MParameters.
        MParameter *param = rp->getOperand(i)->toParameter();
        const types::TypeSet *types = param->typeSet();
        if (!types || types->unknown())
            continue;

        // Use ReturnReg as a scratch register here, since not all platforms
        // have an actual ScratchReg.
        int32_t offset = ArgToStackOffset((i - START_SLOT) * sizeof(Value));
        Label matched;
        masm.guardTypeSet(Address(StackPointer, offset), types, temp, &matched, &miss);
        masm.jump(&miss);
        masm.bind(&matched);
    }

    if (miss.used() && !bailoutFrom(&miss, graph.entrySnapshot()))
        return false;

    masm.freeStack(frameSize());

    return true;
}

// Out-of-line path to report over-recursed error and fail.
class CheckOverRecursedFailure : public OutOfLineCodeBase<CodeGenerator>
{
    LCheckOverRecursed *lir_;

  public:
    CheckOverRecursedFailure(LCheckOverRecursed *lir)
      : lir_(lir)
    { }

    bool accept(CodeGenerator *codegen) {
        return codegen->visitCheckOverRecursedFailure(this);
    }

    LCheckOverRecursed *lir() const {
        return lir_;
    }
};

bool
CodeGenerator::visitCheckOverRecursed(LCheckOverRecursed *lir)
{
    // Ensure that this frame will not cross the stack limit.
    // This is a weak check, justified by Ion using the C stack: we must always
    // be some distance away from the actual limit, since if the limit is
    // crossed, an error must be thrown, which requires more frames.
    //
    // It must always be possible to trespass past the stack limit.
    // Ion may legally place frames very close to the limit. Calling additional
    // C functions may then violate the limit without any checking.

    JSRuntime *rt = gen->compartment->rt;
    Register limitReg = ToRegister(lir->limitTemp());

    // Since Ion frames exist on the C stack, the stack limit may be
    // dynamically set by JS_SetThreadStackLimit() and JS_SetNativeStackQuota().
    uintptr_t *limitAddr = &rt->mainThread.ionStackLimit;
    masm.loadPtr(AbsoluteAddress(limitAddr), limitReg);

    CheckOverRecursedFailure *ool = new CheckOverRecursedFailure(lir);
    if (!addOutOfLineCode(ool))
        return false;

    // Conditional forward (unlikely) branch to failure.
    masm.branchPtr(Assembler::BelowOrEqual, StackPointer, limitReg, ool->entry());
    masm.bind(ool->rejoin());

    return true;
}

typedef bool (*DefVarOrConstFn)(JSContext *, HandlePropertyName, unsigned, HandleObject);
static const VMFunction DefVarOrConstInfo =
    FunctionInfo<DefVarOrConstFn>(DefVarOrConst);

bool
CodeGenerator::visitDefVar(LDefVar *lir)
{
    Register scopeChain = ToRegister(lir->scopeChain());

    pushArg(scopeChain); // JSObject *
    pushArg(Imm32(lir->mir()->attrs())); // unsigned
    pushArg(ImmGCPtr(lir->mir()->name())); // PropertyName *

    if (!callVM(DefVarOrConstInfo, lir))
        return false;

    return true;
}

typedef bool (*DefFunOperationFn)(JSContext *, HandleScript, HandleObject, HandleFunction);
static const VMFunction DefFunOperationInfo = FunctionInfo<DefFunOperationFn>(DefFunOperation);

bool
CodeGenerator::visitDefFun(LDefFun *lir)
{
    Register scopeChain = ToRegister(lir->scopeChain());

    pushArg(ImmGCPtr(lir->mir()->fun()));
    pushArg(scopeChain);
    pushArg(ImmGCPtr(current->mir()->info().script()));

    return callVM(DefFunOperationInfo, lir);
}

typedef bool (*ReportOverRecursedFn)(JSContext *);
static const VMFunction CheckOverRecursedInfo =
    FunctionInfo<ReportOverRecursedFn>(CheckOverRecursed);

bool
CodeGenerator::visitCheckOverRecursedFailure(CheckOverRecursedFailure *ool)
{
    // The OOL path is hit if the recursion depth has been exceeded.
    // Throw an InternalError for over-recursion.

    // LFunctionEnvironment can appear before LCheckOverRecursed, so we have
    // to save all live registers to avoid crashes if CheckOverRecursed triggers
    // a GC.
    saveLive(ool->lir());

    if (!callVM(CheckOverRecursedInfo, ool->lir()))
        return false;

    restoreLive(ool->lir());
    masm.jump(ool->rejoin());
    return true;
}

// Out-of-line path to report over-recursed error and fail.
class ParCheckOverRecursedFailure : public OutOfLineCodeBase<CodeGenerator>
{
    LParCheckOverRecursed *lir_;

  public:
    ParCheckOverRecursedFailure(LParCheckOverRecursed *lir)
      : lir_(lir)
    { }

    bool accept(CodeGenerator *codegen) {
        return codegen->visitParCheckOverRecursedFailure(this);
    }

    LParCheckOverRecursed *lir() const {
        return lir_;
    }
};

bool
CodeGenerator::visitParCheckOverRecursed(LParCheckOverRecursed *lir)
{
    // See above: unlike visitCheckOverRecursed(), this code runs in
    // parallel mode and hence uses the ionStackLimit from the current
    // thread state.  Also, we must check the interrupt flags because
    // on interrupt or abort, only the stack limit for the main thread
    // is reset, not the worker threads.  See comment in vm/ForkJoin.h
    // for more details.

    Register parSliceReg = ToRegister(lir->parSlice());
    Register tempReg = ToRegister(lir->getTempReg());

    masm.loadPtr(Address(parSliceReg, offsetof(ForkJoinSlice, perThreadData)), tempReg);
    masm.loadPtr(Address(tempReg, offsetof(PerThreadData, ionStackLimit)), tempReg);

    // Conditional forward (unlikely) branch to failure.
    ParCheckOverRecursedFailure *ool = new ParCheckOverRecursedFailure(lir);
    if (!addOutOfLineCode(ool))
        return false;
    masm.branchPtr(Assembler::BelowOrEqual, StackPointer, tempReg, ool->entry());
    masm.parCheckInterruptFlags(tempReg, ool->entry());
    masm.bind(ool->rejoin());

    return true;
}

bool
CodeGenerator::visitParCheckOverRecursedFailure(ParCheckOverRecursedFailure *ool)
{
    Label *bail;
    if (!ensureOutOfLineParallelAbort(&bail))
        return false;

    // Avoid saving/restoring the temp register since we will put the
    // ReturnReg into it below and we don't want to clobber that
    // during PopRegsInMask():
    LParCheckOverRecursed *lir = ool->lir();
    Register tempReg = ToRegister(lir->getTempReg());
    RegisterSet saveSet(lir->safepoint()->liveRegs());
    saveSet.maybeTake(tempReg);

    masm.PushRegsInMask(saveSet);
    masm.movePtr(ToRegister(lir->parSlice()), CallTempReg0);
    masm.setupUnalignedABICall(1, CallTempReg1);
    masm.passABIArg(CallTempReg0);
    masm.callWithABI(JS_FUNC_TO_DATA_PTR(void *, ParCheckOverRecursed));
    masm.movePtr(ReturnReg, tempReg);
    masm.PopRegsInMask(saveSet);
    masm.branchTestBool(Assembler::Zero, tempReg, tempReg, bail);
    masm.jump(ool->rejoin());

    return true;
}

// Out-of-line path to report over-recursed error and fail.
class OutOfLineParCheckInterrupt : public OutOfLineCodeBase<CodeGenerator>
{
  public:
    LParCheckInterrupt *const lir;

    OutOfLineParCheckInterrupt(LParCheckInterrupt *lir)
      : lir(lir)
    { }

    bool accept(CodeGenerator *codegen) {
        return codegen->visitOutOfLineParCheckInterrupt(this);
    }
};

bool
CodeGenerator::visitParCheckInterrupt(LParCheckInterrupt *lir)
{
    // First check for slice->shared->interrupt_.
    OutOfLineParCheckInterrupt *ool = new OutOfLineParCheckInterrupt(lir);
    if (!addOutOfLineCode(ool))
        return false;

    // We must check two flags:
    // - runtime->interrupt
    // - runtime->parallelAbort
    // See vm/ForkJoin.h for discussion on why we use this design.

    Register tempReg = ToRegister(lir->getTempReg());
    masm.parCheckInterruptFlags(tempReg, ool->entry());
    masm.bind(ool->rejoin());
    return true;
}

bool
CodeGenerator::visitOutOfLineParCheckInterrupt(OutOfLineParCheckInterrupt *ool)
{
    Label *bail;
    if (!ensureOutOfLineParallelAbort(&bail))
        return false;

    // Avoid saving/restoring the temp register since we will put the
    // ReturnReg into it below and we don't want to clobber that
    // during PopRegsInMask():
    LParCheckInterrupt *lir = ool->lir;
    Register tempReg = ToRegister(lir->getTempReg());
    RegisterSet saveSet(lir->safepoint()->liveRegs());
    saveSet.maybeTake(tempReg);

    masm.PushRegsInMask(saveSet);
    masm.movePtr(ToRegister(ool->lir->parSlice()), CallTempReg0);
    masm.setupUnalignedABICall(1, CallTempReg1);
    masm.passABIArg(CallTempReg0);
    masm.callWithABI(JS_FUNC_TO_DATA_PTR(void *, ParCheckInterrupt));
    masm.movePtr(ReturnReg, tempReg);
    masm.PopRegsInMask(saveSet);
    masm.branchTestBool(Assembler::Zero, tempReg, tempReg, bail);
    masm.jump(ool->rejoin());

    return true;
}

IonScriptCounts *
CodeGenerator::maybeCreateScriptCounts()
{
    // If scripts are being profiled, create a new IonScriptCounts and attach
    // it to the script. This must be done on the main thread.
    JSContext *cx = GetIonContext()->cx;
    if (!cx)
        return NULL;

    IonScriptCounts *counts = NULL;

    CompileInfo *outerInfo = &gen->info();
    RawScript script = outerInfo->script();

    if (cx->runtime->profilingScripts && !script->hasScriptCounts) {
        if (!script->initScriptCounts(cx))
            return NULL;
    }

    if (!script->hasScriptCounts)
        return NULL;

    counts = js_new<IonScriptCounts>();
    if (!counts || !counts->init(graph.numBlocks())) {
        js_delete(counts);
        return NULL;
    }

    script->addIonCounts(counts);

    for (size_t i = 0; i < graph.numBlocks(); i++) {
        MBasicBlock *block = graph.getBlock(i)->mir();

        // Find a PC offset in the outermost script to use. If this block is
        // from an inlined script, find a location in the outer script to
        // associate information about the inling with.
        MResumePoint *resume = block->entryResumePoint();
        while (resume->caller())
            resume = resume->caller();
        uint32_t offset = resume->pc() - script->code;
        JS_ASSERT(offset < script->length);

        if (!counts->block(i).init(block->id(), offset, block->numSuccessors()))
            return NULL;
        for (size_t j = 0; j < block->numSuccessors(); j++)
            counts->block(i).setSuccessor(j, block->getSuccessor(j)->id());
    }

    return counts;
}

// Structure for managing the state tracked for a block by script counters.
struct ScriptCountBlockState
{
    IonBlockCounts &block;
    MacroAssembler &masm;

    Sprinter printer;

    uint32_t instructionBytes;
    uint32_t spillBytes;

    // Pointer to instructionBytes, spillBytes, or NULL, depending on the last
    // instruction processed.
    uint32_t *last;
    uint32_t lastLength;

  public:
    ScriptCountBlockState(IonBlockCounts *block, MacroAssembler *masm)
      : block(*block), masm(*masm),
        printer(GetIonContext()->cx),
        instructionBytes(0), spillBytes(0), last(NULL), lastLength(0)
    {
    }

    bool init()
    {
        if (!printer.init())
            return false;

        // Bump the hit count for the block at the start. This code is not
        // included in either the text for the block or the instruction byte
        // counts.
        masm.inc64(AbsoluteAddress(block.addressOfHitCount()));

        // Collect human readable assembly for the code generated in the block.
        masm.setPrinter(&printer);

        return true;
    }

    void visitInstruction(LInstruction *ins)
    {
        if (last)
            *last += masm.size() - lastLength;
        lastLength = masm.size();
        last = ins->isMoveGroup() ? &spillBytes : &instructionBytes;

        // Prefix stream of assembly instructions with their LIR instruction name.
        printer.printf("[%s]\n", ins->opName());
    }

    ~ScriptCountBlockState()
    {
        masm.setPrinter(NULL);

        if (last)
            *last += masm.size() - lastLength;

        block.setCode(printer.string());
        block.setInstructionBytes(instructionBytes);
        block.setSpillBytes(spillBytes);
    }
};

bool
CodeGenerator::generateBody()
{
    IonScriptCounts *counts = maybeCreateScriptCounts();

    for (size_t i = 0; i < graph.numBlocks(); i++) {
        current = graph.getBlock(i);

        LInstructionIterator iter = current->begin();

        // Separately visit the label at the start of every block, so that
        // count instrumentation is inserted after the block label is bound.
        if (!iter->accept(this))
            return false;
        iter++;

        mozilla::Maybe<ScriptCountBlockState> blockCounts;
        if (counts) {
            blockCounts.construct(&counts->block(i), &masm);
            if (!blockCounts.ref().init())
                return false;
        }

        for (; iter != current->end(); iter++) {
            IonSpew(IonSpew_Codegen, "instruction %s", iter->opName());

            if (counts)
                blockCounts.ref().visitInstruction(*iter);

            if (iter->safepoint() && pushedArgumentSlots_.length()) {
                if (!markArgumentSlots(iter->safepoint()))
                    return false;
            }

            if (!callTraceLIR(i, *iter))
                return false;

            if (!iter->accept(this))
                return false;
        }
        if (masm.oom())
            return false;
    }

    JS_ASSERT(pushedArgumentSlots_.empty());
    return true;
}

// Out-of-line object allocation for LNewParallelArray.
class OutOfLineNewParallelArray : public OutOfLineCodeBase<CodeGenerator>
{
    LNewParallelArray *lir_;

  public:
    OutOfLineNewParallelArray(LNewParallelArray *lir)
      : lir_(lir)
    { }

    bool accept(CodeGenerator *codegen) {
        return codegen->visitOutOfLineNewParallelArray(this);
    }

    LNewParallelArray *lir() const {
        return lir_;
    }
};

typedef JSObject *(*NewInitParallelArrayFn)(JSContext *, HandleObject);
static const VMFunction NewInitParallelArrayInfo =
    FunctionInfo<NewInitParallelArrayFn>(NewInitParallelArray);

bool
CodeGenerator::visitNewParallelArrayVMCall(LNewParallelArray *lir)
{
    JS_ASSERT(gen->info().executionMode() == SequentialExecution);

    Register objReg = ToRegister(lir->output());

    JS_ASSERT(!lir->isCall());
    saveLive(lir);

    pushArg(ImmGCPtr(lir->mir()->templateObject()));
    if (!callVM(NewInitParallelArrayInfo, lir))
        return false;

    if (ReturnReg != objReg)
        masm.movePtr(ReturnReg, objReg);

    restoreLive(lir);
    return true;
}

// Out-of-line object allocation for LNewArray.
class OutOfLineNewArray : public OutOfLineCodeBase<CodeGenerator>
{
    LNewArray *lir_;

  public:
    OutOfLineNewArray(LNewArray *lir)
      : lir_(lir)
    { }

    bool accept(CodeGenerator *codegen) {
        return codegen->visitOutOfLineNewArray(this);
    }

    LNewArray *lir() const {
        return lir_;
    }
};

typedef JSObject *(*NewInitArrayFn)(JSContext *, uint32_t, types::TypeObject *);
static const VMFunction NewInitArrayInfo =
    FunctionInfo<NewInitArrayFn>(NewInitArray);

bool
CodeGenerator::visitNewArrayCallVM(LNewArray *lir)
{
    JS_ASSERT(gen->info().executionMode() == SequentialExecution);

    Register objReg = ToRegister(lir->output());

    JS_ASSERT(!lir->isCall());
    saveLive(lir);

    JSObject *templateObject = lir->mir()->templateObject();
    types::TypeObject *type = templateObject->hasSingletonType() ? NULL : templateObject->type();

    pushArg(ImmGCPtr(type));
    pushArg(Imm32(lir->mir()->count()));

    if (!callVM(NewInitArrayInfo, lir))
        return false;

    if (ReturnReg != objReg)
        masm.movePtr(ReturnReg, objReg);

    restoreLive(lir);

    return true;
}

bool
CodeGenerator::visitNewSlots(LNewSlots *lir)
{
    Register temp1 = ToRegister(lir->temp1());
    Register temp2 = ToRegister(lir->temp2());
    Register temp3 = ToRegister(lir->temp3());
    Register output = ToRegister(lir->output());

    masm.mov(ImmWord(gen->compartment->rt), temp1);
    masm.mov(Imm32(lir->mir()->nslots()), temp2);

    masm.setupUnalignedABICall(2, temp3);
    masm.passABIArg(temp1);
    masm.passABIArg(temp2);
    masm.callWithABI(JS_FUNC_TO_DATA_PTR(void *, NewSlots));

    masm.testPtr(output, output);
    if (!bailoutIf(Assembler::Zero, lir->snapshot()))
        return false;

    return true;
}

bool
CodeGenerator::visitNewParallelArray(LNewParallelArray *lir)
{
    Register objReg = ToRegister(lir->output());
    JSObject *templateObject = lir->mir()->templateObject();

    OutOfLineNewParallelArray *ool = new OutOfLineNewParallelArray(lir);
    if (!addOutOfLineCode(ool))
        return false;

    masm.newGCThing(objReg, templateObject, ool->entry());
    masm.initGCThing(objReg, templateObject);

    masm.bind(ool->rejoin());
    return true;
}

bool
CodeGenerator::visitOutOfLineNewParallelArray(OutOfLineNewParallelArray *ool)
{
    if (!visitNewParallelArrayVMCall(ool->lir()))
        return false;
    masm.jump(ool->rejoin());
    return true;
}

bool
CodeGenerator::visitNewArray(LNewArray *lir)
{
    JS_ASSERT(gen->info().executionMode() == SequentialExecution);
    Register objReg = ToRegister(lir->output());
    JSObject *templateObject = lir->mir()->templateObject();
    DebugOnly<uint32_t> count = lir->mir()->count();

    JS_ASSERT(count < JSObject::NELEMENTS_LIMIT);

    if (lir->mir()->shouldUseVM())
        return visitNewArrayCallVM(lir);

    OutOfLineNewArray *ool = new OutOfLineNewArray(lir);
    if (!addOutOfLineCode(ool))
        return false;

    masm.newGCThing(objReg, templateObject, ool->entry());
    masm.initGCThing(objReg, templateObject);

    masm.bind(ool->rejoin());
    return true;
}

bool
CodeGenerator::visitOutOfLineNewArray(OutOfLineNewArray *ool)
{
    if (!visitNewArrayCallVM(ool->lir()))
        return false;
    masm.jump(ool->rejoin());
    return true;
}

// Out-of-line object allocation for JSOP_NEWOBJECT.
class OutOfLineNewObject : public OutOfLineCodeBase<CodeGenerator>
{
    LNewObject *lir_;

  public:
    OutOfLineNewObject(LNewObject *lir)
      : lir_(lir)
    { }

    bool accept(CodeGenerator *codegen) {
        return codegen->visitOutOfLineNewObject(this);
    }

    LNewObject *lir() const {
        return lir_;
    }
};

typedef JSObject *(*NewInitObjectFn)(JSContext *, HandleObject);
static const VMFunction NewInitObjectInfo = FunctionInfo<NewInitObjectFn>(NewInitObject);

bool
CodeGenerator::visitNewObjectVMCall(LNewObject *lir)
{
    JS_ASSERT(gen->info().executionMode() == SequentialExecution);

    Register objReg = ToRegister(lir->output());

    JS_ASSERT(!lir->isCall());
    saveLive(lir);

    pushArg(ImmGCPtr(lir->mir()->templateObject()));
    if (!callVM(NewInitObjectInfo, lir))
        return false;

    if (ReturnReg != objReg)
        masm.movePtr(ReturnReg, objReg);

    restoreLive(lir);
    return true;
}

bool
CodeGenerator::visitNewObject(LNewObject *lir)
{
    JS_ASSERT(gen->info().executionMode() == SequentialExecution);
    Register objReg = ToRegister(lir->output());
    JSObject *templateObject = lir->mir()->templateObject();

    if (lir->mir()->shouldUseVM())
        return visitNewObjectVMCall(lir);

    OutOfLineNewObject *ool = new OutOfLineNewObject(lir);
    if (!addOutOfLineCode(ool))
        return false;

    masm.newGCThing(objReg, templateObject, ool->entry());
    masm.initGCThing(objReg, templateObject);

    masm.bind(ool->rejoin());
    return true;
}

bool
CodeGenerator::visitOutOfLineNewObject(OutOfLineNewObject *ool)
{
    if (!visitNewObjectVMCall(ool->lir()))
        return false;
    masm.jump(ool->rejoin());
    return true;
}

typedef js::DeclEnvObject *(*NewDeclEnvObjectFn)(JSContext *, HandleFunction);
static const VMFunction NewDeclEnvObjectInfo =
    FunctionInfo<NewDeclEnvObjectFn>(DeclEnvObject::createTemplateObject);

bool
CodeGenerator::visitNewDeclEnvObject(LNewDeclEnvObject *lir)
{
    Register obj = ToRegister(lir->output());
    JSObject *templateObj = lir->mir()->templateObj();
    CompileInfo &info = lir->mir()->block()->info();

    // If we have a template object, we can inline call object creation.
    OutOfLineCode *ool = oolCallVM(NewDeclEnvObjectInfo, lir,
                                   (ArgList(), ImmGCPtr(info.fun())),
                                   StoreRegisterTo(obj));
    if (!ool)
        return false;

    masm.newGCThing(obj, templateObj, ool->entry());
    masm.initGCThing(obj, templateObj);
    masm.bind(ool->rejoin());
    return true;
}

typedef JSObject *(*NewCallObjectFn)(JSContext *, HandleShape,
                                     HandleTypeObject, HeapSlot *);
static const VMFunction NewCallObjectInfo =
    FunctionInfo<NewCallObjectFn>(NewCallObject);

bool
CodeGenerator::visitNewCallObject(LNewCallObject *lir)
{
    Register obj = ToRegister(lir->output());

    JSObject *templateObj = lir->mir()->templateObject();

    // If we have a template object, we can inline call object creation.
    OutOfLineCode *ool;
    if (lir->slots()->isRegister()) {
        ool = oolCallVM(NewCallObjectInfo, lir,
                        (ArgList(), ImmGCPtr(templateObj->lastProperty()),
                                    ImmGCPtr(templateObj->type()),
                                    ToRegister(lir->slots())),
                        StoreRegisterTo(obj));
    } else {
        ool = oolCallVM(NewCallObjectInfo, lir,
                        (ArgList(), ImmGCPtr(templateObj->lastProperty()),
                                    ImmGCPtr(templateObj->type()),
                                    ImmWord((void *)NULL)),
                        StoreRegisterTo(obj));
    }
    if (!ool)
        return false;

    masm.newGCThing(obj, templateObj, ool->entry());
    masm.initGCThing(obj, templateObj);

    if (lir->slots()->isRegister())
        masm.storePtr(ToRegister(lir->slots()), Address(obj, JSObject::offsetOfSlots()));
    masm.bind(ool->rejoin());
    return true;
}

bool
CodeGenerator::visitParNewCallObject(LParNewCallObject *lir)
{
    Register resultReg = ToRegister(lir->output());
    Register parSliceReg = ToRegister(lir->parSlice());
    Register tempReg1 = ToRegister(lir->getTemp0());
    Register tempReg2 = ToRegister(lir->getTemp1());
    JSObject *templateObj = lir->mir()->templateObj();

    emitParAllocateGCThing(resultReg, parSliceReg, tempReg1, tempReg2, templateObj);

    // NB: !lir->slots()->isRegister() implies that there is no slots
    // array at all, and the memory is already zeroed when copying
    // from the template object

    if (lir->slots()->isRegister()) {
        Register slotsReg = ToRegister(lir->slots());
        JS_ASSERT(slotsReg != resultReg);
        masm.storePtr(slotsReg, Address(resultReg, JSObject::offsetOfSlots()));
    }

    return true;
}

bool
CodeGenerator::visitParNewDenseArray(LParNewDenseArray *lir)
{
    Register parSliceReg = ToRegister(lir->parSlice());
    Register lengthReg = ToRegister(lir->length());
    Register tempReg0 = ToRegister(lir->getTemp0());
    Register tempReg1 = ToRegister(lir->getTemp1());
    Register tempReg2 = ToRegister(lir->getTemp2());
    JSObject *templateObj = lir->mir()->templateObject();

    // Allocate the array into tempReg2.  Don't use resultReg because it
    // may alias parSliceReg etc.
    emitParAllocateGCThing(tempReg2, parSliceReg, tempReg0, tempReg1, templateObj);

    // Invoke a C helper to allocate the elements.  For convenience,
    // this helper also returns the array back to us, or NULL, which
    // obviates the need to preserve the register across the call.  In
    // reality, we should probably just have the C helper also
    // *allocate* the array, but that would require that it initialize
    // the various fields of the object, and I didn't want to
    // duplicate the code in initGCThing() that already does such an
    // admirable job.
    masm.setupUnalignedABICall(3, CallTempReg3);
    masm.passABIArg(parSliceReg);
    masm.passABIArg(tempReg2);
    masm.passABIArg(lengthReg);
    masm.callWithABI(JS_FUNC_TO_DATA_PTR(void *, ParExtendArray));

    Register resultReg = ToRegister(lir->output());
    JS_ASSERT(resultReg == ReturnReg);
    Label *bail;
    if (!ensureOutOfLineParallelAbort(&bail))
        return false;
    masm.branchTestPtr(Assembler::Zero, resultReg, resultReg, bail);

    return true;
}

typedef JSObject *(*NewStringObjectFn)(JSContext *, HandleString);
static const VMFunction NewStringObjectInfo = FunctionInfo<NewStringObjectFn>(NewStringObject);

bool
CodeGenerator::visitNewStringObject(LNewStringObject *lir)
{
    Register input = ToRegister(lir->input());
    Register output = ToRegister(lir->output());
    Register temp = ToRegister(lir->temp());

    StringObject *templateObj = lir->mir()->templateObj();

    OutOfLineCode *ool = oolCallVM(NewStringObjectInfo, lir, (ArgList(), input),
                                   StoreRegisterTo(output));
    if (!ool)
        return false;

    masm.newGCThing(output, templateObj, ool->entry());
    masm.initGCThing(output, templateObj);

    masm.loadStringLength(input, temp);

    masm.storeValue(JSVAL_TYPE_STRING, input, Address(output, StringObject::offsetOfPrimitiveValue()));
    masm.storeValue(JSVAL_TYPE_INT32, temp, Address(output, StringObject::offsetOfLength()));

    masm.bind(ool->rejoin());
    return true;
}

typedef bool(*InitPropFn)(JSContext *cx, HandleObject obj,
                          HandlePropertyName name, HandleValue value);
static const VMFunction InitPropInfo =
    FunctionInfo<InitPropFn>(InitProp);

bool
CodeGenerator::visitParNew(LParNew *lir)
{
    Register objReg = ToRegister(lir->output());
    Register parSliceReg = ToRegister(lir->parSlice());
    Register tempReg1 = ToRegister(lir->getTemp0());
    Register tempReg2 = ToRegister(lir->getTemp1());
    JSObject *templateObject = lir->mir()->templateObject();
    emitParAllocateGCThing(objReg, parSliceReg, tempReg1, tempReg2,
                           templateObject);
    return true;
}

class OutOfLineParNewGCThing : public OutOfLineCodeBase<CodeGenerator>
{
public:
    gc::AllocKind allocKind;
    Register objReg;

    OutOfLineParNewGCThing(gc::AllocKind allocKind, Register objReg)
        : allocKind(allocKind), objReg(objReg)
    {}

    bool accept(CodeGenerator *codegen) {
        return codegen->visitOutOfLineParNewGCThing(this);
    }
};

bool
CodeGenerator::emitParAllocateGCThing(const Register &objReg,
                                      const Register &parSliceReg,
                                      const Register &tempReg1,
                                      const Register &tempReg2,
                                      JSObject *templateObj)
{
    gc::AllocKind allocKind = templateObj->getAllocKind();
    OutOfLineParNewGCThing *ool = new OutOfLineParNewGCThing(allocKind, objReg);
    if (!ool || !addOutOfLineCode(ool))
        return false;

    masm.parNewGCThing(objReg, parSliceReg, tempReg1, tempReg2,
                       templateObj, ool->entry());
    masm.bind(ool->rejoin());
    masm.initGCThing(objReg, templateObj);
    return true;
}

bool
CodeGenerator::visitOutOfLineParNewGCThing(OutOfLineParNewGCThing *ool)
{
    // As a fallback for allocation in par. exec. mode, we invoke the
    // C helper ParNewGCThing(), which calls into the GC code.  If it
    // returns NULL, we bail.  If returns non-NULL, we rejoin the
    // original instruction.

    // This saves all caller-save registers, regardless of whether
    // they are live.  This is wasteful but a simplification, given
    // that for some of the LIR that this is used with
    // (e.g., LParLambda) there are values in those registers
    // that must not be clobbered but which are not technically
    // considered live.
    RegisterSet saveSet(RegisterSet::Volatile());

    // Also preserve the temps we're about to overwrite,
    // but don't bother to save the objReg.
    saveSet.addUnchecked(CallTempReg0);
    saveSet.addUnchecked(CallTempReg1);
    saveSet.maybeTake(AnyRegister(ool->objReg));

    masm.PushRegsInMask(saveSet);
    masm.move32(Imm32(ool->allocKind), CallTempReg0);
    masm.setupUnalignedABICall(1, CallTempReg1);
    masm.passABIArg(CallTempReg0);
    masm.callWithABI(JS_FUNC_TO_DATA_PTR(void *, ParNewGCThing));
    masm.movePtr(ReturnReg, ool->objReg);
    masm.PopRegsInMask(saveSet);
    Label *bail;
    if (!ensureOutOfLineParallelAbort(&bail))
        return false;
    masm.branchTestPtr(Assembler::Zero, ool->objReg, ool->objReg, bail);
    masm.jump(ool->rejoin());
    return true;
}

bool
CodeGenerator::visitParBailout(LParBailout *lir)
{
    Label *bail;
    if (!ensureOutOfLineParallelAbort(&bail))
        return false;
    masm.jump(bail);
    return true;
}

bool
CodeGenerator::visitInitProp(LInitProp *lir)
{
    Register objReg = ToRegister(lir->getObject());

    pushArg(ToValue(lir, LInitProp::ValueIndex));
    pushArg(ImmGCPtr(lir->mir()->propertyName()));
    pushArg(objReg);

    return callVM(InitPropInfo, lir);
}

typedef bool (*CreateThisFn)(JSContext *cx, HandleObject callee, MutableHandleValue rval);
static const VMFunction CreateThisInfo =
FunctionInfo<CreateThisFn>(CreateThis);

bool
CodeGenerator::visitCreateThis(LCreateThis *lir)
{
    const LAllocation *callee = lir->getCallee();

    if (callee->isConstant())
        pushArg(ImmGCPtr(&callee->toConstant()->toObject()));
    else
        pushArg(ToRegister(callee));

    return callVM(CreateThisInfo, lir);
}

static JSObject *
CreateThisForFunctionWithProtoWrapper(JSContext *cx, js::HandleObject callee, JSObject *proto)
{
    return CreateThisForFunctionWithProto(cx, callee, proto);
}

typedef JSObject *(*CreateThisWithProtoFn)(JSContext *cx, HandleObject callee, JSObject *proto);
static const VMFunction CreateThisWithProtoInfo =
FunctionInfo<CreateThisWithProtoFn>(CreateThisForFunctionWithProtoWrapper);

bool
CodeGenerator::visitCreateThisWithProto(LCreateThisWithProto *lir)
{
    const LAllocation *callee = lir->getCallee();
    const LAllocation *proto = lir->getPrototype();

    if (proto->isConstant())
        pushArg(ImmGCPtr(&proto->toConstant()->toObject()));
    else
        pushArg(ToRegister(proto));

    if (callee->isConstant())
        pushArg(ImmGCPtr(&callee->toConstant()->toObject()));
    else
        pushArg(ToRegister(callee));

    return callVM(CreateThisWithProtoInfo, lir);
}

typedef JSObject *(*NewGCThingFn)(JSContext *cx, gc::AllocKind allocKind, size_t thingSize);
static const VMFunction NewGCThingInfo =
    FunctionInfo<NewGCThingFn>(js::ion::NewGCThing);

bool
CodeGenerator::visitCreateThisWithTemplate(LCreateThisWithTemplate *lir)
{
    JSObject *templateObject = lir->mir()->getTemplateObject();
    gc::AllocKind allocKind = templateObject->getAllocKind();
    int thingSize = (int)gc::Arena::thingSize(allocKind);
    Register objReg = ToRegister(lir->output());

    OutOfLineCode *ool = oolCallVM(NewGCThingInfo, lir,
                                   (ArgList(), Imm32(allocKind), Imm32(thingSize)),
                                   StoreRegisterTo(objReg));
    if (!ool)
        return false;

    // Allocate. If the FreeList is empty, call to VM, which may GC.
    masm.newGCThing(objReg, templateObject, ool->entry());

    // Initialize based on the templateObject.
    masm.bind(ool->rejoin());
    masm.initGCThing(objReg, templateObject);

    return true;
}

bool
CodeGenerator::visitReturnFromCtor(LReturnFromCtor *lir)
{
    ValueOperand value = ToValue(lir, LReturnFromCtor::ValueIndex);
    Register obj = ToRegister(lir->getObject());
    Register output = ToRegister(lir->output());

    Label valueIsObject, end;

    masm.branchTestObject(Assembler::Equal, value, &valueIsObject);

    // Value is not an object. Return that other object.
    masm.movePtr(obj, output);
    masm.jump(&end);

    // Value is an object. Return unbox(Value).
    masm.bind(&valueIsObject);
    Register payload = masm.extractObject(value, output);
    if (payload != output)
        masm.movePtr(payload, output);

    masm.bind(&end);
    return true;
}

bool
CodeGenerator::visitArrayLength(LArrayLength *lir)
{
    Address length(ToRegister(lir->elements()), ObjectElements::offsetOfLength());
    masm.load32(length, ToRegister(lir->output()));
    return true;
}

bool
CodeGenerator::visitTypedArrayLength(LTypedArrayLength *lir)
{
    Register obj = ToRegister(lir->object());
    Register out = ToRegister(lir->output());
    masm.unboxInt32(Address(obj, TypedArray::lengthOffset()), out);
    return true;
}

bool
CodeGenerator::visitTypedArrayElements(LTypedArrayElements *lir)
{
    Register obj = ToRegister(lir->object());
    Register out = ToRegister(lir->output());
    masm.loadPtr(Address(obj, TypedArray::dataOffset()), out);
    return true;
}

bool
CodeGenerator::visitStringLength(LStringLength *lir)
{
    Register input = ToRegister(lir->string());
    Register output = ToRegister(lir->output());

    masm.loadStringLength(input, output);
    return true;
}

bool
CodeGenerator::visitMinMaxI(LMinMaxI *ins)
{
    Register first = ToRegister(ins->first());
    Register output = ToRegister(ins->output());

    JS_ASSERT(first == output);

    if (ins->second()->isConstant())
        masm.cmp32(first, Imm32(ToInt32(ins->second())));
    else
        masm.cmp32(first, ToRegister(ins->second()));

    Label done;
    if (ins->mir()->isMax())
        masm.j(Assembler::GreaterThan, &done);
    else
        masm.j(Assembler::LessThan, &done);

    if (ins->second()->isConstant())
        masm.move32(Imm32(ToInt32(ins->second())), output);
    else
        masm.mov(ToRegister(ins->second()), output);


    masm.bind(&done);
    return true;
}

bool
CodeGenerator::visitAbsI(LAbsI *ins)
{
    Register input = ToRegister(ins->input());
    Label positive;

    JS_ASSERT(input == ToRegister(ins->output()));
    masm.test32(input, input);
    masm.j(Assembler::GreaterThanOrEqual, &positive);
    masm.neg32(input);
    if (ins->snapshot() && !bailoutIf(Assembler::Overflow, ins->snapshot()))
        return false;
    masm.bind(&positive);

    return true;
}

bool
CodeGenerator::visitPowI(LPowI *ins)
{
    FloatRegister value = ToFloatRegister(ins->value());
    Register power = ToRegister(ins->power());
    Register temp = ToRegister(ins->temp());

    JS_ASSERT(power != temp);

    // In all implementations, setupUnalignedABICall() relinquishes use of
    // its scratch register. We can therefore save an input register by
    // reusing the scratch register to pass constants to callWithABI.
    masm.setupUnalignedABICall(2, temp);
    masm.passABIArg(value);
    masm.passABIArg(power);

    masm.callWithABI(JS_FUNC_TO_DATA_PTR(void *, js::powi), MacroAssembler::DOUBLE);
    JS_ASSERT(ToFloatRegister(ins->output()) == ReturnFloatReg);

    return true;
}

bool
CodeGenerator::visitPowD(LPowD *ins)
{
    FloatRegister value = ToFloatRegister(ins->value());
    FloatRegister power = ToFloatRegister(ins->power());
    Register temp = ToRegister(ins->temp());

    masm.setupUnalignedABICall(2, temp);
    masm.passABIArg(value);
    masm.passABIArg(power);
    masm.callWithABI(JS_FUNC_TO_DATA_PTR(void *, ecmaPow), MacroAssembler::DOUBLE);

    JS_ASSERT(ToFloatRegister(ins->output()) == ReturnFloatReg);
    return true;
}

bool
CodeGenerator::visitNegD(LNegD *ins)
{
    FloatRegister input = ToFloatRegister(ins->input());
    JS_ASSERT(input == ToFloatRegister(ins->output()));

    masm.negateDouble(input);
    return true;
}

bool
CodeGenerator::visitRandom(LRandom *ins)
{
    Register temp = ToRegister(ins->temp());
    Register temp2 = ToRegister(ins->temp2());

    masm.loadJSContext(temp);

    masm.setupUnalignedABICall(1, temp2);
    masm.passABIArg(temp);
    masm.callWithABI(JS_FUNC_TO_DATA_PTR(void *, math_random_no_outparam), MacroAssembler::DOUBLE);

    JS_ASSERT(ToFloatRegister(ins->output()) == ReturnFloatReg);
    return true;
}

bool
CodeGenerator::visitMathFunctionD(LMathFunctionD *ins)
{
    Register temp = ToRegister(ins->temp());
    FloatRegister input = ToFloatRegister(ins->input());
    JS_ASSERT(ToFloatRegister(ins->output()) == ReturnFloatReg);

    MathCache *mathCache = ins->mir()->cache();

    masm.setupUnalignedABICall(2, temp);
    masm.movePtr(ImmWord(mathCache), temp);
    masm.passABIArg(temp);
    masm.passABIArg(input);

    void *funptr = NULL;
    switch (ins->mir()->function()) {
      case MMathFunction::Log:
        funptr = JS_FUNC_TO_DATA_PTR(void *, js::math_log_impl);
        break;
      case MMathFunction::Sin:
        funptr = JS_FUNC_TO_DATA_PTR(void *, js::math_sin_impl);
        break;
      case MMathFunction::Cos:
        funptr = JS_FUNC_TO_DATA_PTR(void *, js::math_cos_impl);
        break;
      case MMathFunction::Tan:
        funptr = JS_FUNC_TO_DATA_PTR(void *, js::math_tan_impl);
        break;
      default:
        JS_NOT_REACHED("Unknown math function");
    }

    masm.callWithABI(funptr, MacroAssembler::DOUBLE);
    return true;
}

bool
CodeGenerator::visitModD(LModD *ins)
{
    FloatRegister lhs = ToFloatRegister(ins->lhs());
    FloatRegister rhs = ToFloatRegister(ins->rhs());
    Register temp = ToRegister(ins->temp());

    JS_ASSERT(ToFloatRegister(ins->output()) == ReturnFloatReg);

    masm.setupUnalignedABICall(2, temp);
    masm.passABIArg(lhs);
    masm.passABIArg(rhs);

    masm.callWithABI(JS_FUNC_TO_DATA_PTR(void *, NumberMod), MacroAssembler::DOUBLE);
    return true;
}

typedef bool (*BinaryFn)(JSContext *, HandleScript, jsbytecode *,
                         MutableHandleValue, MutableHandleValue, Value *);

static const VMFunction AddInfo = FunctionInfo<BinaryFn>(js::AddValues);
static const VMFunction SubInfo = FunctionInfo<BinaryFn>(js::SubValues);
static const VMFunction MulInfo = FunctionInfo<BinaryFn>(js::MulValues);
static const VMFunction DivInfo = FunctionInfo<BinaryFn>(js::DivValues);
static const VMFunction ModInfo = FunctionInfo<BinaryFn>(js::ModValues);
static const VMFunction UrshInfo = FunctionInfo<BinaryFn>(js::UrshValues);

bool
CodeGenerator::visitBinaryV(LBinaryV *lir)
{
    pushArg(ToValue(lir, LBinaryV::RhsInput));
    pushArg(ToValue(lir, LBinaryV::LhsInput));
    pushArg(ImmWord(lir->mirRaw()->toInstruction()->resumePoint()->pc()));
    pushArg(ImmGCPtr(current->mir()->info().script()));

    switch (lir->jsop()) {
      case JSOP_ADD:
        return callVM(AddInfo, lir);

      case JSOP_SUB:
        return callVM(SubInfo, lir);

      case JSOP_MUL:
        return callVM(MulInfo, lir);

      case JSOP_DIV:
        return callVM(DivInfo, lir);

      case JSOP_MOD:
        return callVM(ModInfo, lir);

      case JSOP_URSH:
        return callVM(UrshInfo, lir);

      default:
        JS_NOT_REACHED("Unexpected binary op");
        return false;
    }
}

bool
CodeGenerator::visitParCompareS(LParCompareS *lir)
{
    JSOp op = lir->mir()->jsop();
    Register left = ToRegister(lir->left());
    Register right = ToRegister(lir->right());

    JS_ASSERT((op == JSOP_EQ || op == JSOP_STRICTEQ) ||
              (op == JSOP_NE || op == JSOP_STRICTNE));

    masm.setupUnalignedABICall(2, CallTempReg2);
    masm.passABIArg(left);
    masm.passABIArg(right);
    masm.callWithABI(JS_FUNC_TO_DATA_PTR(void *, ParCompareStrings));
    masm.and32(Imm32(0xF), ReturnReg); // The C functions return an enum whose size is undef

    // Check for cases that we do not currently handle in par exec
    Label *bail;
    if (!ensureOutOfLineParallelAbort(&bail))
        return false;
    masm.branch32(Assembler::Equal, ReturnReg, Imm32(ParCompareUnknown), bail);

    if (op == JSOP_NE || op == JSOP_STRICTNE)
        masm.xor32(Imm32(1), ReturnReg);

    return true;
}

typedef bool (*StringCompareFn)(JSContext *, HandleString, HandleString, JSBool *);
static const VMFunction stringsEqualInfo =
    FunctionInfo<StringCompareFn>(ion::StringsEqual<true>);
static const VMFunction stringsNotEqualInfo =
    FunctionInfo<StringCompareFn>(ion::StringsEqual<false>);

bool
CodeGenerator::emitCompareS(LInstruction *lir, JSOp op, Register left, Register right,
                            Register output, Register temp)
{
    JS_ASSERT(lir->isCompareS() || lir->isCompareStrictS());

    OutOfLineCode *ool = NULL;
    if (op == JSOP_EQ || op == JSOP_STRICTEQ) {
        ool = oolCallVM(stringsEqualInfo, lir, (ArgList(), left, right),  StoreRegisterTo(output));
    } else {
        JS_ASSERT(op == JSOP_NE || op == JSOP_STRICTNE);
        ool = oolCallVM(stringsNotEqualInfo, lir, (ArgList(), left, right), StoreRegisterTo(output));
    }

    if (!ool)
        return false;

    masm.compareStrings(op, left, right, output, temp, ool->entry());

    masm.bind(ool->rejoin());
    return true;
}

bool
CodeGenerator::visitCompareStrictS(LCompareStrictS *lir)
{
    JSOp op = lir->mir()->jsop();
    JS_ASSERT(op == JSOP_STRICTEQ || op == JSOP_STRICTNE);

    const ValueOperand leftV = ToValue(lir, LCompareStrictS::Lhs);
    Register right = ToRegister(lir->right());
    Register output = ToRegister(lir->output());
    Register temp = ToRegister(lir->temp0());

    Label string, done;

    masm.branchTestString(Assembler::Equal, leftV, &string);
    masm.move32(Imm32(op == JSOP_STRICTNE), output);
    masm.jump(&done);

    masm.bind(&string);
    Register left = masm.extractString(leftV, ToRegister(lir->temp1()));
    if (!emitCompareS(lir, op, left, right, output, temp))
        return false;

    masm.bind(&done);

    return true;
}

bool
CodeGenerator::visitCompareS(LCompareS *lir)
{
    JSOp op = lir->mir()->jsop();
    Register left = ToRegister(lir->left());
    Register right = ToRegister(lir->right());
    Register output = ToRegister(lir->output());
    Register temp = ToRegister(lir->temp());

    return emitCompareS(lir, op, left, right, output, temp);
}

typedef bool (*CompareFn)(JSContext *, MutableHandleValue, MutableHandleValue, JSBool *);
static const VMFunction EqInfo = FunctionInfo<CompareFn>(ion::LooselyEqual<true>);
static const VMFunction NeInfo = FunctionInfo<CompareFn>(ion::LooselyEqual<false>);
static const VMFunction StrictEqInfo = FunctionInfo<CompareFn>(ion::StrictlyEqual<true>);
static const VMFunction StrictNeInfo = FunctionInfo<CompareFn>(ion::StrictlyEqual<false>);
static const VMFunction LtInfo = FunctionInfo<CompareFn>(ion::LessThan);
static const VMFunction LeInfo = FunctionInfo<CompareFn>(ion::LessThanOrEqual);
static const VMFunction GtInfo = FunctionInfo<CompareFn>(ion::GreaterThan);
static const VMFunction GeInfo = FunctionInfo<CompareFn>(ion::GreaterThanOrEqual);

bool
CodeGenerator::visitCompareVM(LCompareVM *lir)
{
    pushArg(ToValue(lir, LBinaryV::RhsInput));
    pushArg(ToValue(lir, LBinaryV::LhsInput));

    switch (lir->mir()->jsop()) {
      case JSOP_EQ:
        return callVM(EqInfo, lir);

      case JSOP_NE:
        return callVM(NeInfo, lir);

      case JSOP_STRICTEQ:
        return callVM(StrictEqInfo, lir);

      case JSOP_STRICTNE:
        return callVM(StrictNeInfo, lir);

      case JSOP_LT:
        return callVM(LtInfo, lir);

      case JSOP_LE:
        return callVM(LeInfo, lir);

      case JSOP_GT:
        return callVM(GtInfo, lir);

      case JSOP_GE:
        return callVM(GeInfo, lir);

      default:
        JS_NOT_REACHED("Unexpected compare op");
        return false;
    }
}

bool
CodeGenerator::visitIsNullOrLikeUndefined(LIsNullOrLikeUndefined *lir)
{
    JSOp op = lir->mir()->jsop();
    MCompare::CompareType compareType = lir->mir()->compareType();
    JS_ASSERT(compareType == MCompare::Compare_Undefined ||
              compareType == MCompare::Compare_Null);

    const ValueOperand value = ToValue(lir, LIsNullOrLikeUndefined::Value);
    Register output = ToRegister(lir->output());

    if (op == JSOP_EQ || op == JSOP_NE) {
        MOZ_ASSERT(lir->mir()->lhs()->type() != MIRType_Object ||
                   lir->mir()->operandMightEmulateUndefined(),
                   "Operands which can't emulate undefined should have been folded");

        OutOfLineTestObjectWithLabels *ool = NULL;
        Maybe<Label> label1, label2;
        Label *nullOrLikeUndefined;
        Label *notNullOrLikeUndefined;
        if (lir->mir()->operandMightEmulateUndefined()) {
            ool = new OutOfLineTestObjectWithLabels();
            if (!addOutOfLineCode(ool))
                return false;
            nullOrLikeUndefined = ool->label1();
            notNullOrLikeUndefined = ool->label2();
        } else {
            label1.construct();
            label2.construct();
            nullOrLikeUndefined = label1.addr();
            notNullOrLikeUndefined = label2.addr();
        }

        Register tag = masm.splitTagForTest(value);

        masm.branchTestNull(Assembler::Equal, tag, nullOrLikeUndefined);
        masm.branchTestUndefined(Assembler::Equal, tag, nullOrLikeUndefined);

        if (ool) {
            // Check whether it's a truthy object or a falsy object that emulates
            // undefined.
            masm.branchTestObject(Assembler::NotEqual, tag, notNullOrLikeUndefined);

            Register objreg = masm.extractObject(value, ToRegister(lir->temp0()));
            testObjectTruthy(objreg, notNullOrLikeUndefined, nullOrLikeUndefined,
                             ToRegister(lir->temp1()), ool);
        }

        Label done;

        // It's not null or undefined, and if it's an object it doesn't
        // emulate undefined, so it's not like undefined.
        masm.bind(notNullOrLikeUndefined);
        masm.move32(Imm32(op == JSOP_NE), output);
        masm.jump(&done);

        masm.bind(nullOrLikeUndefined);
        masm.move32(Imm32(op == JSOP_EQ), output);

        // Both branches meet here.
        masm.bind(&done);
        return true;
    }

    JS_ASSERT(op == JSOP_STRICTEQ || op == JSOP_STRICTNE);

    Assembler::Condition cond = JSOpToCondition(op);
    if (compareType == MCompare::Compare_Null)
        cond = masm.testNull(cond, value);
    else
        cond = masm.testUndefined(cond, value);

    masm.emitSet(cond, output);
    return true;
}

bool
CodeGenerator::visitIsNullOrLikeUndefinedAndBranch(LIsNullOrLikeUndefinedAndBranch *lir)
{
    JSOp op = lir->mir()->jsop();
    MCompare::CompareType compareType = lir->mir()->compareType();
    JS_ASSERT(compareType == MCompare::Compare_Undefined ||
              compareType == MCompare::Compare_Null);

    const ValueOperand value = ToValue(lir, LIsNullOrLikeUndefinedAndBranch::Value);

    if (op == JSOP_EQ || op == JSOP_NE) {
        MBasicBlock *ifTrue;
        MBasicBlock *ifFalse;

        if (op == JSOP_EQ) {
            ifTrue = lir->ifTrue();
            ifFalse = lir->ifFalse();
        } else {
            // Swap branches.
            ifTrue = lir->ifFalse();
            ifFalse = lir->ifTrue();
            op = JSOP_EQ;
        }

        MOZ_ASSERT(lir->mir()->lhs()->type() != MIRType_Object ||
                   lir->mir()->operandMightEmulateUndefined(),
                   "Operands which can't emulate undefined should have been folded");

        OutOfLineTestObject *ool = NULL;
        if (lir->mir()->operandMightEmulateUndefined()) {
            ool = new OutOfLineTestObject();
            if (!addOutOfLineCode(ool))
                return false;
        }

        Register tag = masm.splitTagForTest(value);
        Label *ifTrueLabel = ifTrue->lir()->label();
        Label *ifFalseLabel = ifFalse->lir()->label();

        masm.branchTestNull(Assembler::Equal, tag, ifTrueLabel);
        masm.branchTestUndefined(Assembler::Equal, tag, ifTrueLabel);

        if (ool) {
            masm.branchTestObject(Assembler::NotEqual, tag, ifFalseLabel);

            // Objects that emulate undefined are loosely equal to null/undefined.
            Register objreg = masm.extractObject(value, ToRegister(lir->temp0()));
            testObjectTruthy(objreg, ifFalseLabel, ifTrueLabel, ToRegister(lir->temp1()), ool);
        } else {
            masm.jump(ifFalseLabel);
        }
        return true;
    }

    JS_ASSERT(op == JSOP_STRICTEQ || op == JSOP_STRICTNE);

    Assembler::Condition cond = JSOpToCondition(op);
    if (compareType == MCompare::Compare_Null)
        cond = masm.testNull(cond, value);
    else
        cond = masm.testUndefined(cond, value);

    emitBranch(cond, lir->ifTrue(), lir->ifFalse());
    return true;
}

typedef JSString *(*ConcatStringsFn)(JSContext *, HandleString, HandleString);
static const VMFunction ConcatStringsInfo = FunctionInfo<ConcatStringsFn>(ConcatStrings<CanGC>);

bool
CodeGenerator::visitEmulatesUndefined(LEmulatesUndefined *lir)
{
    MOZ_ASSERT(lir->mir()->compareType() == MCompare::Compare_Undefined ||
               lir->mir()->compareType() == MCompare::Compare_Null);
    MOZ_ASSERT(lir->mir()->lhs()->type() == MIRType_Object);
    MOZ_ASSERT(lir->mir()->operandMightEmulateUndefined(),
               "If the object couldn't emulate undefined, this should have been folded.");

    JSOp op = lir->mir()->jsop();
    MOZ_ASSERT(op == JSOP_EQ || op == JSOP_NE, "Strict equality should have been folded");

    OutOfLineTestObjectWithLabels *ool = new OutOfLineTestObjectWithLabels();
    if (!addOutOfLineCode(ool))
        return false;

    Label *emulatesUndefined = ool->label1();
    Label *doesntEmulateUndefined = ool->label2();

    Register objreg = ToRegister(lir->input());
    Register output = ToRegister(lir->output());
    testObjectTruthy(objreg, doesntEmulateUndefined, emulatesUndefined, output, ool);

    Label done;

    masm.bind(doesntEmulateUndefined);
    masm.move32(Imm32(op == JSOP_NE), output);
    masm.jump(&done);

    masm.bind(emulatesUndefined);
    masm.move32(Imm32(op == JSOP_EQ), output);
    masm.bind(&done);
    return true;
}

bool
CodeGenerator::visitEmulatesUndefinedAndBranch(LEmulatesUndefinedAndBranch *lir)
{
    MOZ_ASSERT(lir->mir()->compareType() == MCompare::Compare_Undefined ||
               lir->mir()->compareType() == MCompare::Compare_Null);
    MOZ_ASSERT(lir->mir()->operandMightEmulateUndefined(),
               "Operands which can't emulate undefined should have been folded");

    JSOp op = lir->mir()->jsop();
    MOZ_ASSERT(op == JSOP_EQ || op == JSOP_NE, "Strict equality should have been folded");

    OutOfLineTestObject *ool = new OutOfLineTestObject();
    if (!addOutOfLineCode(ool))
        return false;

    Label *equal;
    Label *unequal;

    {
        MBasicBlock *ifTrue;
        MBasicBlock *ifFalse;

        if (op == JSOP_EQ) {
            ifTrue = lir->ifTrue();
            ifFalse = lir->ifFalse();
        } else {
            // Swap branches.
            ifTrue = lir->ifFalse();
            ifFalse = lir->ifTrue();
            op = JSOP_EQ;
        }

        equal = ifTrue->lir()->label();
        unequal = ifFalse->lir()->label();
    }

    Register objreg = ToRegister(lir->input());

    testObjectTruthy(objreg, unequal, equal, ToRegister(lir->temp()), ool);
    return true;
}

bool
CodeGenerator::visitConcat(LConcat *lir)
{
    pushArg(ToRegister(lir->rhs()));
    pushArg(ToRegister(lir->lhs()));
    if (!callVM(ConcatStringsInfo, lir))
        return false;
    return true;
}

typedef bool (*CharCodeAtFn)(JSContext *, HandleString, int32_t, uint32_t *);
static const VMFunction CharCodeAtInfo = FunctionInfo<CharCodeAtFn>(ion::CharCodeAt);

bool
CodeGenerator::visitCharCodeAt(LCharCodeAt *lir)
{
    Register str = ToRegister(lir->str());
    Register index = ToRegister(lir->index());
    Register output = ToRegister(lir->output());

    OutOfLineCode *ool = oolCallVM(CharCodeAtInfo, lir, (ArgList(), str, index), StoreRegisterTo(output));
    if (!ool)
        return false;

    Address lengthAndFlagsAddr(str, JSString::offsetOfLengthAndFlags());
    masm.loadPtr(lengthAndFlagsAddr, output);

    masm.branchTest32(Assembler::Zero, output, Imm32(JSString::FLAGS_MASK), ool->entry());

    // getChars
    Address charsAddr(str, JSString::offsetOfChars());
    masm.loadPtr(charsAddr, output);
    masm.load16ZeroExtend(BaseIndex(output, index, TimesTwo, 0), output);

    masm.bind(ool->rejoin());
    return true;
}

typedef JSFlatString *(*StringFromCharCodeFn)(JSContext *, int32_t);
static const VMFunction StringFromCharCodeInfo = FunctionInfo<StringFromCharCodeFn>(ion::StringFromCharCode);

bool
CodeGenerator::visitFromCharCode(LFromCharCode *lir)
{
    Register code = ToRegister(lir->code());
    Register output = ToRegister(lir->output());

    OutOfLineCode *ool = oolCallVM(StringFromCharCodeInfo, lir, (ArgList(), code), StoreRegisterTo(output));
    if (!ool)
        return false;

    // OOL path if code >= UNIT_STATIC_LIMIT.
    masm.branch32(Assembler::AboveOrEqual, code, Imm32(StaticStrings::UNIT_STATIC_LIMIT),
                  ool->entry());

    masm.movePtr(ImmWord(&gen->compartment->rt->staticStrings.unitStaticTable), output);
    masm.loadPtr(BaseIndex(output, code, ScalePointer), output);

    masm.bind(ool->rejoin());
    return true;
}

bool
CodeGenerator::visitInitializedLength(LInitializedLength *lir)
{
    Address initLength(ToRegister(lir->elements()), ObjectElements::offsetOfInitializedLength());
    masm.load32(initLength, ToRegister(lir->output()));
    return true;
}

bool
CodeGenerator::visitSetInitializedLength(LSetInitializedLength *lir)
{
    Address initLength(ToRegister(lir->elements()), ObjectElements::offsetOfInitializedLength());
    Int32Key index = ToInt32Key(lir->index());

    masm.bumpKey(&index, 1);
    masm.storeKey(index, initLength);
    // Restore register value if it is used/captured after.
    masm.bumpKey(&index, -1);
    return true;
}

bool
CodeGenerator::visitNotO(LNotO *lir)
{
    MOZ_ASSERT(lir->mir()->operandMightEmulateUndefined(),
               "This should be constant-folded if the object can't emulate undefined.");

    OutOfLineTestObjectWithLabels *ool = new OutOfLineTestObjectWithLabels();
    if (!addOutOfLineCode(ool))
        return false;

    Label *ifTruthy = ool->label1();
    Label *ifFalsy = ool->label2();

    Register objreg = ToRegister(lir->input());
    Register output = ToRegister(lir->output());
    testObjectTruthy(objreg, ifTruthy, ifFalsy, output, ool);

    Label join;

    masm.bind(ifTruthy);
    masm.move32(Imm32(0), output);
    masm.jump(&join);

    masm.bind(ifFalsy);
    masm.move32(Imm32(1), output);

    masm.bind(&join);
    return true;
}

bool
CodeGenerator::visitNotV(LNotV *lir)
{
    Maybe<Label> ifTruthyLabel, ifFalsyLabel;
    Label *ifTruthy;
    Label *ifFalsy;

    OutOfLineTestObjectWithLabels *ool = NULL;
    if (lir->mir()->operandMightEmulateUndefined()) {
        ool = new OutOfLineTestObjectWithLabels();
        if (!addOutOfLineCode(ool))
            return false;
        ifTruthy = ool->label1();
        ifFalsy = ool->label2();
    } else {
        ifTruthyLabel.construct();
        ifFalsyLabel.construct();
        ifTruthy = ifTruthyLabel.addr();
        ifFalsy = ifFalsyLabel.addr();
    }

    testValueTruthy(ToValue(lir, LNotV::Input), lir->temp1(), lir->temp2(),
                    ToFloatRegister(lir->tempFloat()),
                    ifTruthy, ifFalsy, ool);

    Label join;
    Register output = ToRegister(lir->output());

    masm.bind(ifFalsy);
    masm.move32(Imm32(1), output);
    masm.jump(&join);

    masm.bind(ifTruthy);
    masm.move32(Imm32(0), output);

    // both branches meet here.
    masm.bind(&join);
    return true;
}

bool
CodeGenerator::visitBoundsCheck(LBoundsCheck *lir)
{
    if (lir->index()->isConstant()) {
        // Use uint32 so that the comparison is unsigned.
        uint32_t index = ToInt32(lir->index());
        if (lir->length()->isConstant()) {
            uint32_t length = ToInt32(lir->length());
            if (index < length)
                return true;
            return bailout(lir->snapshot());
        }
        masm.cmp32(ToOperand(lir->length()), Imm32(index));
        return bailoutIf(Assembler::BelowOrEqual, lir->snapshot());
    }
    if (lir->length()->isConstant()) {
        masm.cmp32(ToRegister(lir->index()), Imm32(ToInt32(lir->length())));
        return bailoutIf(Assembler::AboveOrEqual, lir->snapshot());
    }
    masm.cmp32(ToOperand(lir->length()), ToRegister(lir->index()));
    return bailoutIf(Assembler::BelowOrEqual, lir->snapshot());
}

bool
CodeGenerator::visitBoundsCheckRange(LBoundsCheckRange *lir)
{
    int32_t min = lir->mir()->minimum();
    int32_t max = lir->mir()->maximum();
    JS_ASSERT(max >= min);

    Register temp = ToRegister(lir->getTemp(0));
    if (lir->index()->isConstant()) {
        int32_t nmin, nmax;
        int32_t index = ToInt32(lir->index());
        if (SafeAdd(index, min, &nmin) && SafeAdd(index, max, &nmax) && nmin >= 0) {
            masm.cmp32(ToOperand(lir->length()), Imm32(nmax));
            return bailoutIf(Assembler::BelowOrEqual, lir->snapshot());
        }
        masm.mov(Imm32(index), temp);
    } else {
        masm.mov(ToRegister(lir->index()), temp);
    }

    // If the minimum and maximum differ then do an underflow check first.
    // If the two are the same then doing an unsigned comparison on the
    // length will also catch a negative index.
    if (min != max) {
        if (min != 0) {
            masm.add32(Imm32(min), temp);
            if (!bailoutIf(Assembler::Overflow, lir->snapshot()))
                return false;
            int32_t diff;
            if (SafeSub(max, min, &diff))
                max = diff;
            else
                masm.sub32(Imm32(min), temp);
        }

        masm.cmp32(temp, Imm32(0));
        if (!bailoutIf(Assembler::LessThan, lir->snapshot()))
            return false;
    }

    // Compute the maximum possible index. No overflow check is needed when
    // max > 0. We can only wraparound to a negative number, which will test as
    // larger than all nonnegative numbers in the unsigned comparison, and the
    // length is required to be nonnegative (else testing a negative length
    // would succeed on any nonnegative index).
    if (max != 0) {
        masm.add32(Imm32(max), temp);
        if (max < 0 && !bailoutIf(Assembler::Overflow, lir->snapshot()))
            return false;
    }

    masm.cmp32(ToOperand(lir->length()), temp);
    return bailoutIf(Assembler::BelowOrEqual, lir->snapshot());
}

bool
CodeGenerator::visitBoundsCheckLower(LBoundsCheckLower *lir)
{
    int32_t min = lir->mir()->minimum();
    masm.cmp32(ToRegister(lir->index()), Imm32(min));
    return bailoutIf(Assembler::LessThan, lir->snapshot());
}

class OutOfLineStoreElementHole : public OutOfLineCodeBase<CodeGenerator>
{
    LInstruction *ins_;
    Label rejoinStore_;

  public:
    OutOfLineStoreElementHole(LInstruction *ins)
      : ins_(ins)
    {
        JS_ASSERT(ins->isStoreElementHoleV() || ins->isStoreElementHoleT());
    }

    bool accept(CodeGenerator *codegen) {
        return codegen->visitOutOfLineStoreElementHole(this);
    }
    LInstruction *ins() const {
        return ins_;
    }
    Label *rejoinStore() {
        return &rejoinStore_;
    }
};

bool
CodeGenerator::emitStoreHoleCheck(Register elements, const LAllocation *index, LSnapshot *snapshot)
{
    Assembler::Condition cond;
    if (index->isConstant())
        cond = masm.testMagic(Assembler::Equal, Address(elements, ToInt32(index) * sizeof(js::Value)));
    else
        cond = masm.testMagic(Assembler::Equal, BaseIndex(elements, ToRegister(index), TimesEight));
    return bailoutIf(cond, snapshot);
}

bool
CodeGenerator::visitStoreElementT(LStoreElementT *store)
{
    Register elements = ToRegister(store->elements());
    const LAllocation *index = store->index();

    if (store->mir()->needsBarrier())
       emitPreBarrier(elements, index, store->mir()->elementType());

    if (store->mir()->needsHoleCheck() && !emitStoreHoleCheck(elements, index, store->snapshot()))
        return false;

    storeElementTyped(store->value(), store->mir()->value()->type(), store->mir()->elementType(),
                      elements, index);
    return true;
}

bool
CodeGenerator::visitStoreElementV(LStoreElementV *lir)
{
    const ValueOperand value = ToValue(lir, LStoreElementV::Value);
    Register elements = ToRegister(lir->elements());
    const LAllocation *index = lir->index();

    if (lir->mir()->needsBarrier())
        emitPreBarrier(elements, index, MIRType_Value);

    if (lir->mir()->needsHoleCheck() && !emitStoreHoleCheck(elements, index, lir->snapshot()))
        return false;

    if (lir->index()->isConstant())
        masm.storeValue(value, Address(elements, ToInt32(lir->index()) * sizeof(js::Value)));
    else
        masm.storeValue(value, BaseIndex(elements, ToRegister(lir->index()), TimesEight));
    return true;
}

bool
CodeGenerator::visitStoreElementHoleT(LStoreElementHoleT *lir)
{
    OutOfLineStoreElementHole *ool = new OutOfLineStoreElementHole(lir);
    if (!addOutOfLineCode(ool))
        return false;

    Register elements = ToRegister(lir->elements());
    const LAllocation *index = lir->index();

    // OOL path if index >= initializedLength.
    Address initLength(elements, ObjectElements::offsetOfInitializedLength());
    masm.branchKey(Assembler::BelowOrEqual, initLength, ToInt32Key(index), ool->entry());

    if (lir->mir()->needsBarrier())
        emitPreBarrier(elements, index, lir->mir()->elementType());

    masm.bind(ool->rejoinStore());
    storeElementTyped(lir->value(), lir->mir()->value()->type(), lir->mir()->elementType(),
                      elements, index);

    masm.bind(ool->rejoin());
    return true;
}

bool
CodeGenerator::visitStoreElementHoleV(LStoreElementHoleV *lir)
{
    OutOfLineStoreElementHole *ool = new OutOfLineStoreElementHole(lir);
    if (!addOutOfLineCode(ool))
        return false;

    Register elements = ToRegister(lir->elements());
    const LAllocation *index = lir->index();
    const ValueOperand value = ToValue(lir, LStoreElementHoleV::Value);

    // OOL path if index >= initializedLength.
    Address initLength(elements, ObjectElements::offsetOfInitializedLength());
    masm.branchKey(Assembler::BelowOrEqual, initLength, ToInt32Key(index), ool->entry());

    if (lir->mir()->needsBarrier())
        emitPreBarrier(elements, index, lir->mir()->elementType());

    masm.bind(ool->rejoinStore());
    if (lir->index()->isConstant())
        masm.storeValue(value, Address(elements, ToInt32(lir->index()) * sizeof(js::Value)));
    else
        masm.storeValue(value, BaseIndex(elements, ToRegister(lir->index()), TimesEight));

    masm.bind(ool->rejoin());
    return true;
}

typedef bool (*SetObjectElementFn)(JSContext *, HandleObject,
                                   HandleValue, HandleValue, JSBool strict);
static const VMFunction SetObjectElementInfo =
    FunctionInfo<SetObjectElementFn>(SetObjectElement);

bool
CodeGenerator::visitOutOfLineStoreElementHole(OutOfLineStoreElementHole *ool)
{
    Register object, elements;
    LInstruction *ins = ool->ins();
    const LAllocation *index;
    MIRType valueType;
    ConstantOrRegister value;

    if (ins->isStoreElementHoleV()) {
        LStoreElementHoleV *store = ins->toStoreElementHoleV();
        object = ToRegister(store->object());
        elements = ToRegister(store->elements());
        index = store->index();
        valueType = store->mir()->value()->type();
        value = TypedOrValueRegister(ToValue(store, LStoreElementHoleV::Value));
    } else {
        LStoreElementHoleT *store = ins->toStoreElementHoleT();
        object = ToRegister(store->object());
        elements = ToRegister(store->elements());
        index = store->index();
        valueType = store->mir()->value()->type();
        if (store->value()->isConstant())
            value = ConstantOrRegister(*store->value()->toConstant());
        else
            value = TypedOrValueRegister(valueType, ToAnyRegister(store->value()));
    }

    // We can bump the initialized length inline if index ==
    // initializedLength and index < capacity.  Otherwise, we have to
    // consider fallback options.  In fallback cases, we branch to one
    // of two labels because (at least in parallel mode) we can
    // recover from index < capacity but not index !=
    // initializedLength.
    Label indexNotInitLen;
    Label indexWouldExceedCapacity;

    // If index == initializedLength, try to bump the initialized length inline.
    // If index > initializedLength, call a stub. Note that this relies on the
    // condition flags sticking from the incoming branch.
    masm.j(Assembler::NotEqual, &indexNotInitLen);

    Int32Key key = ToInt32Key(index);

    // Check array capacity.
    masm.branchKey(Assembler::BelowOrEqual, Address(elements, ObjectElements::offsetOfCapacity()),
                   key, &indexWouldExceedCapacity);

    // Update initialized length. The capacity guard above ensures this won't overflow,
    // due to NELEMENTS_LIMIT.
    masm.bumpKey(&key, 1);
    masm.storeKey(key, Address(elements, ObjectElements::offsetOfInitializedLength()));

    // Update length if length < initializedLength.
    Label dontUpdate;
    masm.branchKey(Assembler::AboveOrEqual, Address(elements, ObjectElements::offsetOfLength()),
                   key, &dontUpdate);
    masm.storeKey(key, Address(elements, ObjectElements::offsetOfLength()));
    masm.bind(&dontUpdate);

    masm.bumpKey(&key, -1);

    if (ins->isStoreElementHoleT() && valueType != MIRType_Double) {
        // The inline path for StoreElementHoleT does not always store the type tag,
        // so we do the store on the OOL path. We use MIRType_None for the element type
        // so that storeElementTyped will always store the type tag.
        storeElementTyped(ins->toStoreElementHoleT()->value(), valueType, MIRType_None, elements,
                          index);
        masm.jump(ool->rejoin());
    } else {
        // Jump to the inline path where we will store the value.
        masm.jump(ool->rejoinStore());
    }

    switch (gen->info().executionMode()) {
      case SequentialExecution:
        masm.bind(&indexNotInitLen);
        masm.bind(&indexWouldExceedCapacity);
        saveLive(ins);

        pushArg(Imm32(current->mir()->strict()));
        pushArg(value);
        if (index->isConstant())
            pushArg(*index->toConstant());
        else
            pushArg(TypedOrValueRegister(MIRType_Int32, ToAnyRegister(index)));
        pushArg(object);
        if (!callVM(SetObjectElementInfo, ins))
            return false;

        restoreLive(ins);
        masm.jump(ool->rejoin());
        return true;

      case ParallelExecution:
        Label *bail;
        if (!ensureOutOfLineParallelAbort(&bail))
            return false;

        //////////////////////////////////////////////////////////////
        // If the problem is that we do not have sufficient capacity,
        // try to reallocate the elements array and then branch back
        // to perform the actual write.  Note that we do not want to
        // force the reg alloc to assign any particular register, so
        // we make space on the stack and pass the arguments that way.
        // (Also, outside of the VM call mechanism, it's very hard to
        // pass in a Value to a C function!).
        masm.bind(&indexWouldExceedCapacity);

        // The use of registers here is somewhat subtle.  We need to
        // save and restore the volatile registers but we also need to
        // preserve the ReturnReg. Normally we'd just add a constraint
        // to the regalloc, but since this is the slow path of a hot
        // instruction we don't want to do that.  So instead we push
        // the volatile registers but we don't save the register
        // `object`.  We will copy the ReturnReg into `object`.  The
        // function we are calling (`ParPush`) agrees to either return
        // `object` unchanged or NULL.  This way after we restore the
        // registers, we can examine `object` to know whether an error
        // occurred.
        RegisterSet saveSet(ins->safepoint()->liveRegs());
        saveSet.maybeTake(object);

        masm.PushRegsInMask(saveSet);
        masm.reserveStack(sizeof(ParPushArgs));
        masm.storePtr(object, Address(StackPointer, offsetof(ParPushArgs, object)));
        masm.storeConstantOrRegister(value, Address(StackPointer,
                                                    offsetof(ParPushArgs, value)));
        masm.movePtr(StackPointer, CallTempReg0);
        masm.setupUnalignedABICall(1, CallTempReg1);
        masm.passABIArg(CallTempReg0);
        masm.callWithABI(JS_FUNC_TO_DATA_PTR(void *, ParPush));
        masm.freeStack(sizeof(ParPushArgs));
        masm.movePtr(ReturnReg, object);
        masm.PopRegsInMask(saveSet);
        masm.branchTestPtr(Assembler::Zero, object, object, bail);
        masm.jump(ool->rejoin());

        //////////////////////////////////////////////////////////////
        // If the problem is that we are trying to write an index that
        // is not the initialized length, that would result in a
        // sparse array, and since we don't want to think about that
        // case right now, we just bail out.
        masm.bind(&indexNotInitLen);
        masm.jump(bail);
        return true;
    }

    JS_ASSERT(false);
    return false;
}

typedef bool (*ArrayPopShiftFn)(JSContext *, HandleObject, MutableHandleValue);
static const VMFunction ArrayPopDenseInfo = FunctionInfo<ArrayPopShiftFn>(ion::ArrayPopDense);
static const VMFunction ArrayShiftDenseInfo = FunctionInfo<ArrayPopShiftFn>(ion::ArrayShiftDense);

bool
CodeGenerator::emitArrayPopShift(LInstruction *lir, const MArrayPopShift *mir, Register obj,
                                 Register elementsTemp, Register lengthTemp, TypedOrValueRegister out)
{
    OutOfLineCode *ool;

    if (mir->mode() == MArrayPopShift::Pop) {
        ool = oolCallVM(ArrayPopDenseInfo, lir, (ArgList(), obj), StoreValueTo(out));
        if (!ool)
            return false;
    } else {
        JS_ASSERT(mir->mode() == MArrayPopShift::Shift);
        ool = oolCallVM(ArrayShiftDenseInfo, lir, (ArgList(), obj), StoreValueTo(out));
        if (!ool)
            return false;
    }

    // VM call if a write barrier is necessary.
    masm.branchTestNeedsBarrier(Assembler::NonZero, lengthTemp, ool->entry());

    // Load elements and length.
    masm.loadPtr(Address(obj, JSObject::offsetOfElements()), elementsTemp);
    masm.load32(Address(elementsTemp, ObjectElements::offsetOfLength()), lengthTemp);

    // VM call if length != initializedLength.
    Int32Key key = Int32Key(lengthTemp);
    Address initLength(elementsTemp, ObjectElements::offsetOfInitializedLength());
    masm.branchKey(Assembler::NotEqual, initLength, key, ool->entry());

    // Test for length != 0. On zero length either take a VM call or generate
    // an undefined value, depending on whether the call is known to produce
    // undefined.
    Label done;
    if (mir->maybeUndefined()) {
        Label notEmpty;
        masm.branchTest32(Assembler::NonZero, lengthTemp, lengthTemp, &notEmpty);
        masm.moveValue(UndefinedValue(), out.valueReg());
        masm.jump(&done);
        masm.bind(&notEmpty);
    } else {
        masm.branchTest32(Assembler::Zero, lengthTemp, lengthTemp, ool->entry());
    }

    masm.bumpKey(&key, -1);

    if (mir->mode() == MArrayPopShift::Pop) {
        masm.loadElementTypedOrValue(BaseIndex(elementsTemp, lengthTemp, TimesEight), out,
                                     mir->needsHoleCheck(), ool->entry());
    } else {
        JS_ASSERT(mir->mode() == MArrayPopShift::Shift);
        masm.loadElementTypedOrValue(Address(elementsTemp, 0), out, mir->needsHoleCheck(),
                                     ool->entry());
    }

    masm.store32(lengthTemp, Address(elementsTemp, ObjectElements::offsetOfLength()));
    masm.store32(lengthTemp, Address(elementsTemp, ObjectElements::offsetOfInitializedLength()));

    if (mir->mode() == MArrayPopShift::Shift) {
        // Don't save the temp registers.
        RegisterSet temps;
        temps.add(elementsTemp);
        temps.add(lengthTemp);

        saveVolatile(temps);
        masm.setupUnalignedABICall(1, lengthTemp);
        masm.passABIArg(obj);
        masm.callWithABI(JS_FUNC_TO_DATA_PTR(void *, js::ArrayShiftMoveElements));
        restoreVolatile(temps);
    }

    masm.bind(&done);
    masm.bind(ool->rejoin());
    return true;
}

bool
CodeGenerator::visitArrayPopShiftV(LArrayPopShiftV *lir)
{
    Register obj = ToRegister(lir->object());
    Register elements = ToRegister(lir->temp0());
    Register length = ToRegister(lir->temp1());
    TypedOrValueRegister out(ToOutValue(lir));
    return emitArrayPopShift(lir, lir->mir(), obj, elements, length, out);
}

bool
CodeGenerator::visitArrayPopShiftT(LArrayPopShiftT *lir)
{
    Register obj = ToRegister(lir->object());
    Register elements = ToRegister(lir->temp0());
    Register length = ToRegister(lir->temp1());
    TypedOrValueRegister out(lir->mir()->type(), ToAnyRegister(lir->output()));
    return emitArrayPopShift(lir, lir->mir(), obj, elements, length, out);
}

typedef bool (*ArrayPushDenseFn)(JSContext *, HandleObject, HandleValue, uint32_t *);
static const VMFunction ArrayPushDenseInfo =
    FunctionInfo<ArrayPushDenseFn>(ion::ArrayPushDense);

bool
CodeGenerator::emitArrayPush(LInstruction *lir, const MArrayPush *mir, Register obj,
                             ConstantOrRegister value, Register elementsTemp, Register length)
{
    OutOfLineCode *ool = oolCallVM(ArrayPushDenseInfo, lir, (ArgList(), obj, value), StoreRegisterTo(length));
    if (!ool)
        return false;

    // Load elements and length.
    masm.loadPtr(Address(obj, JSObject::offsetOfElements()), elementsTemp);
    masm.load32(Address(elementsTemp, ObjectElements::offsetOfLength()), length);

    Int32Key key = Int32Key(length);
    Address initLength(elementsTemp, ObjectElements::offsetOfInitializedLength());
    Address capacity(elementsTemp, ObjectElements::offsetOfCapacity());

    // Guard length == initializedLength.
    masm.branchKey(Assembler::NotEqual, initLength, key, ool->entry());

    // Guard length < capacity.
    masm.branchKey(Assembler::BelowOrEqual, capacity, key, ool->entry());

    masm.storeConstantOrRegister(value, BaseIndex(elementsTemp, length, TimesEight));

    masm.bumpKey(&key, 1);
    masm.store32(length, Address(elementsTemp, ObjectElements::offsetOfLength()));
    masm.store32(length, Address(elementsTemp, ObjectElements::offsetOfInitializedLength()));

    masm.bind(ool->rejoin());
    return true;
}

bool
CodeGenerator::visitArrayPushV(LArrayPushV *lir)
{
    Register obj = ToRegister(lir->object());
    Register elementsTemp = ToRegister(lir->temp());
    Register length = ToRegister(lir->output());
    ConstantOrRegister value = TypedOrValueRegister(ToValue(lir, LArrayPushV::Value));
    return emitArrayPush(lir, lir->mir(), obj, value, elementsTemp, length);
}

bool
CodeGenerator::visitArrayPushT(LArrayPushT *lir)
{
    Register obj = ToRegister(lir->object());
    Register elementsTemp = ToRegister(lir->temp());
    Register length = ToRegister(lir->output());
    ConstantOrRegister value;
    if (lir->value()->isConstant())
        value = ConstantOrRegister(*lir->value()->toConstant());
    else
        value = TypedOrValueRegister(lir->mir()->value()->type(), ToAnyRegister(lir->value()));
    return emitArrayPush(lir, lir->mir(), obj, value, elementsTemp, length);
}

typedef JSObject *(*ArrayConcatDenseFn)(JSContext *, HandleObject, HandleObject, HandleObject);
static const VMFunction ArrayConcatDenseInfo = FunctionInfo<ArrayConcatDenseFn>(ArrayConcatDense);

bool
CodeGenerator::visitArrayConcat(LArrayConcat *lir)
{
    Register lhs = ToRegister(lir->lhs());
    Register rhs = ToRegister(lir->rhs());
    Register temp1 = ToRegister(lir->temp1());
    Register temp2 = ToRegister(lir->temp2());

    // If 'length == initializedLength' for both arrays we try to allocate an object
    // inline and pass it to the stub. Else, we just pass NULL and the stub falls back
    // to a slow path.
    Label fail, call;
    masm.loadPtr(Address(lhs, JSObject::offsetOfElements()), temp1);
    masm.load32(Address(temp1, ObjectElements::offsetOfInitializedLength()), temp2);
    masm.branch32(Assembler::NotEqual, Address(temp1, ObjectElements::offsetOfLength()), temp2, &fail);

    masm.loadPtr(Address(rhs, JSObject::offsetOfElements()), temp1);
    masm.load32(Address(temp1, ObjectElements::offsetOfInitializedLength()), temp2);
    masm.branch32(Assembler::NotEqual, Address(temp1, ObjectElements::offsetOfLength()), temp2, &fail);

    // Try to allocate an object.
    JSObject *templateObj = lir->mir()->templateObj();
    masm.newGCThing(temp1, templateObj, &fail);
    masm.initGCThing(temp1, templateObj);
    masm.jump(&call);
    {
        masm.bind(&fail);
        masm.movePtr(ImmWord((void *)NULL), temp1);
    }
    masm.bind(&call);

    pushArg(temp1);
    pushArg(ToRegister(lir->rhs()));
    pushArg(ToRegister(lir->lhs()));
    return callVM(ArrayConcatDenseInfo, lir);
}

typedef JSObject *(*GetIteratorObjectFn)(JSContext *, HandleObject, uint32_t);
static const VMFunction GetIteratorObjectInfo = FunctionInfo<GetIteratorObjectFn>(GetIteratorObject);

bool
CodeGenerator::visitCallIteratorStart(LCallIteratorStart *lir)
{
    pushArg(Imm32(lir->mir()->flags()));
    pushArg(ToRegister(lir->object()));
    return callVM(GetIteratorObjectInfo, lir);
}

bool
CodeGenerator::visitIteratorStart(LIteratorStart *lir)
{
    const Register obj = ToRegister(lir->object());
    const Register output = ToRegister(lir->output());

    uint32_t flags = lir->mir()->flags();

    OutOfLineCode *ool = oolCallVM(GetIteratorObjectInfo, lir,
                                   (ArgList(), obj, Imm32(flags)), StoreRegisterTo(output));
    if (!ool)
        return false;

    const Register temp1 = ToRegister(lir->temp1());
    const Register temp2 = ToRegister(lir->temp2());
    const Register niTemp = ToRegister(lir->temp3()); // Holds the NativeIterator object.

    // Iterators other than for-in should use LCallIteratorStart.
    JS_ASSERT(flags == JSITER_ENUMERATE);

    // Fetch the most recent iterator and ensure it's not NULL.
    masm.loadPtr(AbsoluteAddress(&gen->compartment->rt->nativeIterCache.last), output);
    masm.branchTestPtr(Assembler::Zero, output, output, ool->entry());

    // Load NativeIterator.
    masm.loadObjPrivate(output, JSObject::ITER_CLASS_NFIXED_SLOTS, niTemp);

    // Ensure the |active| and |unreusable| bits are not set.
    masm.branchTest32(Assembler::NonZero, Address(niTemp, offsetof(NativeIterator, flags)),
                      Imm32(JSITER_ACTIVE|JSITER_UNREUSABLE), ool->entry());

    // Load the iterator's shape array.
    masm.loadPtr(Address(niTemp, offsetof(NativeIterator, shapes_array)), temp2);

    // Compare shape of object with the first shape.
    masm.loadObjShape(obj, temp1);
    masm.branchPtr(Assembler::NotEqual, Address(temp2, 0), temp1, ool->entry());

    // Compare shape of object's prototype with the second shape.
    masm.loadObjProto(obj, temp1);
    masm.loadObjShape(temp1, temp1);
    masm.branchPtr(Assembler::NotEqual, Address(temp2, sizeof(Shape *)), temp1, ool->entry());

    // Ensure the object's prototype's prototype is NULL. The last native iterator
    // will always have a prototype chain length of one (i.e. it must be a plain
    // object), so we do not need to generate a loop here.
    masm.loadObjProto(obj, temp1);
    masm.loadObjProto(temp1, temp1);
    masm.branchTestPtr(Assembler::NonZero, temp1, temp1, ool->entry());

    // Ensure the object does not have any elements. The presence of dense
    // elements is not captured by the shape tests above.
    masm.branchPtr(Assembler::NotEqual,
                   Address(obj, JSObject::offsetOfElements()),
                   ImmWord(js::emptyObjectElements),
                   ool->entry());

    // Write barrier for stores to the iterator. We only need to take a write
    // barrier if NativeIterator::obj is actually going to change.
    {
        Label noBarrier;
        masm.branchTestNeedsBarrier(Assembler::Zero, temp1, &noBarrier);

        Address objAddr(niTemp, offsetof(NativeIterator, obj));
        masm.branchPtr(Assembler::NotEqual, objAddr, obj, ool->entry());

        masm.bind(&noBarrier);
    }

    // Mark iterator as active.
    masm.storePtr(obj, Address(niTemp, offsetof(NativeIterator, obj)));
    masm.or32(Imm32(JSITER_ACTIVE), Address(niTemp, offsetof(NativeIterator, flags)));

    // Chain onto the active iterator stack.
    masm.movePtr(ImmWord(GetIonContext()->compartment), temp1);
    masm.loadPtr(Address(temp1, offsetof(JSCompartment, enumerators)), temp1);

    // ni->next = list
    masm.storePtr(temp1, Address(niTemp, NativeIterator::offsetOfNext()));

    // ni->prev = list->prev
    masm.loadPtr(Address(temp1, NativeIterator::offsetOfPrev()), temp2);
    masm.storePtr(temp2, Address(niTemp, NativeIterator::offsetOfPrev()));

    // list->prev->next = ni
    masm.storePtr(niTemp, Address(temp2, NativeIterator::offsetOfNext()));

    // list->prev = ni
    masm.storePtr(niTemp, Address(temp1, NativeIterator::offsetOfPrev()));

    masm.bind(ool->rejoin());
    return true;
}

static void
LoadNativeIterator(MacroAssembler &masm, Register obj, Register dest, Label *failures)
{
    JS_ASSERT(obj != dest);

    // Test class.
    masm.branchTestObjClass(Assembler::NotEqual, obj, dest, &PropertyIteratorObject::class_, failures);

    // Load NativeIterator object.
    masm.loadObjPrivate(obj, JSObject::ITER_CLASS_NFIXED_SLOTS, dest);
}

typedef bool (*IteratorNextFn)(JSContext *, HandleObject, MutableHandleValue);
static const VMFunction IteratorNextInfo = FunctionInfo<IteratorNextFn>(js_IteratorNext);

bool
CodeGenerator::visitIteratorNext(LIteratorNext *lir)
{
    const Register obj = ToRegister(lir->object());
    const Register temp = ToRegister(lir->temp());
    const ValueOperand output = ToOutValue(lir);

    OutOfLineCode *ool = oolCallVM(IteratorNextInfo, lir, (ArgList(), obj), StoreValueTo(output));
    if (!ool)
        return false;

    LoadNativeIterator(masm, obj, temp, ool->entry());

    masm.branchTest32(Assembler::NonZero, Address(temp, offsetof(NativeIterator, flags)),
                      Imm32(JSITER_FOREACH), ool->entry());

    // Get cursor, next string.
    masm.loadPtr(Address(temp, offsetof(NativeIterator, props_cursor)), output.scratchReg());
    masm.loadPtr(Address(output.scratchReg(), 0), output.scratchReg());
    masm.tagValue(JSVAL_TYPE_STRING, output.scratchReg(), output);

    // Increase the cursor.
    masm.addPtr(Imm32(sizeof(JSString *)), Address(temp, offsetof(NativeIterator, props_cursor)));

    masm.bind(ool->rejoin());
    return true;
}

typedef bool (*IteratorMoreFn)(JSContext *, HandleObject, JSBool *);
static const VMFunction IteratorMoreInfo = FunctionInfo<IteratorMoreFn>(ion::IteratorMore);

bool
CodeGenerator::visitIteratorMore(LIteratorMore *lir)
{
    const Register obj = ToRegister(lir->object());
    const Register output = ToRegister(lir->output());
    const Register temp = ToRegister(lir->temp());

    OutOfLineCode *ool = oolCallVM(IteratorMoreInfo, lir,
                                   (ArgList(), obj), StoreRegisterTo(output));
    if (!ool)
        return false;

    LoadNativeIterator(masm, obj, output, ool->entry());

    masm.branchTest32(Assembler::NonZero, Address(output, offsetof(NativeIterator, flags)),
                      Imm32(JSITER_FOREACH), ool->entry());

    // Set output to true if props_cursor < props_end.
    masm.loadPtr(Address(output, offsetof(NativeIterator, props_end)), temp);
    masm.cmpPtr(Address(output, offsetof(NativeIterator, props_cursor)), temp);
    masm.emitSet(Assembler::LessThan, output);

    masm.bind(ool->rejoin());
    return true;
}

typedef bool (*CloseIteratorFn)(JSContext *, HandleObject);
static const VMFunction CloseIteratorInfo = FunctionInfo<CloseIteratorFn>(CloseIterator);

bool
CodeGenerator::visitIteratorEnd(LIteratorEnd *lir)
{
    const Register obj = ToRegister(lir->object());
    const Register temp1 = ToRegister(lir->temp1());
    const Register temp2 = ToRegister(lir->temp2());
    const Register temp3 = ToRegister(lir->temp3());

    OutOfLineCode *ool = oolCallVM(CloseIteratorInfo, lir, (ArgList(), obj), StoreNothing());
    if (!ool)
        return false;

    LoadNativeIterator(masm, obj, temp1, ool->entry());

    masm.branchTest32(Assembler::Zero, Address(temp1, offsetof(NativeIterator, flags)),
                      Imm32(JSITER_ENUMERATE), ool->entry());

    // Clear active bit.
    masm.and32(Imm32(~JSITER_ACTIVE), Address(temp1, offsetof(NativeIterator, flags)));

    // Reset property cursor.
    masm.loadPtr(Address(temp1, offsetof(NativeIterator, props_array)), temp2);
    masm.storePtr(temp2, Address(temp1, offsetof(NativeIterator, props_cursor)));

    // Unlink from the iterator list.
    const Register next = temp2;
    const Register prev = temp3;
    masm.loadPtr(Address(temp1, NativeIterator::offsetOfNext()), next);
    masm.loadPtr(Address(temp1, NativeIterator::offsetOfPrev()), prev);
    masm.storePtr(prev, Address(next, NativeIterator::offsetOfPrev()));
    masm.storePtr(next, Address(prev, NativeIterator::offsetOfNext()));
#ifdef DEBUG
    masm.storePtr(ImmWord(uintptr_t(0)), Address(temp1, NativeIterator::offsetOfNext()));
    masm.storePtr(ImmWord(uintptr_t(0)), Address(temp1, NativeIterator::offsetOfPrev()));
#endif

    masm.bind(ool->rejoin());
    return true;
}

bool
CodeGenerator::visitArgumentsLength(LArgumentsLength *lir)
{
    // read number of actual arguments from the JS frame.
    Register argc = ToRegister(lir->output());
    Address ptr(StackPointer, frameSize() + IonJSFrameLayout::offsetOfNumActualArgs());

    masm.loadPtr(ptr, argc);
    return true;
}

bool
CodeGenerator::visitGetArgument(LGetArgument *lir)
{
    ValueOperand result = GetValueOutput(lir);
    const LAllocation *index = lir->index();
    size_t argvOffset = frameSize() + IonJSFrameLayout::offsetOfActualArgs();

    if (index->isConstant()) {
        int32_t i = index->toConstant()->toInt32();
        Address argPtr(StackPointer, sizeof(Value) * i + argvOffset);
        masm.loadValue(argPtr, result);
    } else {
        Register i = ToRegister(index);
        BaseIndex argPtr(StackPointer, i, ScaleFromElemWidth(sizeof(Value)), argvOffset);
        masm.loadValue(argPtr, result);
    }
    return true;
}

bool
CodeGenerator::generate()
{
    if (!safepoints_.init(graph.totalSlotCount()))
        return false;

    // Before generating any code, we generate type checks for all parameters.
    // This comes before deoptTable_, because we can't use deopt tables without
    // creating the actual frame.
    if (!generateArgumentsChecks())
        return false;

    if (frameClass_ != FrameSizeClass::None()) {
        deoptTable_ = GetIonContext()->compartment->ionCompartment()->getBailoutTable(frameClass_);
        if (!deoptTable_)
            return false;
    }

    if (!generatePrologue())
        return false;
    if (!generateBody())
        return false;
    if (!generateEpilogue())
        return false;
    if (!generateInvalidateEpilogue())
        return false;
    if (!generateOutOfLineCode())
        return false;

    return !masm.oom();
}

bool
CodeGenerator::link()
{
    AssertCanGC();
    JSContext *cx = GetIonContext()->cx;

    Linker linker(masm);
    IonCode *code = linker.newCode(cx);
    if (!code)
        return false;

    // We encode safepoints after the OSI-point offsets have been determined.
    encodeSafepoints();

    RootedScript script(cx, gen->info().script());
    ExecutionMode executionMode = gen->info().executionMode();
    JS_ASSERT(!HasIonScript(script, executionMode));

    uint32_t scriptFrameSize = frameClass_ == FrameSizeClass::None()
                           ? frameDepth_
                           : FrameSizeClass::FromDepth(frameDepth_).frameSize();

    // Check to make sure we didn't have a mid-build invalidation. If so, we
    // will trickle to ion::Compile() and return Method_Skipped.
    if (cx->compartment->types.compiledInfo.compilerOutput(cx)->isInvalidated())
        return true;

    IonScript *ionScript =
      IonScript::New(cx, graph.totalSlotCount(), scriptFrameSize, snapshots_.size(),
                     bailouts_.length(), graph.numConstants(),
                     safepointIndices_.length(), osiIndices_.length(),
<<<<<<< HEAD
                     cacheList_.length(), safepoints_.size(),
                     graph.mir().numScripts(), graph.mir().numCallTargets());
=======
                     cacheList_.length(), runtimeData_.length(),
                     safepoints_.size(), graph.mir().numScripts(),
					 executionMode == ParallelExecution ? ForkJoinSlices(cx) : 0);
>>>>>>> 487afeca
    SetIonScript(script, executionMode, ionScript);

    if (!ionScript)
        return false;
    invalidateEpilogueData_.fixup(&masm);
    Assembler::patchDataWithValueCheck(CodeLocationLabel(code, invalidateEpilogueData_),
                                       ImmWord(uintptr_t(ionScript)),
                                       ImmWord(uintptr_t(-1)));

    IonSpew(IonSpew_Codegen, "Created IonScript %p (raw %p)",
            (void *) ionScript, (void *) code->raw());

    ionScript->setInvalidationEpilogueDataOffset(invalidateEpilogueData_.offset());
    ionScript->setOsrPc(gen->info().osrPc());
    ionScript->setOsrEntryOffset(getOsrEntryOffset());
    ptrdiff_t real_invalidate = masm.actualOffset(invalidate_.offset());
    ionScript->setInvalidationEpilogueOffset(real_invalidate);

    ionScript->setMethod(code);
    ionScript->setDeoptTable(deoptTable_);

    // for generating inline caches during the execution.
    if (runtimeData_.length())
        ionScript->copyRuntimeData(&runtimeData_[0]);
    if (cacheList_.length())
        ionScript->copyCacheEntries(&cacheList_[0], masm);

    // for marking during GC.
    if (safepointIndices_.length())
        ionScript->copySafepointIndices(&safepointIndices_[0], masm);
    if (safepoints_.size())
        ionScript->copySafepoints(&safepoints_);

    // for reconvering from an Ion Frame.
    if (bailouts_.length())
        ionScript->copyBailoutTable(&bailouts_[0]);
    if (osiIndices_.length())
        ionScript->copyOsiIndices(&osiIndices_[0], masm);
    if (snapshots_.size())
        ionScript->copySnapshots(&snapshots_);
    if (graph.numConstants())
        ionScript->copyConstants(graph.constantPool());
    JS_ASSERT(graph.mir().numScripts() > 0);
    ionScript->copyScriptEntries(graph.mir().scripts());
    if (graph.mir().numCallTargets() > 0)
        ionScript->copyCallTargetEntries(graph.mir().callTargets());

    // The correct state for prebarriers is unknown until the end of compilation,
    // since a GC can occur during code generation. All barriers are emitted
    // off-by-default, and are toggled on here if necessary.
    if (cx->zone()->needsBarrier())
        ionScript->toggleBarriers(true);

    return true;
}

// An out-of-line path to convert a boxed int32 to a double.
class OutOfLineUnboxDouble : public OutOfLineCodeBase<CodeGenerator>
{
    LUnboxDouble *unboxDouble_;

  public:
    OutOfLineUnboxDouble(LUnboxDouble *unboxDouble)
      : unboxDouble_(unboxDouble)
    { }

    bool accept(CodeGenerator *codegen) {
        return codegen->visitOutOfLineUnboxDouble(this);
    }

    LUnboxDouble *unboxDouble() const {
        return unboxDouble_;
    }
};

bool
CodeGenerator::visitUnboxDouble(LUnboxDouble *lir)
{
    const ValueOperand box = ToValue(lir, LUnboxDouble::Input);
    const LDefinition *result = lir->output();

    // Out-of-line path to convert int32 to double or bailout
    // if this instruction is fallible.
    OutOfLineUnboxDouble *ool = new OutOfLineUnboxDouble(lir);
    if (!addOutOfLineCode(ool))
        return false;

    masm.branchTestDouble(Assembler::NotEqual, box, ool->entry());
    masm.unboxDouble(box, ToFloatRegister(result));
    masm.bind(ool->rejoin());
    return true;
}

bool
CodeGenerator::visitOutOfLineUnboxDouble(OutOfLineUnboxDouble *ool)
{
    LUnboxDouble *ins = ool->unboxDouble();
    const ValueOperand value = ToValue(ins, LUnboxDouble::Input);

    if (ins->mir()->fallible()) {
        Assembler::Condition cond = masm.testInt32(Assembler::NotEqual, value);
        if (!bailoutIf(cond, ins->snapshot()))
            return false;
    }
    masm.int32ValueToDouble(value, ToFloatRegister(ins->output()));
    masm.jump(ool->rejoin());
    return true;
}

typedef bool (*GetPropertyFn)(JSContext *, HandleValue, HandlePropertyName, MutableHandleValue);
static const VMFunction GetPropertyInfo = FunctionInfo<GetPropertyFn>(GetProperty);

bool
CodeGenerator::visitCallGetProperty(LCallGetProperty *lir)
{
    pushArg(ImmGCPtr(lir->mir()->name()));
    pushArg(ToValue(lir, LCallGetProperty::Value));
    return callVM(GetPropertyInfo, lir);
}

typedef bool (*GetOrCallElementFn)(JSContext *, MutableHandleValue, HandleValue, MutableHandleValue);
static const VMFunction GetElementInfo = FunctionInfo<GetOrCallElementFn>(js::GetElement);
static const VMFunction CallElementInfo = FunctionInfo<GetOrCallElementFn>(js::CallElement);

bool
CodeGenerator::visitCallGetElement(LCallGetElement *lir)
{
    pushArg(ToValue(lir, LCallGetElement::RhsInput));
    pushArg(ToValue(lir, LCallGetElement::LhsInput));

    JSOp op = JSOp(*lir->mir()->resumePoint()->pc());

    if (op == JSOP_GETELEM) {
        return callVM(GetElementInfo, lir);
    } else {
        JS_ASSERT(op == JSOP_CALLELEM);
        return callVM(CallElementInfo, lir);
    }
}

bool
CodeGenerator::visitCallSetElement(LCallSetElement *lir)
{
    pushArg(Imm32(current->mir()->strict()));
    pushArg(ToValue(lir, LCallSetElement::Value));
    pushArg(ToValue(lir, LCallSetElement::Index));
    pushArg(ToRegister(lir->getOperand(0)));
    return callVM(SetObjectElementInfo, lir);
}

bool
CodeGenerator::visitLoadFixedSlotV(LLoadFixedSlotV *ins)
{
    const Register obj = ToRegister(ins->getOperand(0));
    size_t slot = ins->mir()->slot();
    ValueOperand result = GetValueOutput(ins);

    masm.loadValue(Address(obj, JSObject::getFixedSlotOffset(slot)), result);
    return true;
}

bool
CodeGenerator::visitLoadFixedSlotT(LLoadFixedSlotT *ins)
{
    const Register obj = ToRegister(ins->getOperand(0));
    size_t slot = ins->mir()->slot();
    AnyRegister result = ToAnyRegister(ins->getDef(0));
    MIRType type = ins->mir()->type();

    masm.loadUnboxedValue(Address(obj, JSObject::getFixedSlotOffset(slot)), type, result);

    return true;
}

bool
CodeGenerator::visitStoreFixedSlotV(LStoreFixedSlotV *ins)
{
    const Register obj = ToRegister(ins->getOperand(0));
    size_t slot = ins->mir()->slot();

    const ValueOperand value = ToValue(ins, LStoreFixedSlotV::Value);

    Address address(obj, JSObject::getFixedSlotOffset(slot));
    if (ins->mir()->needsBarrier())
        emitPreBarrier(address, MIRType_Value);

    masm.storeValue(value, address);

    return true;
}

bool
CodeGenerator::visitStoreFixedSlotT(LStoreFixedSlotT *ins)
{
    const Register obj = ToRegister(ins->getOperand(0));
    size_t slot = ins->mir()->slot();

    const LAllocation *value = ins->value();
    MIRType valueType = ins->mir()->value()->type();

    ConstantOrRegister nvalue = value->isConstant()
                              ? ConstantOrRegister(*value->toConstant())
                              : TypedOrValueRegister(valueType, ToAnyRegister(value));

    Address address(obj, JSObject::getFixedSlotOffset(slot));
    if (ins->mir()->needsBarrier())
        emitPreBarrier(address, MIRType_Value);

    masm.storeConstantOrRegister(nvalue, address);

    return true;
}

bool
CodeGenerator::visitCallsiteCloneCache(LCallsiteCloneCache *ins)
{
    const MCallsiteCloneCache *mir = ins->mir();
    Register callee = ToRegister(ins->callee());
    Register output = ToRegister(ins->output());

    CallsiteCloneIC cache(callee, mir->block()->info().script(), mir->callPc(), output);
    return addCache(ins, allocateCache(cache));
}

typedef JSObject *(*CallsiteCloneICFn)(JSContext *, size_t, HandleObject);
const VMFunction CallsiteCloneIC::UpdateInfo =
    FunctionInfo<CallsiteCloneICFn>(CallsiteCloneIC::update);

bool
CodeGenerator::visitCallsiteCloneIC(OutOfLineUpdateCache *ool, CallsiteCloneIC *ic)
{
    AssertCanGC();
    LInstruction *lir = ool->lir();
    saveLive(lir);

    pushArg(ic->calleeReg());
    pushArg(Imm32(ool->getCacheIndex()));
    if (!callVM(CallsiteCloneIC::UpdateInfo, lir))
        return false;
    StoreRegisterTo(ic->outputReg()).generate(this);
    restoreLiveIgnore(lir, StoreRegisterTo(ic->outputReg()).clobbered());

    masm.jump(ool->rejoin());
    return true;
}

bool
CodeGenerator::visitGetNameCache(LGetNameCache *ins)
{
    Register scopeChain = ToRegister(ins->scopeObj());
    TypedOrValueRegister output(GetValueOutput(ins));
    bool isTypeOf = ins->mir()->accessKind() != MGetNameCache::NAME;

    NameIC cache(isTypeOf, scopeChain, ins->mir()->name(), output);
    return addCache(ins, allocateCache(cache));
}

typedef bool (*NameICFn)(JSContext *, size_t, HandleObject, MutableHandleValue);
const VMFunction NameIC::UpdateInfo = FunctionInfo<NameICFn>(NameIC::update);

bool
CodeGenerator::visitNameIC(OutOfLineUpdateCache *ool, NameIC *ic)
{
    AssertCanGC();
    LInstruction *lir = ool->lir();
    saveLive(lir);

    pushArg(ic->scopeChainReg());
    pushArg(Imm32(ool->getCacheIndex()));
    if (!callVM(NameIC::UpdateInfo, lir))
        return false;
    StoreValueTo(ic->outputReg()).generate(this);
    restoreLiveIgnore(lir, StoreValueTo(ic->outputReg()).clobbered());

    masm.jump(ool->rejoin());
    return true;
}

<<<<<<< HEAD
typedef bool (*GetPropertyCacheFn)(JSContext *, size_t, HandleObject, MutableHandleValue);
static const VMFunction GetPropertyCacheInfo =
    FunctionInfo<GetPropertyCacheFn>(GetPropertyCache);

typedef bool (*ParGetPropertyCacheFn)(ForkJoinSlice *, size_t, HandleObject, MutableHandleValue);
static const VMFunction ParGetPropertyCacheInfo =
    FunctionInfo<ParGetPropertyCacheFn>(ParGetPropertyCache);

=======
>>>>>>> 487afeca
bool
CodeGenerator::visitGetPropertyCacheV(LGetPropertyCacheV *ins)
{
    RegisterSet liveRegs = ins->safepoint()->liveRegs();
    Register objReg = ToRegister(ins->getOperand(0));
    PropertyName *name = ins->mir()->name();
    bool allowGetters = ins->mir()->allowGetters();
    TypedOrValueRegister output = TypedOrValueRegister(GetValueOutput(ins));

    GetPropertyIC cache(liveRegs, objReg, name, output, allowGetters);
    return addCache(ins, allocateCache(cache));
}

bool
CodeGenerator::visitGetPropertyCacheT(LGetPropertyCacheT *ins)
{
    RegisterSet liveRegs = ins->safepoint()->liveRegs();
    Register objReg = ToRegister(ins->getOperand(0));
    PropertyName *name = ins->mir()->name();
    bool allowGetters = ins->mir()->allowGetters();
    TypedOrValueRegister output(ins->mir()->type(), ToAnyRegister(ins->getDef(0)));

    GetPropertyIC cache(liveRegs, objReg, name, output, allowGetters);
    return addCache(ins, allocateCache(cache));
}

typedef bool (*GetPropertyICFn)(JSContext *, size_t, HandleObject, MutableHandleValue);
const VMFunction GetPropertyIC::UpdateInfo =
    FunctionInfo<GetPropertyICFn>(GetPropertyIC::update);

bool
CodeGenerator::visitGetPropertyIC(OutOfLineUpdateCache *ool, GetPropertyIC *ic)
{
    AssertCanGC();
    LInstruction *lir = ool->lir();
    saveLive(lir);

<<<<<<< HEAD
    pushArg(objReg);
    pushArg(Imm32(cacheIndex));

    switch (gen->info().executionMode()) {
      case SequentialExecution:
        if (!callVM(GetPropertyCacheInfo, ins))
            return false;
        break;
      case ParallelExecution:
        if (!callVM(ParGetPropertyCacheInfo, ins))
            return false;
        break;
      default:
        JS_NOT_REACHED("Bad execution mode");
    }

    masm.storeCallResultValue(output);
    restoreLive(ins);
=======
    pushArg(ic->object());
    pushArg(Imm32(ool->getCacheIndex()));
    if (!callVM(GetPropertyIC::UpdateInfo, lir))
        return false;
    StoreValueTo(ic->output()).generate(this);
    restoreLiveIgnore(lir, StoreValueTo(ic->output()).clobbered());
>>>>>>> 487afeca

    masm.jump(ool->rejoin());
    return true;
}

bool
CodeGenerator::visitGetElementCacheV(LGetElementCacheV *ins)
{
    Register obj = ToRegister(ins->object());
    ConstantOrRegister index = TypedOrValueRegister(ToValue(ins, LGetElementCacheV::Index));
    TypedOrValueRegister output = TypedOrValueRegister(GetValueOutput(ins));

    GetElementIC cache(obj, index, output, ins->mir()->monitoredResult());

    return addCache(ins, allocateCache(cache));
}

bool
CodeGenerator::visitGetElementCacheT(LGetElementCacheT *ins)
{
    Register obj = ToRegister(ins->object());
    ConstantOrRegister index = TypedOrValueRegister(MIRType_Int32, ToAnyRegister(ins->index()));
    TypedOrValueRegister output(ins->mir()->type(), ToAnyRegister(ins->output()));

    GetElementIC cache(obj, index, output, ins->mir()->monitoredResult());

    return addCache(ins, allocateCache(cache));
}

typedef bool (*GetElementICFn)(JSContext *, size_t, HandleObject, HandleValue, MutableHandleValue);
const VMFunction GetElementIC::UpdateInfo =
    FunctionInfo<GetElementICFn>(GetElementIC::update);

bool
CodeGenerator::visitGetElementIC(OutOfLineUpdateCache *ool, GetElementIC *ic)
{
    AssertCanGC();
    LInstruction *lir = ool->lir();
    saveLive(lir);

    pushArg(ic->index());
    pushArg(ic->object());
    pushArg(Imm32(ool->getCacheIndex()));
    if (!callVM(GetElementIC::UpdateInfo, lir))
        return false;
    StoreValueTo(ic->output()).generate(this);
    restoreLiveIgnore(lir, StoreValueTo(ic->output()).clobbered());

    masm.jump(ool->rejoin());
    return true;
}

bool
CodeGenerator::visitBindNameCache(LBindNameCache *ins)
{
    Register scopeChain = ToRegister(ins->scopeChain());
    Register output = ToRegister(ins->output());
    BindNameIC cache(scopeChain, ins->mir()->name(), output);

    return addCache(ins, allocateCache(cache));
}

typedef JSObject *(*BindNameICFn)(JSContext *, size_t, HandleObject);
const VMFunction BindNameIC::UpdateInfo =
    FunctionInfo<BindNameICFn>(BindNameIC::update);

bool
CodeGenerator::visitBindNameIC(OutOfLineUpdateCache *ool, BindNameIC *ic)
{
    AssertCanGC();
    LInstruction *lir = ool->lir();
    saveLive(lir);

    pushArg(ic->scopeChainReg());
    pushArg(Imm32(ool->getCacheIndex()));
    if (!callVM(BindNameIC::UpdateInfo, lir))
        return false;
    StoreRegisterTo(ic->outputReg()).generate(this);
    restoreLiveIgnore(lir, StoreRegisterTo(ic->outputReg()).clobbered());

    masm.jump(ool->rejoin());
    return true;
}

typedef bool (*SetPropertyFn)(JSContext *, HandleObject,
                              HandlePropertyName, const HandleValue, bool, bool);
static const VMFunction SetPropertyInfo =
    FunctionInfo<SetPropertyFn>(SetProperty);

bool
CodeGenerator::visitCallSetProperty(LCallSetProperty *ins)
{
    ConstantOrRegister value = TypedOrValueRegister(ToValue(ins, LCallSetProperty::Value));

    const Register objReg = ToRegister(ins->getOperand(0));
    bool isSetName = JSOp(*ins->mir()->resumePoint()->pc()) == JSOP_SETNAME;

    pushArg(Imm32(isSetName));
    pushArg(Imm32(ins->mir()->strict()));

    pushArg(value);
    pushArg(ImmGCPtr(ins->mir()->name()));
    pushArg(objReg);

    return callVM(SetPropertyInfo, ins);
}

typedef bool (*DeletePropertyFn)(JSContext *, HandleValue, HandlePropertyName, JSBool *);
static const VMFunction DeletePropertyStrictInfo =
    FunctionInfo<DeletePropertyFn>(DeleteProperty<true>);
static const VMFunction DeletePropertyNonStrictInfo =
    FunctionInfo<DeletePropertyFn>(DeleteProperty<false>);

bool
CodeGenerator::visitCallDeleteProperty(LCallDeleteProperty *lir)
{
    pushArg(ImmGCPtr(lir->mir()->name()));
    pushArg(ToValue(lir, LCallDeleteProperty::Value));

    if (lir->mir()->block()->info().script()->strict)
        return callVM(DeletePropertyStrictInfo, lir);
    else
        return callVM(DeletePropertyNonStrictInfo, lir);
}

bool
CodeGenerator::visitSetPropertyCacheV(LSetPropertyCacheV *ins)
{
    RegisterSet liveRegs = ins->safepoint()->liveRegs();
    Register objReg = ToRegister(ins->getOperand(0));
    ConstantOrRegister value = TypedOrValueRegister(ToValue(ins, LSetPropertyCacheV::Value));
    bool isSetName = JSOp(*ins->mir()->resumePoint()->pc()) == JSOP_SETNAME;

    SetPropertyIC cache(liveRegs, objReg, ins->mir()->name(), value,
                        isSetName, ins->mir()->strict());
    return addCache(ins, allocateCache(cache));
}

bool
CodeGenerator::visitSetPropertyCacheT(LSetPropertyCacheT *ins)
{
    RegisterSet liveRegs = ins->safepoint()->liveRegs();
    Register objReg = ToRegister(ins->getOperand(0));
    ConstantOrRegister value;
    bool isSetName = JSOp(*ins->mir()->resumePoint()->pc()) == JSOP_SETNAME;

    if (ins->getOperand(1)->isConstant())
        value = ConstantOrRegister(*ins->getOperand(1)->toConstant());
    else
        value = TypedOrValueRegister(ins->valueType(), ToAnyRegister(ins->getOperand(1)));

    SetPropertyIC cache(liveRegs, objReg, ins->mir()->name(), value,
                        isSetName, ins->mir()->strict());
    return addCache(ins, allocateCache(cache));
}

typedef bool (*SetPropertyICFn)(JSContext *, size_t, HandleObject, HandleValue);
const VMFunction SetPropertyIC::UpdateInfo =
    FunctionInfo<SetPropertyICFn>(SetPropertyIC::update);

bool
CodeGenerator::visitSetPropertyIC(OutOfLineUpdateCache *ool, SetPropertyIC *ic)
{
    AssertCanGC();
    LInstruction *lir = ool->lir();
    saveLive(lir);

    pushArg(ic->value());
    pushArg(ic->object());
    pushArg(Imm32(ool->getCacheIndex()));
    if (!callVM(SetPropertyIC::UpdateInfo, lir))
        return false;
    restoreLive(lir);

    masm.jump(ool->rejoin());
    return true;
}

typedef bool (*ThrowFn)(JSContext *, HandleValue);
static const VMFunction ThrowInfo = FunctionInfo<ThrowFn>(js::Throw);

bool
CodeGenerator::visitThrow(LThrow *lir)
{
    pushArg(ToValue(lir, LThrow::Value));
    return callVM(ThrowInfo, lir);
}

typedef bool (*BitNotFn)(JSContext *, HandleValue, int *p);
static const VMFunction BitNotInfo = FunctionInfo<BitNotFn>(BitNot);

bool
CodeGenerator::visitBitNotV(LBitNotV *lir)
{
    pushArg(ToValue(lir, LBitNotV::Input));
    return callVM(BitNotInfo, lir);
}

typedef bool (*BitopFn)(JSContext *, HandleValue, HandleValue, int *p);
static const VMFunction BitAndInfo = FunctionInfo<BitopFn>(BitAnd);
static const VMFunction BitOrInfo = FunctionInfo<BitopFn>(BitOr);
static const VMFunction BitXorInfo = FunctionInfo<BitopFn>(BitXor);
static const VMFunction BitLhsInfo = FunctionInfo<BitopFn>(BitLsh);
static const VMFunction BitRhsInfo = FunctionInfo<BitopFn>(BitRsh);

bool
CodeGenerator::visitBitOpV(LBitOpV *lir)
{
    pushArg(ToValue(lir, LBitOpV::RhsInput));
    pushArg(ToValue(lir, LBitOpV::LhsInput));

    switch (lir->jsop()) {
      case JSOP_BITAND:
        return callVM(BitAndInfo, lir);
      case JSOP_BITOR:
        return callVM(BitOrInfo, lir);
      case JSOP_BITXOR:
        return callVM(BitXorInfo, lir);
      case JSOP_LSH:
        return callVM(BitLhsInfo, lir);
      case JSOP_RSH:
        return callVM(BitRhsInfo, lir);
      default:
        break;
    }
    JS_NOT_REACHED("unexpected bitop");
    return false;
}

class OutOfLineTypeOfV : public OutOfLineCodeBase<CodeGenerator>
{
    LTypeOfV *ins_;

  public:
    OutOfLineTypeOfV(LTypeOfV *ins)
      : ins_(ins)
    { }

    bool accept(CodeGenerator *codegen) {
        return codegen->visitOutOfLineTypeOfV(this);
    }
    LTypeOfV *ins() const {
        return ins_;
    }
};

bool
CodeGenerator::visitTypeOfV(LTypeOfV *lir)
{
    const ValueOperand value = ToValue(lir, LTypeOfV::Input);
    Register output = ToRegister(lir->output());
    Register tag = masm.splitTagForTest(value);

    OutOfLineTypeOfV *ool = new OutOfLineTypeOfV(lir);
    if (!addOutOfLineCode(ool))
        return false;

    JSRuntime *rt = gen->compartment->rt;

    // Jump to the OOL path if the value is an object. Objects are complicated
    // since they may have a typeof hook.
    masm.branchTestObject(Assembler::Equal, tag, ool->entry());

    Label done;

    Label notNumber;
    masm.branchTestNumber(Assembler::NotEqual, tag, &notNumber);
    masm.movePtr(ImmGCPtr(rt->atomState.number), output);
    masm.jump(&done);
    masm.bind(&notNumber);

    Label notUndefined;
    masm.branchTestUndefined(Assembler::NotEqual, tag, &notUndefined);
    masm.movePtr(ImmGCPtr(rt->atomState.undefined), output);
    masm.jump(&done);
    masm.bind(&notUndefined);

    Label notNull;
    masm.branchTestNull(Assembler::NotEqual, tag, &notNull);
    masm.movePtr(ImmGCPtr(rt->atomState.object), output);
    masm.jump(&done);
    masm.bind(&notNull);

    Label notBoolean;
    masm.branchTestBoolean(Assembler::NotEqual, tag, &notBoolean);
    masm.movePtr(ImmGCPtr(rt->atomState.boolean), output);
    masm.jump(&done);
    masm.bind(&notBoolean);

    masm.movePtr(ImmGCPtr(rt->atomState.string), output);

    masm.bind(&done);
    masm.bind(ool->rejoin());
    return true;
}

typedef JSString *(*TypeOfFn)(JSContext *, HandleValue);
static const VMFunction TypeOfInfo = FunctionInfo<TypeOfFn>(TypeOfOperation);

bool
CodeGenerator::visitOutOfLineTypeOfV(OutOfLineTypeOfV *ool)
{
    LTypeOfV *ins = ool->ins();
    saveLive(ins);

    pushArg(ToValue(ins, LTypeOfV::Input));
    if (!callVM(TypeOfInfo, ins))
        return false;

    masm.storeCallResult(ToRegister(ins->output()));
    restoreLive(ins);

    masm.jump(ool->rejoin());
    return true;
}

typedef bool (*ToIdFn)(JSContext *, HandleScript, jsbytecode *, HandleValue, HandleValue,
                       MutableHandleValue);
static const VMFunction ToIdInfo = FunctionInfo<ToIdFn>(ToIdOperation);

bool
CodeGenerator::visitToIdV(LToIdV *lir)
{
    pushArg(ToValue(lir, LToIdV::Index));
    pushArg(ToValue(lir, LToIdV::Object));
    pushArg(ImmWord(lir->mir()->resumePoint()->pc()));
    pushArg(ImmGCPtr(current->mir()->info().script()));
    return callVM(ToIdInfo, lir);
}

bool
CodeGenerator::visitLoadElementV(LLoadElementV *load)
{
    Register elements = ToRegister(load->elements());
    const ValueOperand out = ToOutValue(load);

    if (load->index()->isConstant())
        masm.loadValue(Address(elements, ToInt32(load->index()) * sizeof(Value)), out);
    else
        masm.loadValue(BaseIndex(elements, ToRegister(load->index()), TimesEight), out);

    if (load->mir()->needsHoleCheck()) {
        Assembler::Condition cond = masm.testMagic(Assembler::Equal, out);
        if (!bailoutIf(cond, load->snapshot()))
            return false;
    }

    return true;
}

bool
CodeGenerator::visitLoadElementHole(LLoadElementHole *lir)
{
    Register elements = ToRegister(lir->elements());
    Register initLength = ToRegister(lir->initLength());
    const ValueOperand out = ToOutValue(lir);

    // If the index is out of bounds, load |undefined|. Otherwise, load the
    // value.
    Label undefined, done;
    if (lir->index()->isConstant()) {
        masm.branch32(Assembler::BelowOrEqual, initLength, Imm32(ToInt32(lir->index())), &undefined);
        masm.loadValue(Address(elements, ToInt32(lir->index()) * sizeof(Value)), out);
    } else {
        masm.branch32(Assembler::BelowOrEqual, initLength, ToRegister(lir->index()), &undefined);
        masm.loadValue(BaseIndex(elements, ToRegister(lir->index()), TimesEight), out);
    }

    // If a hole check is needed, and the value wasn't a hole, we're done.
    // Otherwise, we'll load undefined.
    if (lir->mir()->needsHoleCheck())
        masm.branchTestMagic(Assembler::NotEqual, out, &done);
    else
        masm.jump(&done);

    masm.bind(&undefined);
    masm.moveValue(UndefinedValue(), out);
    masm.bind(&done);
    return true;
}

bool
CodeGenerator::visitLoadTypedArrayElement(LLoadTypedArrayElement *lir)
{
    Register elements = ToRegister(lir->elements());
    Register temp = lir->temp()->isBogusTemp() ? InvalidReg : ToRegister(lir->temp());
    AnyRegister out = ToAnyRegister(lir->output());

    int arrayType = lir->mir()->arrayType();
    int width = TypedArray::slotWidth(arrayType);

    Label fail;
    if (lir->index()->isConstant()) {
        Address source(elements, ToInt32(lir->index()) * width);
        masm.loadFromTypedArray(arrayType, source, out, temp, &fail);
    } else {
        BaseIndex source(elements, ToRegister(lir->index()), ScaleFromElemWidth(width));
        masm.loadFromTypedArray(arrayType, source, out, temp, &fail);
    }

    if (fail.used() && !bailoutFrom(&fail, lir->snapshot()))
        return false;

    return true;
}

class OutOfLineLoadTypedArray : public OutOfLineCodeBase<CodeGenerator>
{
    LLoadTypedArrayElementHole *ins_;

  public:
    OutOfLineLoadTypedArray(LLoadTypedArrayElementHole *ins)
      : ins_(ins)
    { }

    bool accept(CodeGenerator *codegen) {
        return codegen->visitOutOfLineLoadTypedArray(this);
    }

    LLoadTypedArrayElementHole *ins() const {
        return ins_;
    }
};

bool
CodeGenerator::visitLoadTypedArrayElementHole(LLoadTypedArrayElementHole *lir)
{
    Register object = ToRegister(lir->object());
    const ValueOperand out = ToOutValue(lir);

    OutOfLineLoadTypedArray *ool = new OutOfLineLoadTypedArray(lir);
    if (!addOutOfLineCode(ool))
        return false;

    // Load the length.
    Register scratch = out.scratchReg();
    Int32Key key = ToInt32Key(lir->index());
    masm.unboxInt32(Address(object, TypedArray::lengthOffset()), scratch);

    // OOL path if index >= length.
    masm.branchKey(Assembler::BelowOrEqual, scratch, key, ool->entry());

    // Load the elements vector.
    masm.loadPtr(Address(object, TypedArray::dataOffset()), scratch);

    int arrayType = lir->mir()->arrayType();
    int width = TypedArray::slotWidth(arrayType);

    Label fail;
    if (key.isConstant()) {
        Address source(scratch, key.constant() * width);
        masm.loadFromTypedArray(arrayType, source, out, lir->mir()->allowDouble(),
                                out.scratchReg(), &fail);
    } else {
        BaseIndex source(scratch, key.reg(), ScaleFromElemWidth(width));
        masm.loadFromTypedArray(arrayType, source, out, lir->mir()->allowDouble(),
                                out.scratchReg(), &fail);
    }

    if (fail.used() && !bailoutFrom(&fail, lir->snapshot()))
        return false;

    masm.bind(ool->rejoin());
    return true;
}

typedef bool (*GetElementMonitoredFn)(JSContext *, MutableHandleValue, HandleValue, MutableHandleValue);
static const VMFunction GetElementMonitoredInfo =
    FunctionInfo<GetElementMonitoredFn>(js::GetElementMonitored);

bool
CodeGenerator::visitOutOfLineLoadTypedArray(OutOfLineLoadTypedArray *ool)
{
    LLoadTypedArrayElementHole *ins = ool->ins();
    saveLive(ins);

    Register object = ToRegister(ins->object());
    ValueOperand out = ToOutValue(ins);

    if (ins->index()->isConstant())
        pushArg(*ins->index()->toConstant());
    else
        pushArg(TypedOrValueRegister(MIRType_Int32, ToAnyRegister(ins->index())));
    pushArg(TypedOrValueRegister(MIRType_Object, AnyRegister(object)));
    if (!callVM(GetElementMonitoredInfo, ins))
        return false;

    masm.storeCallResultValue(out);
    restoreLive(ins);

    masm.jump(ool->rejoin());
    return true;
}

template <typename T>
static inline void
StoreToTypedArray(MacroAssembler &masm, int arrayType, const LAllocation *value, const T &dest)
{
    if (arrayType == TypedArray::TYPE_FLOAT32 || arrayType == TypedArray::TYPE_FLOAT64) {
        masm.storeToTypedFloatArray(arrayType, ToFloatRegister(value), dest);
    } else {
        if (value->isConstant())
            masm.storeToTypedIntArray(arrayType, Imm32(ToInt32(value)), dest);
        else
            masm.storeToTypedIntArray(arrayType, ToRegister(value), dest);
    }
}

bool
CodeGenerator::visitStoreTypedArrayElement(LStoreTypedArrayElement *lir)
{
    Register elements = ToRegister(lir->elements());
    const LAllocation *value = lir->value();

    int arrayType = lir->mir()->arrayType();
    int width = TypedArray::slotWidth(arrayType);

    if (lir->index()->isConstant()) {
        Address dest(elements, ToInt32(lir->index()) * width);
        StoreToTypedArray(masm, arrayType, value, dest);
    } else {
        BaseIndex dest(elements, ToRegister(lir->index()), ScaleFromElemWidth(width));
        StoreToTypedArray(masm, arrayType, value, dest);
    }

    return true;
}

bool
CodeGenerator::visitClampIToUint8(LClampIToUint8 *lir)
{
    Register input = ToRegister(lir->input());
    Register output = ToRegister(lir->output());
    masm.clampIntToUint8(input, output);
    return true;
}

bool
CodeGenerator::visitClampDToUint8(LClampDToUint8 *lir)
{
    FloatRegister input = ToFloatRegister(lir->input());
    Register output = ToRegister(lir->output());
    masm.clampDoubleToUint8(input, output);
    return true;
}

bool
CodeGenerator::visitClampVToUint8(LClampVToUint8 *lir)
{
    ValueOperand input = ToValue(lir, LClampVToUint8::Input);
    FloatRegister tempFloat = ToFloatRegister(lir->tempFloat());
    Register output = ToRegister(lir->output());

    Register tag = masm.splitTagForTest(input);

    Label done;
    Label isInt32, isDouble, isBoolean;
    masm.branchTestInt32(Assembler::Equal, tag, &isInt32);
    masm.branchTestDouble(Assembler::Equal, tag, &isDouble);
    masm.branchTestBoolean(Assembler::Equal, tag, &isBoolean);

    // Undefined, null and objects are always 0.
    Label isZero;
    masm.branchTestUndefined(Assembler::Equal, tag, &isZero);
    masm.branchTestNull(Assembler::Equal, tag, &isZero);
    masm.branchTestObject(Assembler::Equal, tag, &isZero);

    // Bailout for everything else (strings).
    if (!bailout(lir->snapshot()))
        return false;

    masm.bind(&isInt32);
    masm.unboxInt32(input, output);
    masm.clampIntToUint8(output, output);
    masm.jump(&done);

    masm.bind(&isDouble);
    masm.unboxDouble(input, tempFloat);
    masm.clampDoubleToUint8(tempFloat, output);
    masm.jump(&done);

    masm.bind(&isBoolean);
    masm.unboxBoolean(input, output);
    masm.jump(&done);

    masm.bind(&isZero);
    masm.move32(Imm32(0), output);

    masm.bind(&done);
    return true;
}

typedef bool (*OperatorInFn)(JSContext *, HandleValue, HandleObject, JSBool *);
static const VMFunction OperatorInInfo = FunctionInfo<OperatorInFn>(OperatorIn);

bool
CodeGenerator::visitIn(LIn *ins)
{
    pushArg(ToRegister(ins->rhs()));
    pushArg(ToValue(ins, LIn::LHS));

    return callVM(OperatorInInfo, ins);
}

bool
CodeGenerator::visitInArray(LInArray *lir)
{
    Register elements = ToRegister(lir->elements());
    Register initLength = ToRegister(lir->initLength());
    Register output = ToRegister(lir->output());

    // When the array is not packed we need to do a hole check in addition to the bounds check.
    Label falseBranch, done;
    if (lir->index()->isConstant()) {
        masm.branch32(Assembler::BelowOrEqual, initLength, Imm32(ToInt32(lir->index())), &falseBranch);
        if (lir->mir()->needsHoleCheck()) {
            masm.branchTestMagic(Assembler::Equal, Address(elements, ToInt32(lir->index()) * sizeof(Value)),
                                 &falseBranch);
        }
    } else {
        masm.branch32(Assembler::BelowOrEqual, initLength, ToRegister(lir->index()), &falseBranch);
        if (lir->mir()->needsHoleCheck()) {
            masm.branchTestMagic(Assembler::Equal, BaseIndex(elements, ToRegister(lir->index()), TimesEight),
                                 &falseBranch);
        }
    }

    masm.move32(Imm32(1), output);
    masm.jump(&done);

    masm.bind(&falseBranch);
    masm.move32(Imm32(0), output);
    masm.bind(&done);
    return true;
}

bool
CodeGenerator::visitInstanceOfO(LInstanceOfO *ins)
{
    return emitInstanceOf(ins, ins->mir()->prototypeObject());
}

bool
CodeGenerator::visitInstanceOfV(LInstanceOfV *ins)
{
    return emitInstanceOf(ins, ins->mir()->prototypeObject());
}

// Wrap IsDelegate, which takes a Value for the lhs of an instanceof.
static bool
IsDelegateObject(JSContext *cx, HandleObject protoObj, HandleObject obj, JSBool *res)
{
    bool nres;
    if (!IsDelegate(cx, protoObj, ObjectValue(*obj), &nres))
        return false;
    *res = nres;
    return true;
}

typedef bool (*IsDelegateObjectFn)(JSContext *, HandleObject, HandleObject, JSBool *);
static const VMFunction IsDelegateObjectInfo = FunctionInfo<IsDelegateObjectFn>(IsDelegateObject);

bool
CodeGenerator::emitInstanceOf(LInstruction *ins, RawObject prototypeObject)
{
    // This path implements fun_hasInstance when the function's prototype is
    // known to be prototypeObject.

    Label done;
    Register output = ToRegister(ins->getDef(0));

    // If the lhs is a primitive, the result is false.
    Register objReg;
    if (ins->isInstanceOfV()) {
        Label isObject;
        ValueOperand lhsValue = ToValue(ins, LInstanceOfV::LHS);
        masm.branchTestObject(Assembler::Equal, lhsValue, &isObject);
        masm.mov(Imm32(0), output);
        masm.jump(&done);
        masm.bind(&isObject);
        objReg = masm.extractObject(lhsValue, output);
    } else {
        objReg = ToRegister(ins->toInstanceOfO()->lhs());
    }

    // Crawl the lhs's prototype chain in a loop to search for prototypeObject.
    // This follows the main loop of js::IsDelegate, though additionally breaks
    // out of the loop on Proxy::LazyProto.

    // Load the lhs's prototype.
    masm.loadPtr(Address(objReg, JSObject::offsetOfType()), output);
    masm.loadPtr(Address(output, offsetof(types::TypeObject, proto)), output);

    Label testLazy;
    {
        Label loopPrototypeChain;
        masm.bind(&loopPrototypeChain);

        // Test for the target prototype object.
        Label notPrototypeObject;
        masm.branchPtr(Assembler::NotEqual, output, ImmGCPtr(prototypeObject), &notPrototypeObject);
        masm.mov(Imm32(1), output);
        masm.jump(&done);
        masm.bind(&notPrototypeObject);

        JS_ASSERT(uintptr_t(Proxy::LazyProto) == 1);

        // Test for NULL or Proxy::LazyProto
        masm.branchPtr(Assembler::BelowOrEqual, output, ImmWord(1), &testLazy);

        // Load the current object's prototype.
        masm.loadPtr(Address(output, JSObject::offsetOfType()), output);
        masm.loadPtr(Address(output, offsetof(types::TypeObject, proto)), output);

        masm.jump(&loopPrototypeChain);
    }

    // Make a VM call if an object with a lazy proto was found on the prototype
    // chain. This currently occurs only for cross compartment wrappers, which
    // we do not expect to be compared with non-wrapper functions from this
    // compartment. Otherwise, we stopped on a NULL prototype and the output
    // register is already correct.

    OutOfLineCode *ool = oolCallVM(IsDelegateObjectInfo, ins,
                                   (ArgList(), ImmGCPtr(prototypeObject), objReg),
                                   StoreRegisterTo(output));

    // Regenerate the original lhs object for the VM call.
    Label regenerate, *lazyEntry;
    if (objReg != output) {
        lazyEntry = ool->entry();
    } else {
        masm.bind(&regenerate);
        lazyEntry = &regenerate;
        if (ins->isInstanceOfV()) {
            ValueOperand lhsValue = ToValue(ins, LInstanceOfV::LHS);
            objReg = masm.extractObject(lhsValue, output);
        } else {
            objReg = ToRegister(ins->toInstanceOfO()->lhs());
        }
        JS_ASSERT(objReg == output);
        masm.jump(ool->entry());
    }

    masm.bind(&testLazy);
    masm.branchPtr(Assembler::Equal, output, ImmWord(1), lazyEntry);

    masm.bind(&done);
    masm.bind(ool->rejoin());
    return true;
}

typedef bool (*HasInstanceFn)(JSContext *, HandleObject, HandleValue, JSBool *);
static const VMFunction HasInstanceInfo = FunctionInfo<HasInstanceFn>(js::HasInstance);

bool
CodeGenerator::visitCallInstanceOf(LCallInstanceOf *ins)
{
    ValueOperand lhs = ToValue(ins, LCallInstanceOf::LHS);
    Register rhs = ToRegister(ins->rhs());
    JS_ASSERT(ToRegister(ins->output()) == ReturnReg);

    pushArg(lhs);
    pushArg(rhs);
    return callVM(HasInstanceInfo, ins);
}

bool
CodeGenerator::visitGetDOMProperty(LGetDOMProperty *ins)
{
    const Register JSContextReg = ToRegister(ins->getJSContextReg());
    const Register ObjectReg = ToRegister(ins->getObjectReg());
    const Register PrivateReg = ToRegister(ins->getPrivReg());
    const Register ValueReg = ToRegister(ins->getValueReg());

    DebugOnly<uint32_t> initialStack = masm.framePushed();

    masm.checkStackAlignment();

    /* Make Space for the outparam */
    masm.adjustStack(-int32_t(sizeof(Value)));
    masm.movePtr(StackPointer, ValueReg);

    masm.Push(ObjectReg);

    // GetReservedSlot(obj, DOM_OBJECT_SLOT).toPrivate()
    masm.loadPrivate(Address(ObjectReg, JSObject::getFixedSlotOffset(0)), PrivateReg);

    // Rooting will happen at GC time.
    masm.movePtr(StackPointer, ObjectReg);

    uint32_t safepointOffset;
    if (!masm.buildFakeExitFrame(JSContextReg, &safepointOffset))
        return false;
    masm.enterFakeExitFrame(ION_FRAME_DOMGETTER);

    if (!markSafepointAt(safepointOffset, ins))
        return false;

    masm.setupUnalignedABICall(4, JSContextReg);

    masm.loadJSContext(JSContextReg);

    masm.passABIArg(JSContextReg);
    masm.passABIArg(ObjectReg);
    masm.passABIArg(PrivateReg);
    masm.passABIArg(ValueReg);
    masm.callWithABI(JS_FUNC_TO_DATA_PTR(void *, ins->mir()->fun()));

    if (ins->mir()->isInfallible()) {
        masm.loadValue(Address(StackPointer, IonDOMExitFrameLayout::offsetOfResult()),
                       JSReturnOperand);
    } else {
        Label success, exception;
        masm.branchTest32(Assembler::Zero, ReturnReg, ReturnReg, &exception);

        masm.loadValue(Address(StackPointer, IonDOMExitFrameLayout::offsetOfResult()),
                       JSReturnOperand);
        masm.jump(&success);

        {
            masm.bind(&exception);
            masm.handleException();
        }
        masm.bind(&success);
    }
    masm.adjustStack(IonDOMExitFrameLayout::Size());

    JS_ASSERT(masm.framePushed() == initialStack);
    return true;
}

bool
CodeGenerator::visitSetDOMProperty(LSetDOMProperty *ins)
{
    const Register JSContextReg = ToRegister(ins->getJSContextReg());
    const Register ObjectReg = ToRegister(ins->getObjectReg());
    const Register PrivateReg = ToRegister(ins->getPrivReg());
    const Register ValueReg = ToRegister(ins->getValueReg());

    DebugOnly<uint32_t> initialStack = masm.framePushed();

    masm.checkStackAlignment();

    // Push thei argument. Rooting will happen at GC time.
    ValueOperand argVal = ToValue(ins, LSetDOMProperty::Value);
    masm.Push(argVal);
    masm.movePtr(StackPointer, ValueReg);

    masm.Push(ObjectReg);

    // GetReservedSlot(obj, DOM_OBJECT_SLOT).toPrivate()
    masm.loadPrivate(Address(ObjectReg, JSObject::getFixedSlotOffset(0)), PrivateReg);

    // Rooting will happen at GC time.
    masm.movePtr(StackPointer, ObjectReg);

    uint32_t safepointOffset;
    if (!masm.buildFakeExitFrame(JSContextReg, &safepointOffset))
        return false;
    masm.enterFakeExitFrame(ION_FRAME_DOMSETTER);

    if (!markSafepointAt(safepointOffset, ins))
        return false;

    masm.setupUnalignedABICall(4, JSContextReg);

    masm.loadJSContext(JSContextReg);

    masm.passABIArg(JSContextReg);
    masm.passABIArg(ObjectReg);
    masm.passABIArg(PrivateReg);
    masm.passABIArg(ValueReg);
    masm.callWithABI(JS_FUNC_TO_DATA_PTR(void *, ins->mir()->fun()));

    Label success, exception;
    masm.branchTest32(Assembler::Zero, ReturnReg, ReturnReg, &exception);

    masm.jump(&success);

    {
        masm.bind(&exception);
        masm.handleException();
    }
    masm.bind(&success);
    masm.adjustStack(IonDOMExitFrameLayout::Size());

    JS_ASSERT(masm.framePushed() == initialStack);
    return true;
}

typedef bool(*SPSFn)(JSContext *, HandleScript);
static const VMFunction SPSEnterInfo = FunctionInfo<SPSFn>(SPSEnter);
static const VMFunction SPSExitInfo = FunctionInfo<SPSFn>(SPSExit);

bool
CodeGenerator::visitFunctionBoundary(LFunctionBoundary *lir)
{
    AssertCanGC();
    Register temp = ToRegister(lir->temp()->output());

    switch (lir->type()) {
        case MFunctionBoundary::Inline_Enter:
            // Multiple scripts can be inlined at one depth, but there is only
            // one Inline_Exit node to signify this. To deal with this, if we
            // reach the entry of another inline script on the same level, then
            // just reset the sps metadata about the frame. We must balance
            // calls to leave()/reenter(), so perform the balance without
            // emitting any instrumentation. Technically the previous inline
            // call at this same depth has reentered, but the instrumentation
            // will be emitted at the common join point for all inlines at the
            // same depth.
            if (sps_.inliningDepth() == lir->inlineLevel()) {
                sps_.leaveInlineFrame();
                sps_.skipNextReenter();
                sps_.reenter(masm, temp);
            }

            sps_.leave(masm, temp);
            if (!sps_.enterInlineFrame())
                return false;
            // fallthrough

        case MFunctionBoundary::Enter:
            if (sps_.slowAssertions()) {
                saveLive(lir);
                pushArg(ImmGCPtr(lir->script()));
                if (!callVM(SPSEnterInfo, lir))
                    return false;
                restoreLive(lir);
                sps_.pushManual(lir->script(), masm, temp);
                return true;
            }

            return sps_.push(GetIonContext()->cx, lir->script(), masm, temp);

        case MFunctionBoundary::Inline_Exit:
            // all inline returns were covered with ::Exit, so we just need to
            // maintain the state of inline frames currently active and then
            // reenter the caller
            sps_.leaveInlineFrame();
            sps_.reenter(masm, temp);
            return true;

        case MFunctionBoundary::Exit:
            if (sps_.slowAssertions()) {
                saveLive(lir);
                pushArg(ImmGCPtr(lir->script()));
                // Once we've exited, then we shouldn't emit instrumentation for
                // the corresponding reenter() because we no longer have a
                // frame.
                sps_.skipNextReenter();
                if (!callVM(SPSExitInfo, lir))
                    return false;
                restoreLive(lir);
                return true;
            }

            sps_.pop(masm, temp);
            return true;

        default:
            JS_NOT_REACHED("invalid LFunctionBoundary type");
    }
}

bool
CodeGenerator::visitOutOfLineParallelAbort(OutOfLineParallelAbort *ool)
{
    masm.movePtr(ImmWord((void *) current->mir()->info().script()), CallTempReg0);
    masm.setupUnalignedABICall(1, CallTempReg1);
    masm.passABIArg(CallTempReg0);
    masm.callWithABI(JS_FUNC_TO_DATA_PTR(void *, ParallelAbort));

    masm.moveValue(MagicValue(JS_ION_ERROR), JSReturnOperand);
    masm.jump(returnLabel_);
    return true;
}

} // namespace ion
} // namespace js
<|MERGE_RESOLUTION|>--- conflicted
+++ resolved
@@ -4447,14 +4447,9 @@
       IonScript::New(cx, graph.totalSlotCount(), scriptFrameSize, snapshots_.size(),
                      bailouts_.length(), graph.numConstants(),
                      safepointIndices_.length(), osiIndices_.length(),
-<<<<<<< HEAD
-                     cacheList_.length(), safepoints_.size(),
-                     graph.mir().numScripts(), graph.mir().numCallTargets());
-=======
                      cacheList_.length(), runtimeData_.length(),
                      safepoints_.size(), graph.mir().numScripts(),
-					 executionMode == ParallelExecution ? ForkJoinSlices(cx) : 0);
->>>>>>> 487afeca
+                     graph.mir().numCallTargets());
     SetIonScript(script, executionMode, ionScript);
 
     if (!ionScript)
@@ -4733,17 +4728,6 @@
     return true;
 }
 
-<<<<<<< HEAD
-typedef bool (*GetPropertyCacheFn)(JSContext *, size_t, HandleObject, MutableHandleValue);
-static const VMFunction GetPropertyCacheInfo =
-    FunctionInfo<GetPropertyCacheFn>(GetPropertyCache);
-
-typedef bool (*ParGetPropertyCacheFn)(ForkJoinSlice *, size_t, HandleObject, MutableHandleValue);
-static const VMFunction ParGetPropertyCacheInfo =
-    FunctionInfo<ParGetPropertyCacheFn>(ParGetPropertyCache);
-
-=======
->>>>>>> 487afeca
 bool
 CodeGenerator::visitGetPropertyCacheV(LGetPropertyCacheV *ins)
 {
@@ -4753,8 +4737,18 @@
     bool allowGetters = ins->mir()->allowGetters();
     TypedOrValueRegister output = TypedOrValueRegister(GetValueOutput(ins));
 
-    GetPropertyIC cache(liveRegs, objReg, name, output, allowGetters);
-    return addCache(ins, allocateCache(cache));
+    switch (gen->info().executionMode()) {
+      case SequentialExecution: {
+        GetPropertyIC cache(liveRegs, objReg, name, output, allowGetters);
+        return addCache(ins, allocateCache(cache));
+      }
+      case ParallelExecution: {
+        ParGetPropertyIC cache(liveRegs, objReg, name, output, allowGetters);
+        return addCache(ins, allocateCache(cache));
+      }
+      default:
+        JS_NOT_REACHED("Bad execution mode");
+    }
 }
 
 bool
@@ -4766,8 +4760,18 @@
     bool allowGetters = ins->mir()->allowGetters();
     TypedOrValueRegister output(ins->mir()->type(), ToAnyRegister(ins->getDef(0)));
 
-    GetPropertyIC cache(liveRegs, objReg, name, output, allowGetters);
-    return addCache(ins, allocateCache(cache));
+    switch (gen->info().executionMode()) {
+      case SequentialExecution: {
+        GetPropertyIC cache(liveRegs, objReg, name, output, allowGetters);
+        return addCache(ins, allocateCache(cache));
+      }
+      case ParallelExecution: {
+        ParGetPropertyIC cache(liveRegs, objReg, name, output, allowGetters);
+        return addCache(ins, allocateCache(cache));
+      }
+      default:
+        JS_NOT_REACHED("Bad execution mode");
+    }
 }
 
 typedef bool (*GetPropertyICFn)(JSContext *, size_t, HandleObject, MutableHandleValue);
@@ -4781,33 +4785,34 @@
     LInstruction *lir = ool->lir();
     saveLive(lir);
 
-<<<<<<< HEAD
-    pushArg(objReg);
-    pushArg(Imm32(cacheIndex));
-
-    switch (gen->info().executionMode()) {
-      case SequentialExecution:
-        if (!callVM(GetPropertyCacheInfo, ins))
-            return false;
-        break;
-      case ParallelExecution:
-        if (!callVM(ParGetPropertyCacheInfo, ins))
-            return false;
-        break;
-      default:
-        JS_NOT_REACHED("Bad execution mode");
-    }
-
-    masm.storeCallResultValue(output);
-    restoreLive(ins);
-=======
     pushArg(ic->object());
     pushArg(Imm32(ool->getCacheIndex()));
     if (!callVM(GetPropertyIC::UpdateInfo, lir))
         return false;
     StoreValueTo(ic->output()).generate(this);
     restoreLiveIgnore(lir, StoreValueTo(ic->output()).clobbered());
->>>>>>> 487afeca
+
+    masm.jump(ool->rejoin());
+    return true;
+}
+
+typedef bool (*ParGetPropertyICFn)(ForkJoinSlice *, size_t, HandleObject, MutableHandleValue);
+const VMFunction ParGetPropertyIC::UpdateInfo =
+    FunctionInfo<ParGetPropertyICFn>(ParGetPropertyIC::update);
+
+bool
+CodeGenerator::visitParGetPropertyIC(OutOfLineUpdateCache *ool, ParGetPropertyIC *ic)
+{
+    AssertCanGC();
+    LInstruction *lir = ool->lir();
+    saveLive(lir);
+
+    pushArg(ic->object());
+    pushArg(Imm32(ool->getCacheIndex()));
+    if (!callVM(ParGetPropertyIC::UpdateInfo, lir))
+        return false;
+    StoreValueTo(ic->output()).generate(this);
+    restoreLiveIgnore(lir, StoreValueTo(ic->output()).clobbered());
 
     masm.jump(ool->rejoin());
     return true;
