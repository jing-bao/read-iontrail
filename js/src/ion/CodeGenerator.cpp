--- conflicted
+++ resolved
@@ -928,24 +928,18 @@
     return true;
 }
 
-<<<<<<< HEAD
-typedef bool (*pf)(JSContext *cx, HandlePropertyName, MutableHandleValue);
-static const VMFunction Info = FunctionInfo<pf>(GetIntrinsicValue);
-=======
 typedef bool (*GetIntrinsicValueFn)(JSContext *cx, HandlePropertyName, MutableHandleValue);
 static const VMFunction GetIntrinsicValueInfo =
     FunctionInfo<GetIntrinsicValueFn>(GetIntrinsicValue);
->>>>>>> 6470ed1d
 
 bool
 CodeGenerator::visitCallGetIntrinsicValue(LCallGetIntrinsicValue *lir)
 {
-<<<<<<< HEAD
     // When compiling parallel kernels, always bail.
     switch (gen->info().executionMode()) {
       case SequentialExecution: {
         pushArg(ImmGCPtr(lir->mir()->name()));
-        return callVM(Info, lir);
+        return callVM(GetIntrinsicValueInfo, lir);
       }
 
       case ParallelExecution: {
@@ -961,10 +955,6 @@
         JS_NOT_REACHED("Bad execution mode");
         return false;
     }
-=======
-    pushArg(ImmGCPtr(lir->mir()->name()));
-    return callVM(GetIntrinsicValueInfo, lir);
->>>>>>> 6470ed1d
 }
 
 typedef bool (*InvokeFunctionFn)(JSContext *, JSFunction *, uint32, Value *, Value *);
@@ -1040,13 +1030,8 @@
     if (!bailoutIf(Assembler::NotEqual, call->snapshot()))
         return false;
 
-<<<<<<< HEAD
-    // Guard that calleereg is a non-native function:
-    masm.branchIfFunctionIsNative(calleereg, slowPath);
-=======
     // Guard that calleereg is an interpreted function with a JSScript:
-    masm.branchIfFunctionHasNoScript(calleereg, &invoke);
->>>>>>> 6470ed1d
+    masm.branchIfFunctionHasNoScript(calleereg, slowPath);
 
     // Knowing that calleereg is a non-native function, load the JSScript.
     masm.loadPtr(Address(calleereg, offsetof(JSFunction, u.i.script_)), objreg);
@@ -1137,15 +1122,9 @@
 
     masm.checkStackAlignment();
 
-<<<<<<< HEAD
     // If the function is known to be uncompilable, just emit the call to
     // Invoke in sequential mode, else mark as cannot compile.
-    RootedScript targetScript(cx, target->script());
-=======
-    // If the function is known to be uncompilable, only emit the call to InvokeFunction.
-    ExecutionMode executionMode = gen->info().executionMode();
     RootedScript targetScript(cx, target->nonLazyScript());
->>>>>>> 6470ed1d
     if (GetIonScript(targetScript, executionMode) == ION_DISABLED_SCRIPT) {
         if (executionMode == ParallelExecution)
             return false;
