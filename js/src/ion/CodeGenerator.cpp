--- conflicted
+++ resolved
@@ -4203,14 +4203,9 @@
       IonScript::New(cx, graph.totalSlotCount(), scriptFrameSize, snapshots_.size(),
                      bailouts_.length(), graph.numConstants(),
                      safepointIndices_.length(), osiIndices_.length(),
-<<<<<<< HEAD
-                     cacheList_.length(), barrierOffsets_.length(),
-                     safepoints_.size(), graph.mir().numScripts(),
+                     cacheList_.length(), safepoints_.size(),
+                     graph.mir().numScripts(),
                      executionMode == ParallelExecution ? ForkJoinSlices(cx) : 0);
-=======
-                     cacheList_.length(), safepoints_.size(),
-                     graph.mir().numScripts());
->>>>>>> 5611d7b6
     SetIonScript(script, executionMode, ionScript);
 
     if (!ionScript)
