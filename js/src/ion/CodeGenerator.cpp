--- conflicted
+++ resolved
@@ -4809,13 +4809,8 @@
     TypedOrValueRegister output(GetValueOutput(ins));
     bool isTypeOf = ins->mir()->accessKind() != MGetNameCache::NAME;
 
-<<<<<<< HEAD
-    NameIC cache(isTypeOf, scopeChain, ins->mir()->name(), output);
-    return addRepatchCache(ins, allocateCache(cache));
-=======
     NameIC cache(liveRegs, isTypeOf, scopeChain, ins->mir()->name(), output);
     return addCache(ins, allocateCache(cache));
->>>>>>> bee8aaed
 }
 
 typedef bool (*NameICFn)(JSContext *, size_t, HandleObject, MutableHandleValue);
@@ -5906,7 +5901,6 @@
 }
 
 bool
-<<<<<<< HEAD
 CodeGenerator::visitOutOfLinePropagateParallelAbort(OutOfLinePropagateParallelAbort *ool)
 {
     JSScript *script = ool->lir()->mirRaw()->block()->info().script();
@@ -5919,7 +5913,10 @@
 
     masm.moveValue(MagicValue(JS_ION_ERROR), JSReturnOperand);
     masm.jump(returnLabel_);
-=======
+    return true;
+}
+
+bool
 CodeGenerator::visitAsmJSCall(LAsmJSCall *ins)
 {
     MAsmJSCall *mir = ins->mir();
@@ -5988,7 +5985,6 @@
                    AbsoluteAddress(limitAddr),
                    StackPointer,
                    lir->mir()->onError());
->>>>>>> bee8aaed
     return true;
 }
 
