/* -*- Mode: C++; tab-width: 4; indent-tabs-mode: nil; c-basic-offset: 4 -*-
 * vim: set ts=4 sw=4 et tw=99:
 *
 * This Source Code Form is subject to the terms of the Mozilla Public
 * License, v. 2.0. If a copy of the MPL was not distributed with this
 * file, You can obtain one at http://mozilla.org/MPL/2.0/. */

#include "CodeGenerator.h"
#include "IonLinker.h"
#include "IonSpewer.h"
#include "MIRGenerator.h"
#include "shared/CodeGenerator-shared-inl.h"
#include "jsnum.h"
#include "jsmath.h"
#include "jsinterpinlines.h"
#include "ParFunctions.h"
#include "ExecutionModeInlines.h"

#include "vm/StringObject-inl.h"

using namespace js;
using namespace js::ion;

using mozilla::DebugOnly;

namespace js {
namespace ion {

StringObject *
MNewStringObject::templateObj() const {
    return &templateObj_->asString();
}

CodeGenerator::CodeGenerator(MIRGenerator *gen, LIRGraph *graph)
  : CodeGeneratorSpecific(gen, graph)
{
}

bool
CodeGenerator::visitValueToInt32(LValueToInt32 *lir)
{
    ValueOperand operand = ToValue(lir, LValueToInt32::Input);
    Register output = ToRegister(lir->output());

    Label done, simple, isInt32, isBool, notDouble;

    // Type-check switch.
    masm.branchTestInt32(Assembler::Equal, operand, &isInt32);
    masm.branchTestBoolean(Assembler::Equal, operand, &isBool);
    masm.branchTestDouble(Assembler::NotEqual, operand, &notDouble);

    // If the value is a double, see if it fits in a 32-bit int. We need to ask
    // the platform-specific codegenerator to do this.
    FloatRegister temp = ToFloatRegister(lir->tempFloat());
    masm.unboxDouble(operand, temp);

    Label fails;
    switch (lir->mode()) {
      case LValueToInt32::TRUNCATE:
        if (!emitTruncateDouble(temp, output))
            return false;
        break;
      default:
        JS_ASSERT(lir->mode() == LValueToInt32::NORMAL);
        emitDoubleToInt32(temp, output, &fails, lir->mir()->canBeNegativeZero());
        break;
    }
    masm.jump(&done);

    masm.bind(&notDouble);

    if (lir->mode() == LValueToInt32::NORMAL) {
        // If the value is not null, it's a string, object, or undefined,
        // which we can't handle here.
        masm.branchTestNull(Assembler::NotEqual, operand, &fails);
    } else {
        // Test for string or object - then fallthrough to null, which will
        // also handle undefined.
        masm.branchTestObject(Assembler::Equal, operand, &fails);
        masm.branchTestString(Assembler::Equal, operand, &fails);
    }

    if (fails.used() && !bailoutFrom(&fails, lir->snapshot()))
        return false;

    // The value is null - just emit 0.
    masm.mov(Imm32(0), output);
    masm.jump(&done);

    // Just unbox a bool, the result is 0 or 1.
    masm.bind(&isBool);
    masm.unboxBoolean(operand, output);
    masm.jump(&done);

    // Integers can be unboxed.
    masm.bind(&isInt32);
    masm.unboxInt32(operand, output);

    masm.bind(&done);

    return true;
}

static const double DoubleZero = 0.0;

bool
CodeGenerator::visitValueToDouble(LValueToDouble *lir)
{
    ValueOperand operand = ToValue(lir, LValueToDouble::Input);
    FloatRegister output = ToFloatRegister(lir->output());

    Label isDouble, isInt32, isBool, isNull, done;

    // Type-check switch.
    masm.branchTestDouble(Assembler::Equal, operand, &isDouble);
    masm.branchTestInt32(Assembler::Equal, operand, &isInt32);
    masm.branchTestBoolean(Assembler::Equal, operand, &isBool);
    masm.branchTestNull(Assembler::Equal, operand, &isNull);

    Assembler::Condition cond = masm.testUndefined(Assembler::NotEqual, operand);
    if (!bailoutIf(cond, lir->snapshot()))
        return false;
    masm.loadStaticDouble(&js_NaN, output);
    masm.jump(&done);

    masm.bind(&isNull);
    masm.loadStaticDouble(&DoubleZero, output);
    masm.jump(&done);

    masm.bind(&isBool);
    masm.boolValueToDouble(operand, output);
    masm.jump(&done);

    masm.bind(&isInt32);
    masm.int32ValueToDouble(operand, output);
    masm.jump(&done);

    masm.bind(&isDouble);
    masm.unboxDouble(operand, output);
    masm.bind(&done);

    return true;
}

bool
CodeGenerator::visitInt32ToDouble(LInt32ToDouble *lir)
{
    masm.convertInt32ToDouble(ToRegister(lir->input()), ToFloatRegister(lir->output()));
    return true;
}

bool
CodeGenerator::visitDoubleToInt32(LDoubleToInt32 *lir)
{
    Label fail;
    FloatRegister input = ToFloatRegister(lir->input());
    Register output = ToRegister(lir->output());
    emitDoubleToInt32(input, output, &fail, lir->mir()->canBeNegativeZero());
    if (!bailoutFrom(&fail, lir->snapshot()))
        return false;
    return true;
}

bool
CodeGenerator::visitTestVAndBranch(LTestVAndBranch *lir)
{
    const ValueOperand value = ToValue(lir, LTestVAndBranch::Input);
    masm.branchTestValueTruthy(value, lir->ifTrue(), ToFloatRegister(lir->tempFloat()));
    masm.jump(lir->ifFalse());
    return true;
}
 
bool
CodeGenerator::visitPolyInlineDispatch(LPolyInlineDispatch *lir)
{
    MPolyInlineDispatch *mir = lir->mir();
    Register inputReg = ToRegister(lir->input());

    InlinePropertyTable *inlinePropTable = mir->inlinePropertyTable();
    if (inlinePropTable) {
        Register tempReg = ToRegister(lir->temp());

        masm.loadPtr(Address(inputReg, JSObject::offsetOfType()), tempReg);
        for (size_t i = 0; i < inlinePropTable->numEntries(); i++) {
            types::TypeObject *typeObj = inlinePropTable->getTypeObject(i);
            JSFunction *func = inlinePropTable->getFunction(i);
            LBlock *target = mir->getFunctionBlock(func)->lir();
            masm.branchPtr(Assembler::Equal, tempReg, ImmGCPtr(typeObj), target->label());
        }
        // Jump to fallback block
        LBlock *fallback = mir->fallbackPrepBlock()->lir();
        masm.jump(fallback->label());
    } else {
        for (size_t i = 0; i < mir->numCallees(); i++) {
            JSFunction *func = mir->getFunction(i);
            LBlock *target = mir->getFunctionBlock(i)->lir();
            if (i < mir->numCallees() - 1) {
                masm.branchPtr(Assembler::Equal, inputReg, ImmGCPtr(func), target->label());
            } else {
                // Don't generate guard for final case
                masm.jump(target->label());
            }
        }
    }
    return true;
}

typedef JSFlatString *(*IntToStringFn)(JSContext *, int);
static const VMFunction IntToStringInfo =
    FunctionInfo<IntToStringFn>(Int32ToString);

bool
CodeGenerator::visitIntToString(LIntToString *lir)
{
    Register input = ToRegister(lir->input());
    Register output = ToRegister(lir->output());

    OutOfLineCode *ool = oolCallVM(IntToStringInfo, lir, (ArgList(), input),
                                   StoreRegisterTo(output));
    if (!ool)
        return false;

    masm.branch32(Assembler::AboveOrEqual, input, Imm32(StaticStrings::INT_STATIC_LIMIT),
                  ool->entry());

    masm.movePtr(ImmWord(&gen->compartment->rt->staticStrings.intStaticTable), output);
    masm.loadPtr(BaseIndex(output, input, ScalePointer), output);

    masm.bind(ool->rejoin());
    return true;
}

typedef JSObject *(*CloneRegExpObjectFn)(JSContext *, JSObject *, JSObject *);
static const VMFunction CloneRegExpObjectInfo =
    FunctionInfo<CloneRegExpObjectFn>(CloneRegExpObject);

bool
CodeGenerator::visitRegExp(LRegExp *lir)
{
    JSObject *proto = lir->mir()->getRegExpPrototype();

    pushArg(ImmGCPtr(proto));
    pushArg(ImmGCPtr(lir->mir()->source()));
    return callVM(CloneRegExpObjectInfo, lir);
}

typedef bool (*ExecuteRegExpFn)(JSContext *cx, RegExpExecType type, HandleObject regexp,
                                HandleString string, MutableHandleValue rval);
static const VMFunction ExecuteRegExpInfo = FunctionInfo<ExecuteRegExpFn>(ExecuteRegExp);

bool
CodeGenerator::visitRegExpTest(LRegExpTest *lir)
{
    pushArg(ToRegister(lir->string()));
    pushArg(ToRegister(lir->regexp()));
    pushArg(Imm32(RegExpTest));
    if (!callVM(ExecuteRegExpInfo, lir))
        return false;

    Register output = ToRegister(lir->output());
    Label notBool, end;
    masm.branchTestBoolean(Assembler::NotEqual, JSReturnOperand, &notBool);
    masm.unboxBoolean(JSReturnOperand, output);
    masm.jump(&end);
    masm.bind(&notBool);
    masm.mov(Imm32(0), output);
    masm.bind(&end);
    return true;
}

typedef JSObject *(*LambdaFn)(JSContext *, HandleFunction, HandleObject);
static const VMFunction LambdaInfo =
    FunctionInfo<LambdaFn>(js::Lambda);

bool
CodeGenerator::visitLambdaForSingleton(LLambdaForSingleton *lir)
{
    pushArg(ToRegister(lir->scopeChain()));
    pushArg(ImmGCPtr(lir->mir()->fun()));
    return callVM(LambdaInfo, lir);
}

bool
CodeGenerator::visitLambda(LLambda *lir)
{
    Register scopeChain = ToRegister(lir->scopeChain());
    Register output = ToRegister(lir->output());
    JSFunction *fun = lir->mir()->fun();

    OutOfLineCode *ool = oolCallVM(LambdaInfo, lir, (ArgList(), ImmGCPtr(fun), scopeChain),
                                   StoreRegisterTo(output));
    if (!ool)
        return false;

    JS_ASSERT(gen->compartment == fun->compartment());
    JS_ASSERT(!fun->hasSingletonType());

    masm.newGCThing(output, fun, ool->entry());
    masm.initGCThing(output, fun);

    // Initialize nargs and flags. We do this with a single uint32 to avoid
    // 16-bit writes.
    union {
        struct S {
            uint16_t nargs;
            uint16_t flags;
        } s;
        uint32_t word;
    } u;
    u.s.nargs = fun->nargs;
    u.s.flags = fun->flags & ~JSFunction::EXTENDED;

    JS_STATIC_ASSERT(offsetof(JSFunction, flags) == offsetof(JSFunction, nargs) + 2);
    masm.store32(Imm32(u.word), Address(output, offsetof(JSFunction, nargs)));
    masm.storePtr(ImmGCPtr(fun->script().unsafeGet()),
                  Address(output, JSFunction::offsetOfNativeOrScript()));
    masm.storePtr(scopeChain, Address(output, JSFunction::offsetOfEnvironment()));
    masm.storePtr(ImmGCPtr(fun->displayAtom()), Address(output, JSFunction::offsetOfAtom()));

    masm.bind(ool->rejoin());
    return true;
}

bool
CodeGenerator::visitLabel(LLabel *lir)
{
    masm.bind(lir->label());
    return true;
}

bool
CodeGenerator::visitNop(LNop *lir)
{
    return true;
}

bool
CodeGenerator::visitOsiPoint(LOsiPoint *lir)
{
    // Note: markOsiPoint ensures enough space exists between the last
    // LOsiPoint and this one to patch adjacent call instructions.

    JS_ASSERT(masm.framePushed() == frameSize());

    uint32 osiCallPointOffset;
    if (!markOsiPoint(lir, &osiCallPointOffset))
        return false;

    LSafepoint *safepoint = lir->associatedSafepoint();
    JS_ASSERT(!safepoint->osiCallPointOffset());
    safepoint->setOsiCallPointOffset(osiCallPointOffset);
    return true;
}

bool
CodeGenerator::visitGoto(LGoto *lir)
{
    LBlock *target = lir->target()->lir();

    // No jump necessary if we can fall through to the next block.
    if (isNextBlock(target))
        return true;

    masm.jump(target->label());
    return true;
}

bool
CodeGenerator::visitTableSwitch(LTableSwitch *ins)
{
    MTableSwitch *mir = ins->mir();
    Label *defaultcase = mir->getDefault()->lir()->label();
    const LAllocation *temp;

    if (ins->index()->isDouble()) {
        temp = ins->tempInt();

        // The input is a double, so try and convert it to an integer.
        // If it does not fit in an integer, take the default case.
        emitDoubleToInt32(ToFloatRegister(ins->index()), ToRegister(temp), defaultcase, false);
    } else {
        temp = ins->index();
    }

    return emitTableSwitchDispatch(mir, ToRegister(temp), ToRegisterOrInvalid(ins->tempPointer()));
}

bool
CodeGenerator::visitTableSwitchV(LTableSwitchV *ins)
{
    MTableSwitch *mir = ins->mir();
    Label *defaultcase = mir->getDefault()->lir()->label();

    Register index = ToRegister(ins->tempInt());
    ValueOperand value = ToValue(ins, LTableSwitchV::InputValue);
    Register tag = masm.extractTag(value, index);
    masm.branchTestNumber(Assembler::NotEqual, tag, defaultcase);

    Label unboxInt, isInt;
    masm.branchTestInt32(Assembler::Equal, tag, &unboxInt);
    {
        FloatRegister floatIndex = ToFloatRegister(ins->tempFloat());
        masm.unboxDouble(value, floatIndex);
        emitDoubleToInt32(floatIndex, index, defaultcase, false);
        masm.jump(&isInt);
    }

    masm.bind(&unboxInt);
    masm.unboxInt32(value, index);

    masm.bind(&isInt);

    return emitTableSwitchDispatch(mir, index, ToRegisterOrInvalid(ins->tempPointer()));
}

bool
CodeGenerator::visitParameter(LParameter *lir)
{
    return true;
}

bool
CodeGenerator::visitCallee(LCallee *lir)
{
    return true;
}

bool
CodeGenerator::visitStart(LStart *lir)
{
    return true;
}

bool
CodeGenerator::visitReturn(LReturn *lir)
{
#if defined(JS_NUNBOX32)
    DebugOnly<LAllocation *> type    = lir->getOperand(TYPE_INDEX);
    DebugOnly<LAllocation *> payload = lir->getOperand(PAYLOAD_INDEX);
    JS_ASSERT(ToRegister(type)    == JSReturnReg_Type);
    JS_ASSERT(ToRegister(payload) == JSReturnReg_Data);
#elif defined(JS_PUNBOX64)
    DebugOnly<LAllocation *> result = lir->getOperand(0);
    JS_ASSERT(ToRegister(result) == JSReturnReg);
#endif
    // Don't emit a jump to the return label if this is the last block.
    if (current->mir() != *gen->graph().poBegin())
        masm.jump(returnLabel_);
    return true;
}

bool
CodeGenerator::visitOsrEntry(LOsrEntry *lir)
{
    // Remember the OSR entry offset into the code buffer.
    masm.flushBuffer();
    setOsrEntryOffset(masm.size());

    // Allocate the full frame for this function.
    masm.subPtr(Imm32(frameSize()), StackPointer);
    return true;
}

bool
CodeGenerator::visitOsrScopeChain(LOsrScopeChain *lir)
{
    const LAllocation *frame   = lir->getOperand(0);
    const LDefinition *object  = lir->getDef(0);

    const ptrdiff_t frameOffset = StackFrame::offsetOfScopeChain();

    masm.loadPtr(Address(ToRegister(frame), frameOffset), ToRegister(object));
    return true;
}

bool
CodeGenerator::visitStackArgT(LStackArgT *lir)
{
    const LAllocation *arg = lir->getArgument();
    MIRType argType = lir->mir()->getArgument()->type();
    uint32 argslot = lir->argslot();

    int32 stack_offset = StackOffsetOfPassedArg(argslot);
    Address dest(StackPointer, stack_offset);

    if (arg->isFloatReg())
        masm.storeDouble(ToFloatRegister(arg), dest);
    else if (arg->isRegister())
        masm.storeValue(ValueTypeFromMIRType(argType), ToRegister(arg), dest);
    else
        masm.storeValue(*(arg->toConstant()), dest);

    return pushedArgumentSlots_.append(StackOffsetToSlot(stack_offset));
}

bool
CodeGenerator::visitStackArgV(LStackArgV *lir)
{
    ValueOperand val = ToValue(lir, 0);
    uint32 argslot = lir->argslot();
    int32 stack_offset = StackOffsetOfPassedArg(argslot);

    masm.storeValue(val, Address(StackPointer, stack_offset));
    return pushedArgumentSlots_.append(StackOffsetToSlot(stack_offset));
}

bool
CodeGenerator::visitInteger(LInteger *lir)
{
    masm.move32(Imm32(lir->getValue()), ToRegister(lir->output()));
    return true;
}

bool
CodeGenerator::visitPointer(LPointer *lir)
{
    if (lir->kind() == LPointer::GC_THING)
        masm.movePtr(ImmGCPtr(lir->gcptr()), ToRegister(lir->output()));
    else
        masm.movePtr(ImmWord(lir->ptr()), ToRegister(lir->output()));
    return true;
}

bool
CodeGenerator::visitSlots(LSlots *lir)
{
    Address slots(ToRegister(lir->object()), JSObject::offsetOfSlots());
    masm.loadPtr(slots, ToRegister(lir->output()));
    return true;
}

bool
CodeGenerator::visitStoreSlotV(LStoreSlotV *store)
{
    Register base = ToRegister(store->slots());
    int32 offset  = store->mir()->slot() * sizeof(Value);

    const ValueOperand value = ToValue(store, LStoreSlotV::Value);

    if (store->mir()->needsBarrier())
       emitPreBarrier(Address(base, offset), MIRType_Value);

    masm.storeValue(value, Address(base, offset));
    return true;
}

bool
CodeGenerator::visitElements(LElements *lir)
{
    Address elements(ToRegister(lir->object()), JSObject::offsetOfElements());
    masm.loadPtr(elements, ToRegister(lir->output()));
    return true;
}

bool
CodeGenerator::visitFunctionEnvironment(LFunctionEnvironment *lir)
{
    Address environment(ToRegister(lir->function()), JSFunction::offsetOfEnvironment());
    masm.loadPtr(environment, ToRegister(lir->output()));
    return true;
}

bool
CodeGenerator::visitParThreadContext(LParThreadContext *lir)
{
    const Register tempReg = ToRegister(lir->getTempReg());

    masm.setupUnalignedABICall(0, tempReg);
    masm.callWithABI(JS_FUNC_TO_DATA_PTR(void *, ParForkJoinSlice));
    JS_ASSERT(ToRegister(lir->output()) == ReturnReg);
    return true;
}

bool
CodeGenerator::visitParWriteGuard(LParWriteGuard *lir)
{
    JS_ASSERT(gen->info().executionMode() == ParallelExecution);

    const Register tempReg = ToRegister(lir->getTempReg());
    masm.setupUnalignedABICall(2, tempReg);
    masm.passABIArg(ToRegister(lir->threadContext()));
    masm.passABIArg(ToRegister(lir->object()));
    masm.callWithABI(JS_FUNC_TO_DATA_PTR(void *, ParWriteGuard));

    Label *bail;
    if (!ensureOutOfLineParallelAbort(&bail))
        return false;

    // branch to the OOL failure code if false is returned
    masm.branchTest32(Assembler::Zero, ReturnReg, ReturnReg, bail);

    return true;
}

bool
CodeGenerator::visitTypeBarrier(LTypeBarrier *lir)
{
    ValueOperand operand = ToValue(lir, LTypeBarrier::Input);
    Register scratch = ToRegister(lir->temp());

    Label mismatched;
    masm.guardTypeSet(operand, lir->mir()->typeSet(), scratch, &mismatched);
    if (!bailoutFrom(&mismatched, lir->snapshot()))
        return false;
    return true;
}

bool
CodeGenerator::visitMonitorTypes(LMonitorTypes *lir)
{
    ValueOperand operand = ToValue(lir, LMonitorTypes::Input);
    Register scratch = ToRegister(lir->temp());

    Label mismatched;
    masm.guardTypeSet(operand, lir->mir()->typeSet(), scratch, &mismatched);
    if (!bailoutFrom(&mismatched, lir->snapshot()))
        return false;
    return true;
}

bool
CodeGenerator::visitCallNative(LCallNative *call)
{
    JSFunction *target = call->getSingleTarget();
    JS_ASSERT(target);
    JS_ASSERT(target->isNative());

    int callargslot = call->argslot();
    int unusedStack = StackOffsetOfPassedArg(callargslot);

    // Registers used for callWithABI() argument-passing.
    const Register argJSContextReg = ToRegister(call->getArgJSContextReg());
    const Register argUintNReg     = ToRegister(call->getArgUintNReg());
    const Register argVpReg        = ToRegister(call->getArgVpReg());

    // Misc. temporary registers.
    const Register tempReg = ToRegister(call->getTempReg());

    DebugOnly<uint32> initialStack = masm.framePushed();

    masm.checkStackAlignment();

    // Native functions have the signature:
    //  bool (*)(JSContext *, unsigned, Value *vp)
    // Where vp[0] is space for an outparam, vp[1] is |this|, and vp[2] onward
    // are the function arguments.

    // Allocate space for the outparam, moving the StackPointer to what will be &vp[1].
    masm.adjustStack(unusedStack);

    // Push a Value containing the callee object: natives are allowed to access their callee before
    // setitng the return value. The StackPointer is moved to &vp[0].
    masm.Push(ObjectValue(*target));

    // Preload arguments into registers.
    masm.loadJSContext(argJSContextReg);
    masm.move32(Imm32(call->numStackArgs()), argUintNReg);
    masm.movePtr(StackPointer, argVpReg);

    masm.Push(argUintNReg);

    // Construct native exit frame.
    uint32 safepointOffset;
    if (!masm.buildFakeExitFrame(tempReg, &safepointOffset))
        return false;
    masm.enterFakeExitFrame();

    if (!markSafepointAt(safepointOffset, call))
        return false;

    // Construct and execute call.
    masm.setupUnalignedABICall(3, tempReg);
    masm.passABIArg(argJSContextReg);
    masm.passABIArg(argUintNReg);
    masm.passABIArg(argVpReg);
    masm.callWithABI(JS_FUNC_TO_DATA_PTR(void *, target->native()));

    // Test for failure.
    Label success, exception;
    masm.branchTest32(Assembler::Zero, ReturnReg, ReturnReg, &exception);

    // Load the outparam vp[0] into output register(s).
    masm.loadValue(Address(StackPointer, IonNativeExitFrameLayout::offsetOfResult()), JSReturnOperand);
    masm.jump(&success);

    // Handle exception case.
    {
        masm.bind(&exception);
        masm.handleException();
    }
    masm.bind(&success);

    // The next instruction is removing the footer of the exit frame, so there
    // is no need for leaveFakeExitFrame.

    // Move the StackPointer back to its original location, unwinding the native exit frame.
    masm.adjustStack(IonNativeExitFrameLayout::Size() - unusedStack);
    JS_ASSERT(masm.framePushed() == initialStack);

    dropArguments(call->numStackArgs() + 1);
    return true;
}

bool
CodeGenerator::visitCallDOMNative(LCallDOMNative *call)
{
    JSFunction *target = call->getSingleTarget();
    JS_ASSERT(target);
    JS_ASSERT(target->isNative());
    JS_ASSERT(target->jitInfo());
    JS_ASSERT(call->mir()->isDOMFunction());

    int callargslot = call->argslot();
    int unusedStack = StackOffsetOfPassedArg(callargslot);

    // Registers used for callWithABI() argument-passing.
    const Register argJSContext = ToRegister(call->getArgJSContext());
    const Register argObj       = ToRegister(call->getArgObj());
    const Register argPrivate   = ToRegister(call->getArgPrivate());
    const Register argArgc      = ToRegister(call->getArgArgc());
    const Register argVp        = ToRegister(call->getArgVp());

    DebugOnly<uint32> initialStack = masm.framePushed();

    masm.checkStackAlignment();

    // DOM methods have the signature:
    //  bool (*)(JSContext *, HandleObject, void *private, unsigned argc, Value *vp)
    // Where vp[0] is space for an outparam and the callee, vp[1] is |this|, and vp[2] onward
    // are the function arguments.

    // Nestle the stack up against the pushed arguments, leaving StackPointer at
    // &vp[1]
    masm.adjustStack(unusedStack);
    // argObj is filled with the extracted object, then returned.
    Register obj = masm.extractObject(Address(StackPointer, 0), argObj);
    JS_ASSERT(obj == argObj);

    // Push a Value containing the callee object: natives are allowed to access their callee before
    // setitng the return value. The StackPointer is moved to &vp[0].
    masm.Push(ObjectValue(*target));
    masm.movePtr(StackPointer, argVp);

    // GetReservedSlot(obj, DOM_PROTO_INSTANCE_CLASS_SLOT).toPrivate()
    masm.loadPrivate(Address(obj, JSObject::getFixedSlotOffset(0)), argPrivate);

    // Load argc from the call instruction.
    masm.move32(Imm32(call->numStackArgs()), argArgc);
    // Push argument into what will become the IonExitFrame
    masm.Push(argArgc);

    // Push |this| object for passing HandleObject. We push after argc to
    // maintain the same sp-relative location of the object pointer with other
    // DOMExitFrames.
    masm.Push(argObj);
    masm.movePtr(StackPointer, argObj);

    // Construct native exit frame.
    uint32 safepointOffset;
    if (!masm.buildFakeExitFrame(argJSContext, &safepointOffset))
        return false;
    masm.enterFakeExitFrame(ION_FRAME_DOMMETHOD);

    if (!markSafepointAt(safepointOffset, call))
        return false;

    // Construct and execute call.
    masm.setupUnalignedABICall(5, argJSContext);

    masm.loadJSContext(argJSContext);

    masm.passABIArg(argJSContext);
    masm.passABIArg(argObj);
    masm.passABIArg(argPrivate);
    masm.passABIArg(argArgc);
    masm.passABIArg(argVp);
    masm.callWithABI(JS_FUNC_TO_DATA_PTR(void *, target->jitInfo()->op));

    if (target->jitInfo()->isInfallible) {
        masm.loadValue(Address(StackPointer, IonDOMMethodExitFrameLayout::offsetOfResult()),
                       JSReturnOperand);
    } else {
        // Test for failure.
        Label success, exception;
        masm.branchTest32(Assembler::Zero, ReturnReg, ReturnReg, &exception);

        // Load the outparam vp[0] into output register(s).
        masm.loadValue(Address(StackPointer, IonDOMMethodExitFrameLayout::offsetOfResult()),
                       JSReturnOperand);
        masm.jump(&success);

        // Handle exception case.
        {
            masm.bind(&exception);
            masm.handleException();
        }
        masm.bind(&success);
    }

    // The next instruction is removing the footer of the exit frame, so there
    // is no need for leaveFakeExitFrame.

    // Move the StackPointer back to its original location, unwinding the native exit frame.
    masm.adjustStack(IonDOMMethodExitFrameLayout::Size() - unusedStack);
    JS_ASSERT(masm.framePushed() == initialStack);

    dropArguments(call->numStackArgs() + 1);
    return true;
}

bool
CodeGenerator::visitCallGetIntrinsicValue(LCallGetIntrinsicValue *lir)
{
<<<<<<< HEAD
    // When compiling parallel kernels, always bail.
    switch (gen->info().compileMode()) {
      case COMPILE_MODE_SEQ: {
        typedef bool (*pf)(JSContext *cx, HandlePropertyName, MutableHandleValue);
        static const VMFunction Info = FunctionInfo<pf>(GetIntrinsicValue);

        pushArg(ImmGCPtr(lir->mir()->name()));
        return callVM(Info, lir);
      }

      case COMPILE_MODE_PAR: {
        Label *bail;
        if (!ensureOutOfLineParallelAbort(&bail))
            return false;

        masm.jump(bail);
        return true;
      }

      case COMPILE_MODE_MAX:
        JS_NOT_REACHED("Bad compile mode");
    }
}
=======
    typedef bool (*pf)(JSContext *cx, HandlePropertyName, MutableHandleValue);
    static const VMFunction Info = FunctionInfo<pf>(GetIntrinsicValue);

    pushArg(ImmGCPtr(lir->mir()->name()));
    return callVM(Info, lir);
}

typedef bool (*InvokeFunctionFn)(JSContext *, JSFunction *, uint32, Value *, Value *);
static const VMFunction InvokeFunctionInfo =
    FunctionInfo<InvokeFunctionFn>(InvokeFunction);
>>>>>>> d2210ce9

bool
CodeGenerator::emitCallInvokeFunction(LInstruction *call, Register calleereg,
                                      uint32 argc, uint32 unusedStack)
{
    // Nestle %esp up to the argument vector.
    // Each path must account for framePushed_ separately, for callVM to be valid.
    masm.freeStack(unusedStack);

    pushArg(StackPointer); // argv.
    pushArg(Imm32(argc));  // argc.
    pushArg(calleereg);    // JSFunction *.

    if (!callVM(InvokeFunctionInfo, call))
        return false;

    // Un-nestle %esp from the argument vector. No prefix was pushed.
    masm.reserveStack(unusedStack);
    return true;
}

static inline int32_t ionOffset(ExecutionMode executionMode)
{
    switch (executionMode) {
      case SequentialExecution: return offsetof(JSScript, ion);
      case ParallelExecution: return offsetof(JSScript, parallelIon);
    }

    JS_ASSERT(false);
    return offsetof(JSScript, ion);
}

bool
CodeGenerator::visitCallGeneric(LCallGeneric *call)
{
    Register calleereg = ToRegister(call->getFunction());
    Register objreg    = ToRegister(call->getTempObject());
    Register nargsreg  = ToRegister(call->getNargsReg());
    uint32 unusedStack = StackOffsetOfPassedArg(call->argslot());
    CompileMode cmode  = gen->info().compileMode();
    Label invoke, thunk, makeCall, end, *slowPath;

    // When compiling parallel kernels, the slow path is a bail instead of
    // calling Invoke.
    switch (cmode) {
      case COMPILE_MODE_SEQ:
        slowPath = &invoke;
        break;
      case COMPILE_MODE_PAR:
        if (!ensureOutOfLineParallelAbort(&slowPath))
            return false;
        break;
      case COMPILE_MODE_MAX:
        JS_NOT_REACHED("Bad compile mode");
    }

    // Known-target case is handled by LCallKnown.
    JS_ASSERT(!call->hasSingleTarget());
    // Unknown constructor case is handled by LCallConstructor.
    JS_ASSERT(!call->mir()->isConstructing());

    // Generate an ArgumentsRectifier.
    IonCompartment *ion = gen->ionCompartment();
    IonCode *argumentsRectifier = ion->getArgumentsRectifier();

    masm.checkStackAlignment();

    // Guard that calleereg is actually a function object.
    masm.loadObjClass(calleereg, nargsreg);
    masm.cmpPtr(nargsreg, ImmWord(&js::FunctionClass));
    if (!bailoutIf(Assembler::NotEqual, call->snapshot()))
        return false;

    // Guard that calleereg is a non-native function:
<<<<<<< HEAD
    // Non-native iff (callee->flags & JSFUN_KINDMASK >= JSFUN_INTERPRETED).
    // This is equivalent to testing if any of the bits in JSFUN_KINDMASK are set.
    Address flags(calleereg, offsetof(JSFunction, flags));
    masm.load16ZeroExtend_mask(flags, Imm32(JSFUN_INTERPRETED), nargsreg);
    masm.branch32(Assembler::NotEqual, nargsreg, Imm32(JSFUN_INTERPRETED), slowPath);

    // Knowing that calleereg is a non-native function, load the JSScript.
    masm.movePtr(Address(calleereg, offsetof(JSFunction, u.i.script_)), objreg);
    masm.movePtr(Address(objreg, ionOffset(cmode)), objreg);
=======
    masm.branchIfFunctionIsNative(calleereg, &invoke);

    // Knowing that calleereg is a non-native function, load the JSScript.
    masm.loadPtr(Address(calleereg, offsetof(JSFunction, u.i.script_)), objreg);
    ExecutionMode executionMode = gen->info().executionMode();
    masm.loadPtr(Address(objreg, ionOffset(executionMode)), objreg);
>>>>>>> d2210ce9

    // Guard that the IonScript has been compiled.
    masm.branchPtr(Assembler::BelowOrEqual, objreg, ImmWord(ION_COMPILING_SCRIPT), slowPath);

    // Nestle the StackPointer up to the argument vector.
    masm.freeStack(unusedStack);

    // Construct the IonFramePrefix.
    uint32 descriptor = MakeFrameDescriptor(masm.framePushed(), IonFrame_OptimizedJS);
    masm.Push(Imm32(call->numActualArgs()));
    masm.Push(calleereg);
    masm.Push(Imm32(descriptor));

    // Check whether the provided arguments satisfy target argc.
    masm.load16ZeroExtend(Address(calleereg, offsetof(JSFunction, nargs)), nargsreg);
    masm.cmp32(nargsreg, Imm32(call->numStackArgs()));
    masm.j(Assembler::Above, &thunk);

    // No argument fixup needed. Load the start of the target IonCode.
    masm.loadPtr(Address(objreg, IonScript::offsetOfMethod()), objreg);
    masm.loadPtr(Address(objreg, IonCode::offsetOfCode()), objreg);
    masm.jump(&makeCall);

    // Argument fixed needed. Load the ArgumentsRectifier.
    masm.bind(&thunk);
    {
        JS_ASSERT(ArgumentsRectifierReg != objreg);
        masm.movePtr(ImmGCPtr(argumentsRectifier), objreg); // Necessary for GC marking.
        masm.loadPtr(Address(objreg, IonCode::offsetOfCode()), objreg);
        masm.move32(Imm32(call->numStackArgs()), ArgumentsRectifierReg);
    }

    // Finally call the function in objreg.
    masm.bind(&makeCall);
    uint32 callOffset = masm.callIon(objreg);
    if (!markSafepointAt(callOffset, call))
        return false;

    // Increment to remove IonFramePrefix; decrement to fill FrameSizeClass.
    // The return address has already been removed from the Ion frame.
    int prefixGarbage = sizeof(IonJSFrameLayout) - sizeof(void *);
    masm.adjustStack(prefixGarbage - unusedStack);
    masm.jump(&end);

    // Handle uncompiled or native functions.
    if (slowPath == &invoke) {
        masm.bind(&invoke);
        if (!emitCallInvokeFunction(call, calleereg, call->numActualArgs(), unusedStack))
            return false;
    }

    masm.bind(&end);
    dropArguments(call->numStackArgs() + 1);
    return true;
}

bool
CodeGenerator::visitCallKnown(LCallKnown *call)
{
<<<<<<< HEAD
    Register calleereg = ToRegister(call->getFunction());
=======
    JSContext *cx = GetIonContext()->cx;
>>>>>>> d2210ce9
    Register objreg    = ToRegister(call->getTempObject());
    uint32 unusedStack = StackOffsetOfPassedArg(call->argslot());
    JSFunction *target = call->getSingleTarget();
    CompileMode cmode  = gen->info().compileMode();
    Label end, invoke, *slowPath;

    // When compiling parallel kernels, the slow path is a bail instead of
    // calling Invoke.
    switch (cmode) {
      case COMPILE_MODE_SEQ:
        slowPath = &invoke;
        break;
      case COMPILE_MODE_PAR:
        if (!ensureOutOfLineParallelAbort(&slowPath))
            return false;
        break;
      case COMPILE_MODE_MAX:
        JS_NOT_REACHED("Bad compile mode");
    }

     // Native single targets are handled by LCallNative.
    JS_ASSERT(!target->isNative());
    // Missing arguments must have been explicitly appended by the IonBuilder.
    JS_ASSERT(target->nargs <= call->numStackArgs());

    masm.checkStackAlignment();

<<<<<<< HEAD
    // If the function is known to be uncompilable, just emit the call to
    // Invoke in sequential mode, else mark as cannot compile.
    if (target->script()->ions[cmode] == ION_DISABLED_SCRIPT) {
        if (cmode == COMPILE_MODE_PAR)
            return false;

=======
    // If the function is known to be uncompilable, only emit the call to InvokeFunction.
    ExecutionMode executionMode = gen->info().executionMode();
    RootedScript targetScript(cx, target->script());
    if (GetIonScript(targetScript, executionMode) == ION_DISABLED_SCRIPT) {
>>>>>>> d2210ce9
        if (!emitCallInvokeFunction(call, calleereg, call->numActualArgs(), unusedStack))
            return false;

        if (call->mir()->isConstructing()) {
            Label notPrimitive;
            masm.branchTestPrimitive(Assembler::NotEqual, JSReturnOperand, &notPrimitive);
            masm.loadValue(Address(StackPointer, unusedStack), JSReturnOperand);
            masm.bind(&notPrimitive);
        }

        dropArguments(call->numStackArgs() + 1);
        return true;
    }

    // Knowing that calleereg is a non-native function, load the JSScript.
    masm.loadPtr(Address(calleereg, offsetof(JSFunction, u.i.script_)), objreg);
    masm.loadPtr(Address(objreg, ionOffset(executionMode)), objreg);

    // Guard that the IonScript has been compiled.
    masm.branchPtr(Assembler::BelowOrEqual, objreg, ImmWord(ION_COMPILING_SCRIPT), slowPath);

    // Load the start of the target IonCode.
    masm.loadPtr(Address(objreg, IonScript::offsetOfMethod()), objreg);
    masm.loadPtr(Address(objreg, IonCode::offsetOfCode()), objreg);

    // Nestle the StackPointer up to the argument vector.
    masm.freeStack(unusedStack);

    // Construct the IonFramePrefix.
    uint32 descriptor = MakeFrameDescriptor(masm.framePushed(), IonFrame_OptimizedJS);
    masm.Push(Imm32(call->numActualArgs()));
    masm.Push(calleereg);
    masm.Push(Imm32(descriptor));

    // Finally call the function in objreg.
    uint32 callOffset = masm.callIon(objreg);
    if (!markSafepointAt(callOffset, call))
        return false;

    // Increment to remove IonFramePrefix; decrement to fill FrameSizeClass.
    // The return address has already been removed from the Ion frame.
    int prefixGarbage = sizeof(IonJSFrameLayout) - sizeof(void *);
    masm.adjustStack(prefixGarbage - unusedStack);
<<<<<<< HEAD
    masm.jump(&end);

    // Handle uncompiled functions.
    if (slowPath == &invoke) {
        masm.bind(&invoke);
        if (!emitCallInvokeFunction(call, calleereg, call->numActualArgs(), unusedStack))
            return false;
=======
    masm.jump(end);
    return true;
}

bool
CodeGenerator::visitCallKnown(LCallKnown *call)
{
    Register calleereg = ToRegister(call->getFunction());
    uint32 unusedStack = StackOffsetOfPassedArg(call->argslot());
    Label end;

    switch (gen->info().executionMode()) {
      case ParallelExecution: {
          Label *bail;
          if (!ensureOutOfLineParallelAbort(&bail))
              return false;

          if (!emitCallToKnownScript(call, calleereg, unusedStack,
                                     bail, &end))
              return false;

          break;
      }

      case SequentialExecution: {
          Label invoke;

          if (!emitCallToKnownScript(call, calleereg, unusedStack,
                                     &invoke, &end))
              return false;

          // Handle uncompiled functions.
          masm.bind(&invoke);
          if (!emitCallInvokeFunction(call, calleereg, call->numActualArgs(), unusedStack))
              return false;

          break;
      }
>>>>>>> d2210ce9
    }

    masm.bind(&end);

    // If the return value of the constructing function is Primitive,
    // replace the return value with the Object from CreateThis.
    if (call->mir()->isConstructing()) {
        Label notPrimitive;
        masm.branchTestPrimitive(Assembler::NotEqual, JSReturnOperand, &notPrimitive);
        masm.loadValue(Address(StackPointer, unusedStack), JSReturnOperand);
        masm.bind(&notPrimitive);
    }

    dropArguments(call->numStackArgs() + 1);
    return true;
}

typedef bool (*InvokeConstructorFn)(JSContext *, JSObject *, uint32, Value *, Value *);
static const VMFunction InvokeConstructorInfo =
    FunctionInfo<InvokeConstructorFn>(ion::InvokeConstructor);

bool
CodeGenerator::visitCallConstructor(LCallConstructor *call)
{
    JS_ASSERT(call->mir()->isConstructing());

    // Holds the function object.
    const LAllocation *callee = call->getFunction();
    Register calleereg = ToRegister(callee);

    uint32 callargslot = call->argslot();
    uint32 unusedStack = StackOffsetOfPassedArg(callargslot);

    // Nestle %esp up to the argument vector.
    masm.freeStack(unusedStack);

    pushArg(StackPointer);                  // argv.
    pushArg(Imm32(call->numActualArgs()));  // argc.
    pushArg(calleereg);                     // JSFunction *.

    if (!callVM(InvokeConstructorInfo, call))
        return false;

    // Un-nestle %esp from the argument vector. No prefix was pushed.
    masm.reserveStack(unusedStack);

    dropArguments(call->numStackArgs() + 1);
    return true;
}

bool
CodeGenerator::emitCallInvokeFunction(LApplyArgsGeneric *apply, Register extraStackSize)
{
    Register objreg = ToRegister(apply->getTempObject());
    JS_ASSERT(objreg != extraStackSize);

    // Push the space used by the arguments.
    masm.movePtr(StackPointer, objreg);
    masm.Push(extraStackSize);

    pushArg(objreg);                           // argv.
    pushArg(ToRegister(apply->getArgc()));     // argc.
    pushArg(ToRegister(apply->getFunction())); // JSFunction *.

    // This specialization og callVM restore the extraStackSize after the call.
    if (!callVM(InvokeFunctionInfo, apply, &extraStackSize))
        return false;

    masm.Pop(extraStackSize);
    return true;
}

// Do not bailout after the execution of this function since the stack no longer
// correspond to what is expected by the snapshots.
void
CodeGenerator::emitPushArguments(LApplyArgsGeneric *apply, Register extraStackSpace)
{
    // Holds the function nargs. Initially undefined.
    Register argcreg = ToRegister(apply->getArgc());

    Register copyreg = ToRegister(apply->getTempObject());
    size_t argvOffset = frameSize() + IonJSFrameLayout::offsetOfActualArgs();
    Label end;

    // Initialize the loop counter AND Compute the stack usage (if == 0)
    masm.movePtr(argcreg, extraStackSpace);
    masm.branchTestPtr(Assembler::Zero, argcreg, argcreg, &end);

    // Copy arguments.
    {
        Register count = extraStackSpace; // <- argcreg
        Label loop;
        masm.bind(&loop);

        // We remove sizeof(void*) from argvOffset because withtout it we target
        // the address after the memory area that we want to copy.
        BaseIndex disp(StackPointer, argcreg, ScaleFromShift(sizeof(Value)), argvOffset - sizeof(void*));

        // Do not use Push here because other this account to 1 in the framePushed
        // instead of 0.  These push are only counted by argcreg.
        masm.loadPtr(disp, copyreg);
        masm.push(copyreg);

        // Handle 32 bits architectures.
        if (sizeof(Value) == 2 * sizeof(void*)) {
            masm.loadPtr(disp, copyreg);
            masm.push(copyreg);
        }

        masm.decBranchPtr(Assembler::NonZero, count, Imm32(1), &loop);
    }

    // Compute the stack usage.
    masm.movePtr(argcreg, extraStackSpace);
    masm.lshiftPtr(Imm32::ShiftOf(ScaleFromShift(sizeof(Value))), extraStackSpace);

    // Join with all arguments copied and the extra stack usage computed.
    masm.bind(&end);

    // Push |this|.
    masm.addPtr(Imm32(sizeof(Value)), extraStackSpace);
    masm.pushValue(ToValue(apply, LApplyArgsGeneric::ThisIndex));
}

void
CodeGenerator::emitPopArguments(LApplyArgsGeneric *apply, Register extraStackSpace)
{
    // Pop |this| and Arguments.
    masm.freeStack(extraStackSpace);
}

bool
CodeGenerator::visitApplyArgsGeneric(LApplyArgsGeneric *apply)
{
    JSContext *cx = GetIonContext()->cx;

    // Holds the function object.
    Register calleereg = ToRegister(apply->getFunction());

    // Temporary register for modifying the function object.
    Register objreg = ToRegister(apply->getTempObject());
    Register copyreg = ToRegister(apply->getTempCopy());

    // Holds the function nargs. Initially undefined.
    Register argcreg = ToRegister(apply->getArgc());

    // Unless already known, guard that calleereg is actually a function object.
    if (!apply->hasSingleTarget()) {
        masm.loadObjClass(calleereg, objreg);
        masm.cmpPtr(objreg, ImmWord(&js::FunctionClass));
        if (!bailoutIf(Assembler::NotEqual, apply->snapshot()))
            return false;
    }

    // Copy the arguments of the current function.
    emitPushArguments(apply, copyreg);

    masm.checkStackAlignment();

    // If the function is known to be uncompilable, only emit the call to InvokeFunction.
    ExecutionMode executionMode = gen->info().executionMode();
    if (apply->hasSingleTarget()) {
        RootedFunction target(cx, apply->getSingleTarget());
        if (!CanIonCompile(cx, target, executionMode)) {
            if (!emitCallInvokeFunction(apply, copyreg))
                return false;
            emitPopArguments(apply, copyreg);
            return true;
        }
    }

    Label end, invoke;

    // Guard that calleereg is a non-native function:
    if (!apply->hasSingleTarget()) {
        masm.branchIfFunctionIsNative(calleereg, &invoke);
    } else {
        // Native single targets are handled by LCallNative.
        JS_ASSERT(!apply->getSingleTarget()->isNative());
    }

    // Knowing that calleereg is a non-native function, load the JSScript.
    masm.loadPtr(Address(calleereg, offsetof(JSFunction, u.i.script_)), objreg);
    masm.loadPtr(Address(objreg, ionOffset(executionMode)), objreg);

    // Guard that the IonScript has been compiled.
    masm.branchPtr(Assembler::BelowOrEqual, objreg, ImmWord(ION_COMPILING_SCRIPT), &invoke);

    // Call with an Ion frame or a rectifier frame.
    {
        // Create the frame descriptor.
        unsigned pushed = masm.framePushed();
        masm.addPtr(Imm32(pushed), copyreg);
        masm.makeFrameDescriptor(copyreg, IonFrame_OptimizedJS);

        masm.Push(argcreg);
        masm.Push(calleereg);
        masm.Push(copyreg); // descriptor

        Label underflow, rejoin;

        // Check whether the provided arguments satisfy target argc.
        if (!apply->hasSingleTarget()) {
            masm.load16ZeroExtend(Address(calleereg, offsetof(JSFunction, nargs)), copyreg);
            masm.cmp32(argcreg, copyreg);
            masm.j(Assembler::Below, &underflow);
        } else {
            masm.cmp32(argcreg, Imm32(apply->getSingleTarget()->nargs));
            masm.j(Assembler::Below, &underflow);
        }

        // No argument fixup needed. Load the start of the target IonCode.
        {
            masm.loadPtr(Address(objreg, IonScript::offsetOfMethod()), objreg);
            masm.loadPtr(Address(objreg, IonCode::offsetOfCode()), objreg);

            // Skip the construction of the rectifier frame because we have no
            // underflow.
            masm.jump(&rejoin);
        }

        // Argument fixup needed. Get ready to call the argumentsRectifier.
        {
            masm.bind(&underflow);

            // Hardcode the address of the argumentsRectifier code.
            IonCompartment *ion = gen->ionCompartment();
            IonCode *argumentsRectifier = ion->getArgumentsRectifier();

            JS_ASSERT(ArgumentsRectifierReg != objreg);
            masm.movePtr(ImmGCPtr(argumentsRectifier), objreg); // Necessary for GC marking.
            masm.loadPtr(Address(objreg, IonCode::offsetOfCode()), objreg);
            masm.movePtr(argcreg, ArgumentsRectifierReg);
        }

        masm.bind(&rejoin);

        // Finally call the function in objreg, as assigned by one of the paths above.
        uint32 callOffset = masm.callIon(objreg);
        if (!markSafepointAt(callOffset, apply))
            return false;

        // Recover the number of arguments from the frame descriptor.
        masm.loadPtr(Address(StackPointer, 0), copyreg);
        masm.rshiftPtr(Imm32(FRAMESIZE_SHIFT), copyreg);
        masm.subPtr(Imm32(pushed), copyreg);

        // Increment to remove IonFramePrefix; decrement to fill FrameSizeClass.
        // The return address has already been removed from the Ion frame.
        int prefixGarbage = sizeof(IonJSFrameLayout) - sizeof(void *);
        masm.adjustStack(prefixGarbage);
        masm.jump(&end);
    }

    // Handle uncompiled or native functions.
    {
        masm.bind(&invoke);
        if (!emitCallInvokeFunction(apply, copyreg))
            return false;
    }

    // Pop arguments and continue.
    masm.bind(&end);
    emitPopArguments(apply, copyreg);

    return true;
}

// Registers safe for use before generatePrologue().
static const uint32 EntryTempMask = Registers::TempMask & ~(1 << OsrFrameReg.code());

bool
CodeGenerator::generateArgumentsChecks()
{
    MIRGraph &mir = gen->graph();
    MResumePoint *rp = mir.entryResumePoint();

    // Reserve the amount of stack the actual frame will use. We have to undo
    // this before falling through to the method proper though, because the
    // monomorphic call case will bypass this entire path.
    masm.reserveStack(frameSize());

    // No registers are allocated yet, so it's safe to grab anything.
    Register temp = GeneralRegisterSet(EntryTempMask).getAny();

    CompileInfo &info = gen->info();

    // Indexes need to be shifted by one, to skip the scope chain slot.
    JS_ASSERT(info.scopeChainSlot() == 0);
    static const uint32 START_SLOT = 1;

    Label mismatched;
    for (uint32 i = START_SLOT; i < CountArgSlots(info.fun()); i++) {
        // All initial parameters are guaranteed to be MParameters.
        MParameter *param = rp->getOperand(i)->toParameter();
        types::TypeSet *types = param->typeSet();
        if (!types || types->unknown())
            continue;

        // Use ReturnReg as a scratch register here, since not all platforms
        // have an actual ScratchReg.
        int32 offset = ArgToStackOffset((i - START_SLOT) * sizeof(Value));
        masm.guardTypeSet(Address(StackPointer, offset), types, temp, &mismatched);
    }

    if (mismatched.used() && !bailoutFrom(&mismatched, graph.entrySnapshot()))
        return false;

    masm.freeStack(frameSize());

    return true;
}

// Out-of-line path to report over-recursed error and fail.
class CheckOverRecursedFailure : public OutOfLineCodeBase<CodeGenerator>
{
    LCheckOverRecursed *lir_;

  public:
    CheckOverRecursedFailure(LCheckOverRecursed *lir)
      : lir_(lir)
    { }

    bool accept(CodeGenerator *codegen) {
        return codegen->visitCheckOverRecursedFailure(this);
    }

    LCheckOverRecursed *lir() const {
        return lir_;
    }
};

bool
CodeGenerator::visitParCheckOverRecursed(LParCheckOverRecursed *lir)
{
    // See above: the only different between this code and
    // visitCheckOverRecursed() is that this code runs in parallel mode
    // and hence uses the ionStackLimit from the current thread state
    Register threadContextReg = ToRegister(lir->threadContext());
    Register limitReg = ToRegister(lir->getTempReg());

    masm.loadPtr(Address(threadContextReg, offsetof(ForkJoinSlice, perThreadData)), limitReg);
    masm.loadPtr(Address(limitReg, offsetof(PerThreadData, ionStackLimit)), limitReg);

    // Conditional forward (unlikely) branch to failure.
    Label *bail;
    if (!ensureOutOfLineParallelAbort(&bail))
        return false;
    masm.branchPtr(Assembler::BelowOrEqual, StackPointer, limitReg, bail);

    return true;
}

bool
CodeGenerator::visitParCheckInterrupt(LParCheckInterrupt *lir)
{
    JS_ASSERT(gen->info().executionMode() == ParallelExecution);

    const Register tempReg = ToRegister(lir->getTempReg());
    masm.setupUnalignedABICall(1, tempReg);
    masm.passABIArg(ToRegister(lir->threadContext()));
    masm.callWithABI(JS_FUNC_TO_DATA_PTR(void *, ParCheckInterrupt));

    Label *bail;
    if (!ensureOutOfLineParallelAbort(&bail))
        return false;

    // branch to the OOL failure code if false is returned
    masm.branchTest32(Assembler::Zero, ReturnReg, ReturnReg, bail);

    return true;
}

bool
CodeGenerator::visitCheckOverRecursed(LCheckOverRecursed *lir)
{
    // Ensure that this frame will not cross the stack limit.
    // This is a weak check, justified by Ion using the C stack: we must always
    // be some distance away from the actual limit, since if the limit is
    // crossed, an error must be thrown, which requires more frames.
    //
    // It must always be possible to trespass past the stack limit.
    // Ion may legally place frames very close to the limit. Calling additional
    // C functions may then violate the limit without any checking.

    JSRuntime *rt = gen->compartment->rt;
    Register limitReg = ToRegister(lir->limitTemp());

    // Since Ion frames exist on the C stack, the stack limit may be
    // dynamically set by JS_SetThreadStackLimit() and JS_SetNativeStackQuota().
    uintptr_t *limitAddr = &rt->mainThread.ionStackLimit;
    masm.loadPtr(AbsoluteAddress(limitAddr), limitReg);

    CheckOverRecursedFailure *ool = new CheckOverRecursedFailure(lir);
    if (!addOutOfLineCode(ool))
        return false;

    // Conditional forward (unlikely) branch to failure.
    masm.branchPtr(Assembler::BelowOrEqual, StackPointer, limitReg, ool->entry());
    masm.bind(ool->rejoin());

    return true;
}

typedef bool (*DefVarOrConstFn)(JSContext *, HandlePropertyName, unsigned, HandleObject);
static const VMFunction DefVarOrConstInfo =
    FunctionInfo<DefVarOrConstFn>(DefVarOrConst);

bool
CodeGenerator::visitDefVar(LDefVar *lir)
{
    Register scopeChain = ToRegister(lir->getScopeChain());
    Register nameTemp   = ToRegister(lir->nameTemp());

    masm.movePtr(ImmGCPtr(lir->mir()->name()), nameTemp);

    pushArg(scopeChain); // JSObject *
    pushArg(Imm32(lir->mir()->attrs())); // unsigned
    pushArg(nameTemp); // PropertyName *

    if (!callVM(DefVarOrConstInfo, lir))
        return false;

    return true;
}

typedef bool (*ReportOverRecursedFn)(JSContext *);
static const VMFunction CheckOverRecursedInfo =
    FunctionInfo<ReportOverRecursedFn>(CheckOverRecursed);

bool
CodeGenerator::visitCheckOverRecursedFailure(CheckOverRecursedFailure *ool)
{
    // The OOL path is hit if the recursion depth has been exceeded.
    // Throw an InternalError for over-recursion.

    // LFunctionEnvironment can appear before LCheckOverRecursed, so we have
    // to save all live registers to avoid crashes if CheckOverRecursed triggers
    // a GC.
    saveLive(ool->lir());

    if (!callVM(CheckOverRecursedInfo, ool->lir()))
        return false;

    restoreLive(ool->lir());
    masm.jump(ool->rejoin());
    return true;
}

IonScriptCounts *
CodeGenerator::maybeCreateScriptCounts()
{
    // If scripts are being profiled, create a new IonScriptCounts and attach
    // it to the script. This must be done on the main thread.
    JSContext *cx = GetIonContext()->cx;
    if (!cx)
        return NULL;

    IonScriptCounts *counts = NULL;

    CompileInfo *outerInfo = &gen->info();
    RawScript script = outerInfo->script();

    if (cx->runtime->profilingScripts && !script->hasScriptCounts) {
        if (!script->initScriptCounts(cx))
            return NULL;
    }

    if (!script->hasScriptCounts)
        return NULL;

    counts = js_new<IonScriptCounts>();
    if (!counts || !counts->init(graph.numBlocks())) {
        js_delete(counts);
        return NULL;
    }

    script->addIonCounts(counts);

    for (size_t i = 0; i < graph.numBlocks(); i++) {
        MBasicBlock *block = graph.getBlock(i)->mir();

        // Find a PC offset in the outermost script to use. If this block is
        // from an inlined script, find a location in the outer script to
        // associate information about the inling with.
        MResumePoint *resume = block->entryResumePoint();
        while (resume->caller())
            resume = resume->caller();
        uint32 offset = resume->pc() - script->code;
        JS_ASSERT(offset < script->length);

        if (!counts->block(i).init(block->id(), offset, block->numSuccessors()))
            return NULL;
        for (size_t j = 0; j < block->numSuccessors(); j++)
            counts->block(i).setSuccessor(j, block->getSuccessor(j)->id());
    }

    return counts;
}

bool
CodeGenerator::generateBody()
{
    IonScriptCounts *counts = maybeCreateScriptCounts();

    for (size_t i = 0; i < graph.numBlocks(); i++) {
        current = graph.getBlock(i);

        LInstructionIterator iter = current->begin();

        // Separately visit the label at the start of every block, so that
        // count instrumentation is inserted after the block label is bound.
        if (!iter->accept(this))
            return false;
        iter++;

        mozilla::Maybe<Sprinter> printer;
        if (counts) {
            masm.inc64(AbsoluteAddress(counts->block(i).addressOfHitCount()));
            printer.construct(GetIonContext()->cx);
            if (!printer.ref().init())
                return false;
        }

        for (; iter != current->end(); iter++) {
            IonSpew(IonSpew_Codegen, "instruction %s", iter->opName());
            if (counts)
                printer.ref().printf("[%s]\n", iter->opName());

            if (iter->safepoint() && pushedArgumentSlots_.length()) {
                if (!markArgumentSlots(iter->safepoint()))
                    return false;
            }

            if (!iter->accept(this))
                return false;
        }
        if (masm.oom())
            return false;

        if (counts)
            counts->block(i).setCode(printer.ref().string());
    }

    JS_ASSERT(pushedArgumentSlots_.empty());
    return true;
}

// Out-of-line object allocation for LNewArray.
class OutOfLineNewArray : public OutOfLineCodeBase<CodeGenerator>
{
    LNewArray *lir_;

  public:
    OutOfLineNewArray(LNewArray *lir)
      : lir_(lir)
    { }

    bool accept(CodeGenerator *codegen) {
        return codegen->visitOutOfLineNewArray(this);
    }

    LNewArray *lir() const {
        return lir_;
    }
};

typedef JSObject *(*NewInitArrayFn)(JSContext *, uint32, types::TypeObject *);
static const VMFunction NewInitArrayInfo =
    FunctionInfo<NewInitArrayFn>(NewInitArray);

bool
CodeGenerator::visitNewArrayCallVM(LNewArray *lir)
{
    JS_ASSERT(gen->info().executionMode() == SequentialExecution);

    Register objReg = ToRegister(lir->output());

    JS_ASSERT(!lir->isCall());
    saveLive(lir);

    JSObject *templateObject = lir->mir()->templateObject();
    types::TypeObject *type = templateObject->hasSingletonType() ? NULL : templateObject->type();

    pushArg(ImmGCPtr(type));
    pushArg(Imm32(lir->mir()->count()));

    if (!callVM(NewInitArrayInfo, lir))
        return false;

    if (ReturnReg != objReg)
        masm.movePtr(ReturnReg, objReg);

    restoreLive(lir);

    return true;
}

bool
CodeGenerator::visitNewSlots(LNewSlots *lir)
{
    Register temp1 = ToRegister(lir->temp1());
    Register temp2 = ToRegister(lir->temp2());
    Register temp3 = ToRegister(lir->temp3());
    Register output = ToRegister(lir->output());

    masm.mov(ImmWord(gen->compartment->rt), temp1);
    masm.mov(Imm32(lir->mir()->nslots()), temp2);

    masm.setupUnalignedABICall(2, temp3);
    masm.passABIArg(temp1);
    masm.passABIArg(temp2);
    masm.callWithABI(JS_FUNC_TO_DATA_PTR(void *, NewSlots));

    masm.testPtr(output, output);
    if (!bailoutIf(Assembler::Zero, lir->snapshot()))
        return false;

    return true;
}

class OutOfLineParNew : public OutOfLineCodeBase<CodeGenerator>
{
public:
    LParNew *lir;
    gc::AllocKind allocKind;
    uint32_t thingSize;

    OutOfLineParNew(LParNew *lir,
                    gc::AllocKind allocKind,
                    uint32_t thingSize)
        : lir(lir),
          allocKind(allocKind),
          thingSize(thingSize)
    {}

    bool accept(CodeGenerator *codegen) {
        return codegen->visitOutOfLineParNew(this);
    }
};

bool
CodeGenerator::visitNewArray(LNewArray *lir)
{
    JS_ASSERT(gen->info().executionMode() == SequentialExecution);
    Register objReg = ToRegister(lir->output());
    JSObject *templateObject = lir->mir()->templateObject();

    if (lir->mir()->shouldUseVM())
        return visitNewArrayCallVM(lir);

    OutOfLineNewArray *ool = new OutOfLineNewArray(lir);
    if (!addOutOfLineCode(ool))
        return false;

    masm.newGCThing(objReg, templateObject, ool->entry());
    masm.initGCThing(objReg, templateObject);

    masm.bind(ool->rejoin());
    return true;
}

bool
CodeGenerator::visitOutOfLineNewArray(OutOfLineNewArray *ool)
{
    if (!visitNewArrayCallVM(ool->lir()))
        return false;
    masm.jump(ool->rejoin());
    return true;
}

// Out-of-line object allocation for JSOP_NEWOBJECT.
class OutOfLineNewObject : public OutOfLineCodeBase<CodeGenerator>
{
    LNewObject *lir_;

  public:
    OutOfLineNewObject(LNewObject *lir)
      : lir_(lir)
    { }

    bool accept(CodeGenerator *codegen) {
        return codegen->visitOutOfLineNewObject(this);
    }

    LNewObject *lir() const {
        return lir_;
    }
};

typedef JSObject *(*NewInitObjectFn)(JSContext *, HandleObject);
static const VMFunction NewInitObjectInfo = FunctionInfo<NewInitObjectFn>(NewInitObject);

bool
CodeGenerator::visitNewObjectVMCall(LNewObject *lir)
{
    JS_ASSERT(gen->info().executionMode() == SequentialExecution);

    Register objReg = ToRegister(lir->output());

    JS_ASSERT(!lir->isCall());
    saveLive(lir);

    pushArg(ImmGCPtr(lir->mir()->templateObject()));
    if (!callVM(NewInitObjectInfo, lir))
        return false;

    if (ReturnReg != objReg)
        masm.movePtr(ReturnReg, objReg);

    restoreLive(lir);
    return true;
}

bool
CodeGenerator::visitNewObject(LNewObject *lir)
{
    JS_ASSERT(gen->info().executionMode() == SequentialExecution);
    Register objReg = ToRegister(lir->output());
    JSObject *templateObject = lir->mir()->templateObject();

    if (lir->mir()->shouldUseVM())
        return visitNewObjectVMCall(lir);

    OutOfLineNewObject *ool = new OutOfLineNewObject(lir);
    if (!addOutOfLineCode(ool))
        return false;

    masm.newGCThing(objReg, templateObject, ool->entry());
    masm.initGCThing(objReg, templateObject);

    masm.bind(ool->rejoin());
    return true;
}

bool
CodeGenerator::visitOutOfLineNewObject(OutOfLineNewObject *ool)
{
    if (!visitNewObjectVMCall(ool->lir()))
        return false;
    masm.jump(ool->rejoin());
    return true;
}

typedef JSObject *(*NewCallObjectFn)(JSContext *, HandleShape,
                                     HandleTypeObject, HeapSlot *);
static const VMFunction NewCallObjectInfo =
    FunctionInfo<NewCallObjectFn>(NewCallObject);

bool
CodeGenerator::visitNewCallObject(LNewCallObject *lir)
{
    Register obj = ToRegister(lir->output());

    JSObject *templateObj = lir->mir()->templateObj();

    // If we have a template object, we can inline call object creation.
    OutOfLineCode *ool;
    if (lir->slots()->isRegister()) {
        ool = oolCallVM(NewCallObjectInfo, lir,
                        (ArgList(), ImmGCPtr(templateObj->lastProperty()),
                                    ImmGCPtr(templateObj->type()),
                                    ToRegister(lir->slots())),
                        StoreRegisterTo(obj));
    } else {
        ool = oolCallVM(NewCallObjectInfo, lir,
                        (ArgList(), ImmGCPtr(templateObj->lastProperty()),
                                    ImmGCPtr(templateObj->type()),
                                    ImmWord((void *)NULL)),
                        StoreRegisterTo(obj));
    }
    if (!ool)
        return false;

    masm.newGCThing(obj, templateObj, ool->entry());
    masm.initGCThing(obj, templateObj);

    if (lir->slots()->isRegister())
        masm.storePtr(ToRegister(lir->slots()), Address(obj, JSObject::offsetOfSlots()));
    masm.bind(ool->rejoin());
    return true;
}

typedef JSObject *(*NewStringObjectFn)(JSContext *, HandleString);
static const VMFunction NewStringObjectInfo = FunctionInfo<NewStringObjectFn>(NewStringObject);

bool
CodeGenerator::visitNewStringObject(LNewStringObject *lir)
{
    Register input = ToRegister(lir->input());
    Register output = ToRegister(lir->output());
    Register temp = ToRegister(lir->temp());

    StringObject *templateObj = lir->mir()->templateObj();

    OutOfLineCode *ool = oolCallVM(NewStringObjectInfo, lir, (ArgList(), input),
                                   StoreRegisterTo(output));
    if (!ool)
        return false;

    masm.newGCThing(output, templateObj, ool->entry());
    masm.initGCThing(output, templateObj);

    masm.loadStringLength(input, temp);

    masm.storeValue(JSVAL_TYPE_STRING, input, Address(output, StringObject::offsetOfPrimitiveValue()));
    masm.storeValue(JSVAL_TYPE_INT32, temp, Address(output, StringObject::offsetOfLength()));

    masm.bind(ool->rejoin());
    return true;
}

typedef bool(*InitPropFn)(JSContext *cx, HandleObject obj,
                          HandlePropertyName name, HandleValue value);
static const VMFunction InitPropInfo =
    FunctionInfo<InitPropFn>(InitProp);

bool
CodeGenerator::visitParNew(LParNew *lir)
{
    Register objReg = ToRegister(lir->output());
    JSObject *templateObject = lir->mir()->templateObject();

    gc::AllocKind allocKind = templateObject->getAllocKind();
    uint32_t thingSize = (uint32_t)gc::Arena::thingSize(allocKind);

    OutOfLineCode *ool = new OutOfLineParNew(lir, allocKind, thingSize);
    if (!ool || !addOutOfLineCode(ool))
        return false;

    // This is an inlined version of newGCThing.  The normal version
    // uses absolute addresses to reach precisely into the
    // JSCompartment, which requires fewer temp registers.  This one
    // can't do that as it must be per-thread.  Also, we ignore the
    // gcZeal setting, as this is not relevant in parallel execution.

    // Subtle: I wanted to use `objReg` for one of these temporaries,
    // but the register allocator was assigning it to the same
    // register as `threadContextReg`.  Then we overwrite that
    // register which messed up the OOL code.
    Register threadContextReg = ToRegister(lir->threadContext());
    Register tempReg1 = ToRegister(lir->getTemp0());
    Register tempReg2 = ToRegister(lir->getTemp1());
    Register tempReg3 = ToRegister(lir->getTemp2());

    // tempReg1 = (ArenaLists*) forkJoinSlice->arenaLists
    masm.loadPtr(Address(threadContextReg, offsetof(ForkJoinSlice, arenaLists)), tempReg1);

    // tempReg1 = (FreeSpan*) &objReg.freeLists[thingKind]
    uintptr_t freeSpanOffset = gc::ArenaLists::getFreeListOffset(allocKind);
    masm.addPtr(Imm32(freeSpanOffset), tempReg1);

    // tempReg2 = (uintptr_t) objReg->first
    // tempReg3 = (uintptr_t) objReg->last
    masm.loadPtr(Address(objReg, offsetof(gc::FreeSpan, first)), tempReg2);
    masm.loadPtr(Address(objReg, offsetof(gc::FreeSpan, last)), tempReg3);

    // If last <= first, bail to OOL code
    masm.branchPtr(Assembler::BelowOrEqual, tempReg3, tempReg2, ool->entry());

    // objReg->first = tempReg2 + thingSize
    masm.addPtr(Imm32(thingSize), tempReg2);
    masm.storePtr(tempReg2, Address(objReg, offsetof(gc::FreeSpan, first)));

    // objReg = tempReg2 - thingSize
    masm.movePtr(tempReg2, objReg);
    masm.subPtr(Imm32(thingSize), objReg);

    // Slow path joins us here to complete the initialization
    masm.bind(ool->rejoin());
    masm.initGCThing(objReg, templateObject);

    return true;
}

bool
CodeGenerator::visitOutOfLineParNew(OutOfLineParNew *ool)
{
    LParNew *lir = ool->lir;
    Register threadContextReg = ToRegister(lir->threadContext());
    Register tempReg1 = ToRegister(lir->getTemp0());
    Register tempReg2 = ToRegister(lir->getTemp1());
    Register tempReg3 = ToRegister(lir->getTemp2());
    Register tempReg4 = ToRegister(lir->getTemp3());

    masm.mov(ImmWord(gen->compartment), tempReg1);
    masm.move32(Imm32(ool->allocKind), tempReg2);
    masm.move32(Imm32(ool->thingSize), tempReg3);

    masm.mov(ImmWord(gen->compartment), tempReg1);
    masm.move32(Imm32(ool->allocKind), tempReg2);
    masm.move32(Imm32(ool->thingSize), tempReg3);

    masm.setupUnalignedABICall(4, tempReg4);
    masm.passABIArg(threadContextReg);
    masm.passABIArg(tempReg1);
    masm.passABIArg(tempReg2);
    masm.passABIArg(tempReg3);
    masm.callWithABI(JS_FUNC_TO_DATA_PTR(void *, ParNewGCThing));
    JS_ASSERT(ToRegister(lir->output()) == ReturnReg);
    masm.jump(ool->rejoin());

    return true;
}

bool
CodeGenerator::visitInitProp(LInitProp *lir)
{
    Register objReg = ToRegister(lir->getObject());

    pushArg(ToValue(lir, LInitProp::ValueIndex));
    pushArg(ImmGCPtr(lir->mir()->propertyName()));
    pushArg(objReg);

    return callVM(InitPropInfo, lir);
}

typedef JSObject *(*NewGCThingFn)(JSContext *cx, gc::AllocKind allocKind, size_t thingSize);
static const VMFunction NewGCThingInfo =
    FunctionInfo<NewGCThingFn>(js::ion::NewGCThing);

bool
CodeGenerator::visitCreateThis(LCreateThis *lir)
{
    JS_ASSERT(lir->mir()->hasTemplateObject());
    JSObject *templateObject = lir->mir()->getTemplateObject();
    gc::AllocKind allocKind = templateObject->getAllocKind();
    int thingSize = (int)gc::Arena::thingSize(allocKind);
    Register objReg = ToRegister(lir->output());

    OutOfLineCode *ool = oolCallVM(NewGCThingInfo, lir,
                                   (ArgList(), Imm32(allocKind), Imm32(thingSize)),
                                   StoreRegisterTo(objReg));
    if (!ool)
        return false;

    // Allocate. If the FreeList is empty, call to VM, which may GC.
    masm.newGCThing(objReg, templateObject, ool->entry());

    // Initialize based on the templateObject.
    masm.bind(ool->rejoin());
    masm.initGCThing(objReg, templateObject);

    return true;
}

typedef JSObject *(*CreateThisFn)(JSContext *cx, HandleObject callee, JSObject *proto);
static const VMFunction CreateThisInfo =
    FunctionInfo<CreateThisFn>(js_CreateThisForFunctionWithProto);

bool
CodeGenerator::visitCreateThisVM(LCreateThisVM *lir)
{
    const LAllocation *proto = lir->getPrototype();
    const LAllocation *callee = lir->getCallee();

    // Push arguments.
    if (proto->isConstant())
        pushArg(ImmGCPtr(&proto->toConstant()->toObject()));
    else
        pushArg(ToRegister(proto));

    if (callee->isConstant())
        pushArg(ImmGCPtr(&callee->toConstant()->toObject()));
    else
        pushArg(ToRegister(callee));

    if (!callVM(CreateThisInfo, lir))
        return false;
    return true;
}

bool
CodeGenerator::visitReturnFromCtor(LReturnFromCtor *lir)
{
    ValueOperand value = ToValue(lir, LReturnFromCtor::ValueIndex);
    Register obj = ToRegister(lir->getObject());
    Register output = ToRegister(lir->output());

    Label valueIsObject, end;

    masm.branchTestObject(Assembler::Equal, value, &valueIsObject);

    // Value is not an object. Return that other object.
    masm.movePtr(obj, output);
    masm.jump(&end);

    // Value is an object. Return unbox(Value).
    masm.bind(&valueIsObject);
    Register payload = masm.extractObject(value, output);
    if (payload != output)
        masm.movePtr(payload, output);

    masm.bind(&end);
    return true;
}

bool
CodeGenerator::visitArrayLength(LArrayLength *lir)
{
    Address length(ToRegister(lir->elements()), ObjectElements::offsetOfLength());
    masm.load32(length, ToRegister(lir->output()));
    return true;
}

bool
CodeGenerator::visitTypedArrayLength(LTypedArrayLength *lir)
{
    Register obj = ToRegister(lir->object());
    Register out = ToRegister(lir->output());
    masm.unboxInt32(Address(obj, TypedArray::lengthOffset()), out);
    return true;
}

bool
CodeGenerator::visitTypedArrayElements(LTypedArrayElements *lir)
{
    Register obj = ToRegister(lir->object());
    Register out = ToRegister(lir->output());
    masm.loadPtr(Address(obj, TypedArray::dataOffset()), out);
    return true;
}

bool
CodeGenerator::visitStringLength(LStringLength *lir)
{
    Register input = ToRegister(lir->string());
    Register output = ToRegister(lir->output());

    masm.loadStringLength(input, output);
    return true;
}

bool
CodeGenerator::visitMinMaxI(LMinMaxI *ins)
{
    Register first = ToRegister(ins->first());
    Register output = ToRegister(ins->output());

    JS_ASSERT(first == output);

    if (ins->second()->isConstant())
        masm.cmp32(first, Imm32(ToInt32(ins->second())));
    else
        masm.cmp32(first, ToRegister(ins->second()));

    Label done;
    if (ins->mir()->isMax())
        masm.j(Assembler::GreaterThan, &done);
    else
        masm.j(Assembler::LessThan, &done);

    if (ins->second()->isConstant())
        masm.move32(Imm32(ToInt32(ins->second())), output);
    else
        masm.mov(ToRegister(ins->second()), output);


    masm.bind(&done);
    return true;
}

bool
CodeGenerator::visitAbsI(LAbsI *ins)
{
    Register input = ToRegister(ins->input());
    Label positive;

    JS_ASSERT(input == ToRegister(ins->output()));
    masm.test32(input, input);
    masm.j(Assembler::GreaterThanOrEqual, &positive);
    masm.neg32(input);
    if (ins->snapshot() && !bailoutIf(Assembler::Overflow, ins->snapshot()))
        return false;
    masm.bind(&positive);

    return true;
}

bool
CodeGenerator::visitPowI(LPowI *ins)
{
    FloatRegister value = ToFloatRegister(ins->value());
    Register power = ToRegister(ins->power());
    Register temp = ToRegister(ins->temp());

    JS_ASSERT(power != temp);

    // In all implementations, setupUnalignedABICall() relinquishes use of
    // its scratch register. We can therefore save an input register by
    // reusing the scratch register to pass constants to callWithABI.
    masm.setupUnalignedABICall(2, temp);
    masm.passABIArg(value);
    masm.passABIArg(power);

    masm.callWithABI(JS_FUNC_TO_DATA_PTR(void *, js::powi), MacroAssembler::DOUBLE);
    JS_ASSERT(ToFloatRegister(ins->output()) == ReturnFloatReg);

    return true;
}

bool
CodeGenerator::visitPowD(LPowD *ins)
{
    FloatRegister value = ToFloatRegister(ins->value());
    FloatRegister power = ToFloatRegister(ins->power());
    Register temp = ToRegister(ins->temp());

    masm.setupUnalignedABICall(2, temp);
    masm.passABIArg(value);
    masm.passABIArg(power);
    masm.callWithABI(JS_FUNC_TO_DATA_PTR(void *, ecmaPow), MacroAssembler::DOUBLE);

    JS_ASSERT(ToFloatRegister(ins->output()) == ReturnFloatReg);
    return true;
}

bool
CodeGenerator::visitRandom(LRandom *ins)
{
    Register temp = ToRegister(ins->temp());
    Register temp2 = ToRegister(ins->temp2());

    masm.loadJSContext(temp);

    masm.setupUnalignedABICall(1, temp2);
    masm.passABIArg(temp);
    masm.callWithABI(JS_FUNC_TO_DATA_PTR(void *, math_random_no_outparam), MacroAssembler::DOUBLE);

    JS_ASSERT(ToFloatRegister(ins->output()) == ReturnFloatReg);
    return true;
}

bool
CodeGenerator::visitMathFunctionD(LMathFunctionD *ins)
{
    Register temp = ToRegister(ins->temp());
    FloatRegister input = ToFloatRegister(ins->input());
    JS_ASSERT(ToFloatRegister(ins->output()) == ReturnFloatReg);

    MathCache *mathCache = ins->mir()->cache();

    masm.setupUnalignedABICall(2, temp);
    masm.movePtr(ImmWord(mathCache), temp);
    masm.passABIArg(temp);
    masm.passABIArg(input);

    void *funptr = NULL;
    switch (ins->mir()->function()) {
      case MMathFunction::Log:
        funptr = JS_FUNC_TO_DATA_PTR(void *, js::math_log_impl);
        break;
      case MMathFunction::Sin:
        funptr = JS_FUNC_TO_DATA_PTR(void *, js::math_sin_impl);
        break;
      case MMathFunction::Cos:
        funptr = JS_FUNC_TO_DATA_PTR(void *, js::math_cos_impl);
        break;
      case MMathFunction::Tan:
        funptr = JS_FUNC_TO_DATA_PTR(void *, js::math_tan_impl);
        break;
      default:
        JS_NOT_REACHED("Unknown math function");
    }

    masm.callWithABI(funptr, MacroAssembler::DOUBLE);
    return true;
}

bool
CodeGenerator::visitModD(LModD *ins)
{
    FloatRegister lhs = ToFloatRegister(ins->lhs());
    FloatRegister rhs = ToFloatRegister(ins->rhs());
    Register temp = ToRegister(ins->temp());

    JS_ASSERT(ToFloatRegister(ins->output()) == ReturnFloatReg);

    masm.setupUnalignedABICall(2, temp);
    masm.passABIArg(lhs);
    masm.passABIArg(rhs);

    masm.callWithABI(JS_FUNC_TO_DATA_PTR(void *, NumberMod), MacroAssembler::DOUBLE);
    return true;
}

typedef bool (*BinaryFn)(JSContext *, HandleScript, jsbytecode *,
                         HandleValue, HandleValue, Value *);

static const VMFunction AddInfo = FunctionInfo<BinaryFn>(js::AddValues);
static const VMFunction SubInfo = FunctionInfo<BinaryFn>(js::SubValues);
static const VMFunction MulInfo = FunctionInfo<BinaryFn>(js::MulValues);
static const VMFunction DivInfo = FunctionInfo<BinaryFn>(js::DivValues);
static const VMFunction ModInfo = FunctionInfo<BinaryFn>(js::ModValues);
static const VMFunction UrshInfo = FunctionInfo<BinaryFn>(js::UrshValues);

bool
CodeGenerator::visitBinaryV(LBinaryV *lir)
{
    pushArg(ToValue(lir, LBinaryV::RhsInput));
    pushArg(ToValue(lir, LBinaryV::LhsInput));
    pushArg(ImmWord(lir->mirRaw()->toInstruction()->resumePoint()->pc()));
    pushArg(ImmGCPtr(current->mir()->info().script()));

    switch (lir->jsop()) {
      case JSOP_ADD:
        return callVM(AddInfo, lir);

      case JSOP_SUB:
        return callVM(SubInfo, lir);

      case JSOP_MUL:
        return callVM(MulInfo, lir);

      case JSOP_DIV:
        return callVM(DivInfo, lir);

      case JSOP_MOD:
        return callVM(ModInfo, lir);

      case JSOP_URSH:
        return callVM(UrshInfo, lir);

      default:
        JS_NOT_REACHED("Unexpected binary op");
        return false;
    }
}

typedef bool (*StringCompareFn)(JSContext *, HandleString, HandleString, JSBool *);
static const VMFunction stringsEqualInfo =
    FunctionInfo<StringCompareFn>(ion::StringsEqual<true>);
static const VMFunction stringsNotEqualInfo =
    FunctionInfo<StringCompareFn>(ion::StringsEqual<false>);

bool
CodeGenerator::visitCompareS(LCompareS *lir)
{
    JSOp op = lir->mir()->jsop();
    Register left = ToRegister(lir->left());
    Register right = ToRegister(lir->right());
    Register output = ToRegister(lir->output());
    Register temp = ToRegister(lir->temp());

    OutOfLineCode *ool = NULL;
    if (op == JSOP_EQ || op == JSOP_STRICTEQ) {
        ool = oolCallVM(stringsEqualInfo, lir, (ArgList(), left, right),  StoreRegisterTo(output));
    } else {
        JS_ASSERT(op == JSOP_NE || op == JSOP_STRICTNE);
        ool = oolCallVM(stringsNotEqualInfo, lir, (ArgList(), left, right), StoreRegisterTo(output));
    }

    if (!ool)
        return false;

    Label notPointerEqual;
    // Fast path for identical strings
    masm.branchPtr(Assembler::NotEqual, left, right, &notPointerEqual);
    masm.move32(Imm32(op == JSOP_EQ || op == JSOP_STRICTEQ), output);
    masm.jump(ool->rejoin());

    masm.bind(&notPointerEqual);
    masm.loadPtr(Address(left, JSString::offsetOfLengthAndFlags()), output);
    masm.loadPtr(Address(right, JSString::offsetOfLengthAndFlags()), temp);

    Label notAtom;
    // We can optimize the equality operation to a pointer compare for
    // two atoms.
    Imm32 atomBit(JSString::ATOM_BIT);
    masm.branchTest32(Assembler::Zero, output, atomBit, &notAtom);
    masm.branchTest32(Assembler::Zero, temp, atomBit, &notAtom);

    masm.cmpPtr(left, right);
    emitSet(JSOpToCondition(op), output);
    masm.jump(ool->rejoin());

    masm.bind(&notAtom);
    // Strings of different length can never be equal.
    masm.rshiftPtr(Imm32(JSString::LENGTH_SHIFT), output);
    masm.rshiftPtr(Imm32(JSString::LENGTH_SHIFT), temp);
    masm.branchPtr(Assembler::Equal, output, temp, ool->entry());
    masm.move32(Imm32(op == JSOP_NE || op == JSOP_STRICTNE), output);

    masm.bind(ool->rejoin());
    return true;
}

typedef bool (*CompareFn)(JSContext *, HandleValue, HandleValue, JSBool *);
static const VMFunction EqInfo = FunctionInfo<CompareFn>(ion::LooselyEqual<true>);
static const VMFunction NeInfo = FunctionInfo<CompareFn>(ion::LooselyEqual<false>);
static const VMFunction StrictEqInfo = FunctionInfo<CompareFn>(ion::StrictlyEqual<true>);
static const VMFunction StrictNeInfo = FunctionInfo<CompareFn>(ion::StrictlyEqual<false>);
static const VMFunction LtInfo = FunctionInfo<CompareFn>(ion::LessThan);
static const VMFunction LeInfo = FunctionInfo<CompareFn>(ion::LessThanOrEqual);
static const VMFunction GtInfo = FunctionInfo<CompareFn>(ion::GreaterThan);
static const VMFunction GeInfo = FunctionInfo<CompareFn>(ion::GreaterThanOrEqual);

bool
CodeGenerator::visitCompareV(LCompareV *lir)
{
    pushArg(ToValue(lir, LBinaryV::RhsInput));
    pushArg(ToValue(lir, LBinaryV::LhsInput));

    switch (lir->mir()->jsop()) {
      case JSOP_EQ:
        return callVM(EqInfo, lir);

      case JSOP_NE:
        return callVM(NeInfo, lir);

      case JSOP_STRICTEQ:
        return callVM(StrictEqInfo, lir);

      case JSOP_STRICTNE:
        return callVM(StrictNeInfo, lir);

      case JSOP_LT:
        return callVM(LtInfo, lir);

      case JSOP_LE:
        return callVM(LeInfo, lir);

      case JSOP_GT:
        return callVM(GtInfo, lir);

      case JSOP_GE:
        return callVM(GeInfo, lir);

      default:
        JS_NOT_REACHED("Unexpected compare op");
        return false;
    }
}

bool
CodeGenerator::visitIsNullOrUndefined(LIsNullOrUndefined *lir)
{
    JSOp op = lir->mir()->jsop();
    MIRType specialization = lir->mir()->specialization();
    JS_ASSERT(IsNullOrUndefined(specialization));

    const ValueOperand value = ToValue(lir, LIsNullOrUndefined::Value);
    Register output = ToRegister(lir->output());

    if (op == JSOP_EQ || op == JSOP_NE) {
        Register tag = masm.splitTagForTest(value);

        Label nullOrUndefined, done;
        masm.branchTestNull(Assembler::Equal, tag, &nullOrUndefined);
        masm.branchTestUndefined(Assembler::Equal, tag, &nullOrUndefined);

        masm.move32(Imm32(op == JSOP_NE), output);
        masm.jump(&done);

        masm.bind(&nullOrUndefined);
        masm.move32(Imm32(op == JSOP_EQ), output);
        masm.bind(&done);
        return true;
    }

    JS_ASSERT(op == JSOP_STRICTEQ || op == JSOP_STRICTNE);

    Assembler::Condition cond = JSOpToCondition(op);
    if (specialization == MIRType_Null)
        cond = masm.testNull(cond, value);
    else
        cond = masm.testUndefined(cond, value);

    emitSet(cond, output);
    return true;
}

bool
CodeGenerator::visitIsNullOrUndefinedAndBranch(LIsNullOrUndefinedAndBranch *lir)
{
    JSOp op = lir->mir()->jsop();
    MIRType specialization = lir->mir()->specialization();
    JS_ASSERT(IsNullOrUndefined(specialization));

    const ValueOperand value = ToValue(lir, LIsNullOrUndefinedAndBranch::Value);

    if (op == JSOP_EQ || op == JSOP_NE) {
        MBasicBlock *ifTrue;
        MBasicBlock *ifFalse;

        if (op == JSOP_EQ) {
            ifTrue = lir->ifTrue();
            ifFalse = lir->ifFalse();
        } else {
            // Swap branches.
            ifTrue = lir->ifFalse();
            ifFalse = lir->ifTrue();
            op = JSOP_EQ;
        }

        Register tag = masm.splitTagForTest(value);
        masm.branchTestNull(Assembler::Equal, tag, ifTrue->lir()->label());

        Assembler::Condition cond = masm.testUndefined(Assembler::Equal, tag);
        emitBranch(cond, ifTrue, ifFalse);
        return true;
    }

    JS_ASSERT(op == JSOP_STRICTEQ || op == JSOP_STRICTNE);

    Assembler::Condition cond = JSOpToCondition(op);
    if (specialization == MIRType_Null)
        cond = masm.testNull(cond, value);
    else
        cond = masm.testUndefined(cond, value);

    emitBranch(cond, lir->ifTrue(), lir->ifFalse());
    return true;
}

typedef JSString *(*ConcatStringsFn)(JSContext *, HandleString, HandleString);
static const VMFunction ConcatStringsInfo = FunctionInfo<ConcatStringsFn>(js_ConcatStrings);

bool
CodeGenerator::visitConcat(LConcat *lir)
{
    pushArg(ToRegister(lir->rhs()));
    pushArg(ToRegister(lir->lhs()));
    if (!callVM(ConcatStringsInfo, lir))
        return false;
    return true;
}

typedef bool (*EnsureLinearFn)(JSContext *, JSString *);
static const VMFunction EnsureLinearInfo = FunctionInfo<EnsureLinearFn>(JSString::ensureLinear);

bool
CodeGenerator::visitCharCodeAt(LCharCodeAt *lir)
{
    Register str = ToRegister(lir->str());
    Register index = ToRegister(lir->index());
    Register output = ToRegister(lir->output());

    OutOfLineCode *ool = oolCallVM(EnsureLinearInfo, lir, (ArgList(), str), StoreNothing());
    if (!ool)
        return false;

    Address lengthAndFlagsAddr(str, JSString::offsetOfLengthAndFlags());
    masm.loadPtr(lengthAndFlagsAddr, output);

    masm.branchTest32(Assembler::Zero, output, Imm32(JSString::FLAGS_MASK), ool->entry());
    masm.bind(ool->rejoin());

    // getChars
    Address charsAddr(str, JSString::offsetOfChars());
    masm.loadPtr(charsAddr, output);
    masm.load16ZeroExtend(BaseIndex(output, index, TimesTwo, 0), output);

    return true;
}

typedef JSFlatString *(*StringFromCharCodeFn)(JSContext *, int32_t);
static const VMFunction StringFromCharCodeInfo = FunctionInfo<StringFromCharCodeFn>(ion::StringFromCharCode);

bool
CodeGenerator::visitFromCharCode(LFromCharCode *lir)
{
    Register code = ToRegister(lir->code());
    Register output = ToRegister(lir->output());

    OutOfLineCode *ool = oolCallVM(StringFromCharCodeInfo, lir, (ArgList(), code), StoreRegisterTo(output));
    if (!ool)
        return false;

    // OOL path if code >= UNIT_STATIC_LIMIT.
    masm.branch32(Assembler::AboveOrEqual, code, Imm32(StaticStrings::UNIT_STATIC_LIMIT),
                  ool->entry());

    masm.movePtr(ImmWord(&gen->compartment->rt->staticStrings.unitStaticTable), output);
    masm.loadPtr(BaseIndex(output, code, ScalePointer), output);

    masm.bind(ool->rejoin());
    return true;
}

bool
CodeGenerator::visitInitializedLength(LInitializedLength *lir)
{
    Address initLength(ToRegister(lir->elements()), ObjectElements::offsetOfInitializedLength());
    masm.load32(initLength, ToRegister(lir->output()));
    return true;
}

bool
CodeGenerator::visitSetInitializedLength(LSetInitializedLength *lir)
{
    Address initLength(ToRegister(lir->elements()), ObjectElements::offsetOfInitializedLength());
    Int32Key index = ToInt32Key(lir->index());

    masm.bumpKey(&index, 1);
    masm.storeKey(index, initLength);
    // Restore register value if it is used/captured after.
    masm.bumpKey(&index, -1);
    return true;
}

bool
CodeGenerator::visitNotV(LNotV *lir)
{
    Label setFalse;
    Label join;
    masm.branchTestValueTruthy(ToValue(lir, LNotV::Input), &setFalse, ToFloatRegister(lir->tempFloat()));

    // fallthrough to set true
    masm.move32(Imm32(1), ToRegister(lir->getDef(0)));
    masm.jump(&join);

    // true case rediercts to setFalse
    masm.bind(&setFalse);
    masm.move32(Imm32(0), ToRegister(lir->getDef(0)));

    // both branches meet here.
    masm.bind(&join);
    return true;
}

bool
CodeGenerator::visitBoundsCheck(LBoundsCheck *lir)
{
    if (lir->index()->isConstant()) {
        // Use uint32_t so that the comparison is unsigned.
        uint32_t index = ToInt32(lir->index());
        if (lir->length()->isConstant()) {
            uint32_t length = ToInt32(lir->length());
            if (index < length)
                return true;
            return bailout(lir->snapshot());
        }
        masm.cmp32(ToOperand(lir->length()), Imm32(index));
        return bailoutIf(Assembler::BelowOrEqual, lir->snapshot());
    }
    if (lir->length()->isConstant()) {
        masm.cmp32(ToRegister(lir->index()), Imm32(ToInt32(lir->length())));
        return bailoutIf(Assembler::AboveOrEqual, lir->snapshot());
    }
    masm.cmp32(ToOperand(lir->length()), ToRegister(lir->index()));
    return bailoutIf(Assembler::BelowOrEqual, lir->snapshot());
}

bool
CodeGenerator::visitBoundsCheckRange(LBoundsCheckRange *lir)
{
    int32 min = lir->mir()->minimum();
    int32 max = lir->mir()->maximum();
    JS_ASSERT(max >= min);

    Register temp = ToRegister(lir->getTemp(0));
    if (lir->index()->isConstant()) {
        int32 nmin, nmax;
        int32 index = ToInt32(lir->index());
        if (SafeAdd(index, min, &nmin) && SafeAdd(index, max, &nmax) && nmin >= 0) {
            masm.cmp32(ToOperand(lir->length()), Imm32(nmax));
            return bailoutIf(Assembler::BelowOrEqual, lir->snapshot());
        }
        masm.mov(Imm32(index), temp);
    } else {
        masm.mov(ToRegister(lir->index()), temp);
    }

    // If the minimum and maximum differ then do an underflow check first.
    // If the two are the same then doing an unsigned comparison on the
    // length will also catch a negative index.
    if (min != max) {
        if (min != 0) {
            masm.add32(Imm32(min), temp);
            if (!bailoutIf(Assembler::Overflow, lir->snapshot()))
                return false;
            int32 diff;
            if (SafeSub(max, min, &diff))
                max = diff;
            else
                masm.sub32(Imm32(min), temp);
        }

        masm.cmp32(temp, Imm32(0));
        if (!bailoutIf(Assembler::LessThan, lir->snapshot()))
            return false;
    }

    // Compute the maximum possible index. No overflow check is needed when
    // max > 0. We can only wraparound to a negative number, which will test as
    // larger than all nonnegative numbers in the unsigned comparison, and the
    // length is required to be nonnegative (else testing a negative length
    // would succeed on any nonnegative index).
    if (max != 0) {
        masm.add32(Imm32(max), temp);
        if (max < 0 && !bailoutIf(Assembler::Overflow, lir->snapshot()))
            return false;
    }

    masm.cmp32(ToOperand(lir->length()), temp);
    return bailoutIf(Assembler::BelowOrEqual, lir->snapshot());
}

bool
CodeGenerator::visitBoundsCheckLower(LBoundsCheckLower *lir)
{
    int32 min = lir->mir()->minimum();
    masm.cmp32(ToRegister(lir->index()), Imm32(min));
    return bailoutIf(Assembler::LessThan, lir->snapshot());
}

class OutOfLineStoreElementHole : public OutOfLineCodeBase<CodeGenerator>
{
    LInstruction *ins_;
    Label rejoinStore_;

  public:
    OutOfLineStoreElementHole(LInstruction *ins)
      : ins_(ins)
    {
        JS_ASSERT(ins->isStoreElementHoleV() || ins->isStoreElementHoleT());
    }

    bool accept(CodeGenerator *codegen) {
        return codegen->visitOutOfLineStoreElementHole(this);
    }
    LInstruction *ins() const {
        return ins_;
    }
    Label *rejoinStore() {
        return &rejoinStore_;
    }
};

bool
CodeGenerator::visitStoreElementT(LStoreElementT *store)
{
    if (store->mir()->needsBarrier())
       emitPreBarrier(ToRegister(store->elements()), store->index(), store->mir()->elementType());

    storeElementTyped(store->value(), store->mir()->value()->type(), store->mir()->elementType(),
                      ToRegister(store->elements()), store->index());
    return true;
}

bool
CodeGenerator::visitStoreElementV(LStoreElementV *lir)
{
    const ValueOperand value = ToValue(lir, LStoreElementV::Value);
    Register elements = ToRegister(lir->elements());

    if (lir->mir()->needsBarrier())
        emitPreBarrier(elements, lir->index(), MIRType_Value);

    if (lir->index()->isConstant())
        masm.storeValue(value, Address(elements, ToInt32(lir->index()) * sizeof(js::Value)));
    else
        masm.storeValue(value, BaseIndex(elements, ToRegister(lir->index()), TimesEight));
    return true;
}

bool
CodeGenerator::visitStoreElementHoleT(LStoreElementHoleT *lir)
{
    OutOfLineStoreElementHole *ool = new OutOfLineStoreElementHole(lir);
    if (!addOutOfLineCode(ool))
        return false;

    Register elements = ToRegister(lir->elements());
    const LAllocation *index = lir->index();

    // OOL path if index >= initializedLength.
    Address initLength(elements, ObjectElements::offsetOfInitializedLength());
    masm.branchKey(Assembler::BelowOrEqual, initLength, ToInt32Key(index), ool->entry());

    if (lir->mir()->needsBarrier())
        emitPreBarrier(elements, index, lir->mir()->elementType());

    masm.bind(ool->rejoinStore());
    storeElementTyped(lir->value(), lir->mir()->value()->type(), lir->mir()->elementType(),
                      elements, index);

    masm.bind(ool->rejoin());
    return true;
}

bool
CodeGenerator::visitStoreElementHoleV(LStoreElementHoleV *lir)
{
    OutOfLineStoreElementHole *ool = new OutOfLineStoreElementHole(lir);
    if (!addOutOfLineCode(ool))
        return false;

    Register elements = ToRegister(lir->elements());
    const LAllocation *index = lir->index();
    const ValueOperand value = ToValue(lir, LStoreElementHoleV::Value);

    // OOL path if index >= initializedLength.
    Address initLength(elements, ObjectElements::offsetOfInitializedLength());
    masm.branchKey(Assembler::BelowOrEqual, initLength, ToInt32Key(index), ool->entry());

    if (lir->mir()->needsBarrier())
        emitPreBarrier(elements, index, lir->mir()->elementType());

    masm.bind(ool->rejoinStore());
    if (lir->index()->isConstant())
        masm.storeValue(value, Address(elements, ToInt32(lir->index()) * sizeof(js::Value)));
    else
        masm.storeValue(value, BaseIndex(elements, ToRegister(lir->index()), TimesEight));

    masm.bind(ool->rejoin());
    return true;
}

typedef bool (*SetObjectElementFn)(JSContext *, HandleObject,
                                   HandleValue, HandleValue, JSBool strict);
static const VMFunction SetObjectElementInfo =
    FunctionInfo<SetObjectElementFn>(SetObjectElement);

bool
CodeGenerator::visitOutOfLineStoreElementHole(OutOfLineStoreElementHole *ool)
{
    Register object, elements;
    LInstruction *ins = ool->ins();
    const LAllocation *index;
    MIRType valueType;
    ConstantOrRegister value;

    if (ins->isStoreElementHoleV()) {
        LStoreElementHoleV *store = ins->toStoreElementHoleV();
        object = ToRegister(store->object());
        elements = ToRegister(store->elements());
        index = store->index();
        valueType = store->mir()->value()->type();
        value = TypedOrValueRegister(ToValue(store, LStoreElementHoleV::Value));
    } else {
        LStoreElementHoleT *store = ins->toStoreElementHoleT();
        object = ToRegister(store->object());
        elements = ToRegister(store->elements());
        index = store->index();
        valueType = store->mir()->value()->type();
        if (store->value()->isConstant())
            value = ConstantOrRegister(*store->value()->toConstant());
        else
            value = TypedOrValueRegister(valueType, ToAnyRegister(store->value()));
    }

    // If index == initializedLength, try to bump the initialized length inline.
    // If index > initializedLength, call a stub. Note that this relies on the
    // condition flags sticking from the incoming branch.
    Label callStub;
    masm.j(Assembler::NotEqual, &callStub);

    Int32Key key = ToInt32Key(index);

    // Check array capacity.
    masm.branchKey(Assembler::BelowOrEqual, Address(elements, ObjectElements::offsetOfCapacity()),
                   key, &callStub);

    // Update initialized length. The capacity guard above ensures this won't overflow,
    // due to NELEMENTS_LIMIT.
    masm.bumpKey(&key, 1);
    masm.storeKey(key, Address(elements, ObjectElements::offsetOfInitializedLength()));

    // Update length if length < initializedLength.
    Label dontUpdate;
    masm.branchKey(Assembler::AboveOrEqual, Address(elements, ObjectElements::offsetOfLength()),
                   key, &dontUpdate);
    masm.storeKey(key, Address(elements, ObjectElements::offsetOfLength()));
    masm.bind(&dontUpdate);

    masm.bumpKey(&key, -1);

    if (ins->isStoreElementHoleT() && valueType != MIRType_Double) {
        // The inline path for StoreElementHoleT does not always store the type tag,
        // so we do the store on the OOL path. We use MIRType_None for the element type
        // so that storeElementTyped will always store the type tag.
        storeElementTyped(ins->toStoreElementHoleT()->value(), valueType, MIRType_None, elements,
                          index);
        masm.jump(ool->rejoin());
    } else {
        // Jump to the inline path where we will store the value.
        masm.jump(ool->rejoinStore());
    }

    typedef bool (*pf)(JSContext *, HandleObject, HandleValue, HandleValue, JSBool strict);
    static const VMFunction Info = FunctionInfo<pf>(SetObjectElement);

    switch (gen->info().executionMode()) {
      case SequentialExecution:
        masm.bind(&callStub);
        saveLive(ins);

        pushArg(Imm32(current->mir()->strictModeCode()));
        pushArg(value);
        if (index->isConstant())
            pushArg(*index->toConstant());
        else
            pushArg(TypedOrValueRegister(MIRType_Int32, ToAnyRegister(index)));
        pushArg(object);
        if (!callVM(SetObjectElementInfo, ins))
            return false;

        restoreLive(ins);
        masm.jump(ool->rejoin());
        return true;

      case ParallelExecution:
        masm.bind(&callStub);

        // TODO---No reason we can't support reallocating the array in
        // parallel mode too
        Label *bail;
        if (!ensureOutOfLineParallelAbort(&bail))
            return false;
        masm.jump(bail);
        return true;
    }

    JS_ASSERT(false);
    return false;
}

typedef bool (*ArrayPopShiftFn)(JSContext *, HandleObject, MutableHandleValue);
static const VMFunction ArrayPopDenseInfo = FunctionInfo<ArrayPopShiftFn>(ion::ArrayPopDense);
static const VMFunction ArrayShiftDenseInfo = FunctionInfo<ArrayPopShiftFn>(ion::ArrayShiftDense);

bool
CodeGenerator::emitArrayPopShift(LInstruction *lir, const MArrayPopShift *mir, Register obj,
                                 Register elementsTemp, Register lengthTemp, TypedOrValueRegister out)
{
    OutOfLineCode *ool;

    if (mir->mode() == MArrayPopShift::Pop) {
        ool = oolCallVM(ArrayPopDenseInfo, lir, (ArgList(), obj), StoreValueTo(out));
        if (!ool)
            return false;
    } else {
        JS_ASSERT(mir->mode() == MArrayPopShift::Shift);
        ool = oolCallVM(ArrayShiftDenseInfo, lir, (ArgList(), obj), StoreValueTo(out));
        if (!ool)
            return false;
    }

    // VM call if a write barrier is necessary.
    masm.branchTestNeedsBarrier(Assembler::NonZero, lengthTemp, ool->entry());

    // Load elements and length.
    masm.loadPtr(Address(obj, JSObject::offsetOfElements()), elementsTemp);
    masm.load32(Address(elementsTemp, ObjectElements::offsetOfLength()), lengthTemp);

    // VM call if length != initializedLength.
    Int32Key key = Int32Key(lengthTemp);
    Address initLength(elementsTemp, ObjectElements::offsetOfInitializedLength());
    masm.branchKey(Assembler::NotEqual, initLength, key, ool->entry());

    // Test for length != 0. On zero length either take a VM call or generate
    // an undefined value, depending on whether the call is known to produce
    // undefined.
    Label done;
    if (mir->maybeUndefined()) {
        Label notEmpty;
        masm.branchTest32(Assembler::NonZero, lengthTemp, lengthTemp, &notEmpty);
        masm.moveValue(UndefinedValue(), out.valueReg());
        masm.jump(&done);
        masm.bind(&notEmpty);
    } else {
        masm.branchTest32(Assembler::Zero, lengthTemp, lengthTemp, ool->entry());
    }

    masm.bumpKey(&key, -1);

    if (mir->mode() == MArrayPopShift::Pop) {
        masm.loadElementTypedOrValue(BaseIndex(elementsTemp, lengthTemp, TimesEight), out,
                                     mir->needsHoleCheck(), ool->entry());
    } else {
        JS_ASSERT(mir->mode() == MArrayPopShift::Shift);
        masm.loadElementTypedOrValue(Address(elementsTemp, 0), out, mir->needsHoleCheck(),
                                     ool->entry());
    }

    masm.store32(lengthTemp, Address(elementsTemp, ObjectElements::offsetOfLength()));
    masm.store32(lengthTemp, Address(elementsTemp, ObjectElements::offsetOfInitializedLength()));

    if (mir->mode() == MArrayPopShift::Shift) {
        // Don't save the temp registers.
        RegisterSet temps;
        temps.add(elementsTemp);
        temps.add(lengthTemp);

        saveVolatile(temps);
        masm.setupUnalignedABICall(1, lengthTemp);
        masm.passABIArg(obj);
        masm.callWithABI(JS_FUNC_TO_DATA_PTR(void *, js::ArrayShiftMoveElements));
        restoreVolatile(temps);
    }

    masm.bind(&done);
    masm.bind(ool->rejoin());
    return true;
}

bool
CodeGenerator::visitArrayPopShiftV(LArrayPopShiftV *lir)
{
    Register obj = ToRegister(lir->object());
    Register elements = ToRegister(lir->temp0());
    Register length = ToRegister(lir->temp1());
    TypedOrValueRegister out(ToOutValue(lir));
    return emitArrayPopShift(lir, lir->mir(), obj, elements, length, out);
}

bool
CodeGenerator::visitArrayPopShiftT(LArrayPopShiftT *lir)
{
    Register obj = ToRegister(lir->object());
    Register elements = ToRegister(lir->temp0());
    Register length = ToRegister(lir->temp1());
    TypedOrValueRegister out(lir->mir()->type(), ToAnyRegister(lir->output()));
    return emitArrayPopShift(lir, lir->mir(), obj, elements, length, out);
}

typedef bool (*ArrayPushDenseFn)(JSContext *, HandleObject, HandleValue, uint32_t *);
static const VMFunction ArrayPushDenseInfo =
    FunctionInfo<ArrayPushDenseFn>(ion::ArrayPushDense);

bool
CodeGenerator::emitArrayPush(LInstruction *lir, const MArrayPush *mir, Register obj,
                             ConstantOrRegister value, Register elementsTemp, Register length)
{
    OutOfLineCode *ool = oolCallVM(ArrayPushDenseInfo, lir, (ArgList(), obj, value), StoreRegisterTo(length));
    if (!ool)
        return false;

    // Load elements and length.
    masm.loadPtr(Address(obj, JSObject::offsetOfElements()), elementsTemp);
    masm.load32(Address(elementsTemp, ObjectElements::offsetOfLength()), length);

    Int32Key key = Int32Key(length);
    Address initLength(elementsTemp, ObjectElements::offsetOfInitializedLength());
    Address capacity(elementsTemp, ObjectElements::offsetOfCapacity());

    // Guard length == initializedLength.
    masm.branchKey(Assembler::NotEqual, initLength, key, ool->entry());

    // Guard length < capacity.
    masm.branchKey(Assembler::BelowOrEqual, capacity, key, ool->entry());

    masm.storeConstantOrRegister(value, BaseIndex(elementsTemp, length, TimesEight));

    masm.bumpKey(&key, 1);
    masm.store32(length, Address(elementsTemp, ObjectElements::offsetOfLength()));
    masm.store32(length, Address(elementsTemp, ObjectElements::offsetOfInitializedLength()));

    masm.bind(ool->rejoin());
    return true;
}

bool
CodeGenerator::visitArrayPushV(LArrayPushV *lir)
{
    Register obj = ToRegister(lir->object());
    Register elementsTemp = ToRegister(lir->temp());
    Register length = ToRegister(lir->output());
    ConstantOrRegister value = TypedOrValueRegister(ToValue(lir, LArrayPushV::Value));
    return emitArrayPush(lir, lir->mir(), obj, value, elementsTemp, length);
}

bool
CodeGenerator::visitArrayPushT(LArrayPushT *lir)
{
    Register obj = ToRegister(lir->object());
    Register elementsTemp = ToRegister(lir->temp());
    Register length = ToRegister(lir->output());
    ConstantOrRegister value;
    if (lir->value()->isConstant())
        value = ConstantOrRegister(*lir->value()->toConstant());
    else
        value = TypedOrValueRegister(lir->mir()->value()->type(), ToAnyRegister(lir->value()));
    return emitArrayPush(lir, lir->mir(), obj, value, elementsTemp, length);
}

typedef JSObject *(*ArrayConcatDenseFn)(JSContext *, HandleObject, HandleObject, HandleObject);
static const VMFunction ArrayConcatDenseInfo = FunctionInfo<ArrayConcatDenseFn>(ArrayConcatDense);

bool
CodeGenerator::visitArrayConcat(LArrayConcat *lir)
{
    Register lhs = ToRegister(lir->lhs());
    Register rhs = ToRegister(lir->rhs());
    Register temp1 = ToRegister(lir->temp1());
    Register temp2 = ToRegister(lir->temp2());

    // If 'length == initializedLength' for both arrays we try to allocate an object
    // inline and pass it to the stub. Else, we just pass NULL and the stub falls back
    // to a slow path.
    Label fail, call;
    masm.loadPtr(Address(lhs, JSObject::offsetOfElements()), temp1);
    masm.load32(Address(temp1, ObjectElements::offsetOfInitializedLength()), temp2);
    masm.branch32(Assembler::NotEqual, Address(temp1, ObjectElements::offsetOfLength()), temp2, &fail);

    masm.loadPtr(Address(rhs, JSObject::offsetOfElements()), temp1);
    masm.load32(Address(temp1, ObjectElements::offsetOfInitializedLength()), temp2);
    masm.branch32(Assembler::NotEqual, Address(temp1, ObjectElements::offsetOfLength()), temp2, &fail);

    // Try to allocate an object.
    JSObject *templateObj = lir->mir()->templateObj();
    masm.newGCThing(temp1, templateObj, &fail);
    masm.initGCThing(temp1, templateObj);
    masm.jump(&call);
    {
        masm.bind(&fail);
        masm.movePtr(ImmWord((void *)NULL), temp1);
    }
    masm.bind(&call);

    pushArg(temp1);
    pushArg(ToRegister(lir->rhs()));
    pushArg(ToRegister(lir->lhs()));
    return callVM(ArrayConcatDenseInfo, lir);
}

typedef JSObject *(*GetIteratorObjectFn)(JSContext *, HandleObject, uint32_t);
static const VMFunction GetIteratorObjectInfo = FunctionInfo<GetIteratorObjectFn>(GetIteratorObject);

bool
CodeGenerator::visitCallIteratorStart(LCallIteratorStart *lir)
{
    pushArg(Imm32(lir->mir()->flags()));
    pushArg(ToRegister(lir->object()));
    return callVM(GetIteratorObjectInfo, lir);
}

bool
CodeGenerator::visitIteratorStart(LIteratorStart *lir)
{
    const Register obj = ToRegister(lir->object());
    const Register output = ToRegister(lir->output());

    uint32_t flags = lir->mir()->flags();

    OutOfLineCode *ool = oolCallVM(GetIteratorObjectInfo, lir,
                                   (ArgList(), obj, Imm32(flags)), StoreRegisterTo(output));
    if (!ool)
        return false;

    const Register temp1 = ToRegister(lir->temp1());
    const Register temp2 = ToRegister(lir->temp2());
    const Register niTemp = ToRegister(lir->temp3()); // Holds the NativeIterator object.

    // Iterators other than for-in should use LCallIteratorStart.
    JS_ASSERT(flags == JSITER_ENUMERATE);

    // Fetch the most recent iterator and ensure it's not NULL.
    masm.loadPtr(AbsoluteAddress(&gen->compartment->rt->nativeIterCache.last), output);
    masm.branchTestPtr(Assembler::Zero, output, output, ool->entry());

    // Load NativeIterator.
    masm.loadObjPrivate(output, JSObject::ITER_CLASS_NFIXED_SLOTS, niTemp);

    // Ensure the |active| and |unreusable| bits are not set.
    masm.branchTest32(Assembler::NonZero, Address(niTemp, offsetof(NativeIterator, flags)),
                      Imm32(JSITER_ACTIVE|JSITER_UNREUSABLE), ool->entry());

    // Load the iterator's shape array.
    masm.loadPtr(Address(niTemp, offsetof(NativeIterator, shapes_array)), temp2);

    // Compare shape of object with the first shape.
    masm.loadObjShape(obj, temp1);
    masm.branchPtr(Assembler::NotEqual, Address(temp2, 0), temp1, ool->entry());

    // Compare shape of object's prototype with the second shape.
    masm.loadObjProto(obj, temp1);
    masm.loadObjShape(temp1, temp1);
    masm.branchPtr(Assembler::NotEqual, Address(temp2, sizeof(Shape *)), temp1, ool->entry());

    // Ensure the object's prototype's prototype is NULL. The last native iterator
    // will always have a prototype chain length of one (i.e. it must be a plain
    // object), so we do not need to generate a loop here.
    masm.loadObjProto(obj, temp1);
    masm.loadObjProto(temp1, temp1);
    masm.branchTestPtr(Assembler::NonZero, temp1, temp1, ool->entry());

    // Write barrier for stores to the iterator. We only need to take a write
    // barrier if NativeIterator::obj is actually going to change.
    {
        Label noBarrier;
        masm.branchTestNeedsBarrier(Assembler::Zero, temp1, &noBarrier);

        Address objAddr(niTemp, offsetof(NativeIterator, obj));
        masm.branchPtr(Assembler::NotEqual, objAddr, obj, ool->entry());

        masm.bind(&noBarrier);
    }

    // Mark iterator as active.
    masm.storePtr(obj, Address(niTemp, offsetof(NativeIterator, obj)));
    masm.or32(Imm32(JSITER_ACTIVE), Address(niTemp, offsetof(NativeIterator, flags)));

    // Chain onto the active iterator stack.
    masm.loadJSContext(temp1);
    masm.loadPtr(Address(temp1, offsetof(JSContext, enumerators)), temp2);
    masm.storePtr(temp2, Address(niTemp, offsetof(NativeIterator, next)));
    masm.storePtr(output, Address(temp1, offsetof(JSContext, enumerators)));

    masm.bind(ool->rejoin());
    return true;
}

static void
LoadNativeIterator(MacroAssembler &masm, Register obj, Register dest, Label *failures)
{
    JS_ASSERT(obj != dest);

    // Test class.
    masm.branchTestObjClass(Assembler::NotEqual, obj, dest, &PropertyIteratorObject::class_, failures);

    // Load NativeIterator object.
    masm.loadObjPrivate(obj, JSObject::ITER_CLASS_NFIXED_SLOTS, dest);
}

typedef bool (*IteratorNextFn)(JSContext *, HandleObject, MutableHandleValue);
static const VMFunction IteratorNextInfo = FunctionInfo<IteratorNextFn>(js_IteratorNext);

bool
CodeGenerator::visitIteratorNext(LIteratorNext *lir)
{
    const Register obj = ToRegister(lir->object());
    const Register temp = ToRegister(lir->temp());
    const ValueOperand output = ToOutValue(lir);

    OutOfLineCode *ool = oolCallVM(IteratorNextInfo, lir, (ArgList(), obj), StoreValueTo(output));
    if (!ool)
        return false;

    LoadNativeIterator(masm, obj, temp, ool->entry());

    masm.branchTest32(Assembler::NonZero, Address(temp, offsetof(NativeIterator, flags)),
                      Imm32(JSITER_FOREACH), ool->entry());

    // Get cursor, next string.
    masm.loadPtr(Address(temp, offsetof(NativeIterator, props_cursor)), output.scratchReg());
    masm.loadPtr(Address(output.scratchReg(), 0), output.scratchReg());
    masm.tagValue(JSVAL_TYPE_STRING, output.scratchReg(), output);

    // Increase the cursor.
    masm.addPtr(Imm32(sizeof(JSString *)), Address(temp, offsetof(NativeIterator, props_cursor)));

    masm.bind(ool->rejoin());
    return true;
}

typedef bool (*IteratorMoreFn)(JSContext *, HandleObject, JSBool *);
static const VMFunction IteratorMoreInfo = FunctionInfo<IteratorMoreFn>(ion::IteratorMore);

bool
CodeGenerator::visitIteratorMore(LIteratorMore *lir)
{
    const Register obj = ToRegister(lir->object());
    const Register output = ToRegister(lir->output());
    const Register temp = ToRegister(lir->temp());

    OutOfLineCode *ool = oolCallVM(IteratorMoreInfo, lir,
                                   (ArgList(), obj), StoreRegisterTo(output));
    if (!ool)
        return false;

    LoadNativeIterator(masm, obj, output, ool->entry());

    masm.branchTest32(Assembler::NonZero, Address(output, offsetof(NativeIterator, flags)),
                      Imm32(JSITER_FOREACH), ool->entry());

    // Set output to true if props_cursor < props_end.
    masm.loadPtr(Address(output, offsetof(NativeIterator, props_end)), temp);
    masm.cmpPtr(Address(output, offsetof(NativeIterator, props_cursor)), temp);
    emitSet(Assembler::LessThan, output);

    masm.bind(ool->rejoin());
    return true;
}

typedef bool (*CloseIteratorFn)(JSContext *, HandleObject);
static const VMFunction CloseIteratorInfo = FunctionInfo<CloseIteratorFn>(CloseIterator);

bool
CodeGenerator::visitIteratorEnd(LIteratorEnd *lir)
{
    const Register obj = ToRegister(lir->object());
    const Register temp1 = ToRegister(lir->temp1());
    const Register temp2 = ToRegister(lir->temp2());

    OutOfLineCode *ool = oolCallVM(CloseIteratorInfo, lir, (ArgList(), obj), StoreNothing());
    if (!ool)
        return false;

    LoadNativeIterator(masm, obj, temp1, ool->entry());

    masm.branchTest32(Assembler::Zero, Address(temp1, offsetof(NativeIterator, flags)),
                      Imm32(JSITER_ENUMERATE), ool->entry());

    // Clear active bit.
    masm.and32(Imm32(~JSITER_ACTIVE), Address(temp1, offsetof(NativeIterator, flags)));

    // Reset property cursor.
    masm.loadPtr(Address(temp1, offsetof(NativeIterator, props_array)), temp2);
    masm.storePtr(temp2, Address(temp1, offsetof(NativeIterator, props_cursor)));

    // Advance enumerators list.
    masm.loadJSContext(temp2);
    masm.loadPtr(Address(temp1, offsetof(NativeIterator, next)), temp1);
    masm.storePtr(temp1, Address(temp2, offsetof(JSContext, enumerators)));

    masm.bind(ool->rejoin());
    return true;
}

bool
CodeGenerator::visitArgumentsLength(LArgumentsLength *lir)
{
    // read number of actual arguments from the JS frame.
    Register argc = ToRegister(lir->output());
    Address ptr(StackPointer, frameSize() + IonJSFrameLayout::offsetOfNumActualArgs());

    masm.loadPtr(ptr, argc);
    return true;
}

bool
CodeGenerator::visitGetArgument(LGetArgument *lir)
{
    ValueOperand result = GetValueOutput(lir);
    const LAllocation *index = lir->index();
    size_t argvOffset = frameSize() + IonJSFrameLayout::offsetOfActualArgs();

    if (index->isConstant()) {
        int32 i = index->toConstant()->toInt32();
        Address argPtr(StackPointer, sizeof(Value) * i + argvOffset);
        masm.loadValue(argPtr, result);
    } else {
        Register i = ToRegister(index);
        BaseIndex argPtr(StackPointer, i, ScaleFromShift(sizeof(Value)), argvOffset);
        masm.loadValue(argPtr, result);
    }
    return true;
}

bool
CodeGenerator::generate()
{
    if (!safepoints_.init(graph.totalSlotCount()))
        return false;

    // Before generating any code, we generate type checks for all parameters.
    // This comes before deoptTable_, because we can't use deopt tables without
    // creating the actual frame.
    if (!generateArgumentsChecks())
        return false;

    if (frameClass_ != FrameSizeClass::None()) {
        deoptTable_ = GetIonContext()->compartment->ionCompartment()->getBailoutTable(frameClass_);
        if (!deoptTable_)
            return false;
    }

    if (!generatePrologue())
        return false;
    if (!generateBody())
        return false;
    if (!generateEpilogue())
        return false;
    if (!generateInvalidateEpilogue())
        return false;
    if (!generateOutOfLineCode())
        return false;

    return !masm.oom();
}

bool
CodeGenerator::link()
{
    AssertCanGC();
    JSContext *cx = GetIonContext()->cx;

    Linker linker(masm);
    IonCode *code = linker.newCode(cx);
    if (!code)
        return false;

    // We encode safepoints after the OSI-point offsets have been determined.
    encodeSafepoints();

    RootedScript script(cx, gen->info().script());
    ExecutionMode executionMode = gen->info().executionMode();
    JS_ASSERT(!HasIonScript(script, executionMode));

    uint32 scriptFrameSize = frameClass_ == FrameSizeClass::None()
                           ? frameDepth_
                           : FrameSizeClass::FromDepth(frameDepth_).frameSize();

    // Check to make sure we didn't have a mid-build invalidation. If so, we
    // will trickle to ion::Compile() and return Method_Skipped.
    if (cx->compartment->types.compiledInfo.compilerOutput(cx)->isInvalidated())
        return true;

    IonScript *ionScript =
      IonScript::New(cx, graph.totalSlotCount(), scriptFrameSize, snapshots_.size(),
                     bailouts_.length(), graph.numConstants(),
                     safepointIndices_.length(), osiIndices_.length(),
                     cacheList_.length(), barrierOffsets_.length(),
                     safepoints_.size(), graph.mir().numScripts());
    SetIonScript(script, executionMode, ionScript);

    if (!ionScript)
        return false;
    invalidateEpilogueData_.fixup(&masm);
    Assembler::patchDataWithValueCheck(CodeLocationLabel(code, invalidateEpilogueData_),
                                       ImmWord(uintptr_t(ionScript)),
                                       ImmWord(uintptr_t(-1)));

    IonSpew(IonSpew_Codegen, "Created IonScript %p (raw %p)",
            (void *) ionScript, (void *) code->raw());

    ionScript->setInvalidationEpilogueDataOffset(invalidateEpilogueData_.offset());
    ionScript->setOsrPc(gen->info().osrPc());
    ionScript->setOsrEntryOffset(getOsrEntryOffset());
    ptrdiff_t real_invalidate = masm.actualOffset(invalidate_.offset());
    ionScript->setInvalidationEpilogueOffset(real_invalidate);

    ionScript->setMethod(code);
    ionScript->setDeoptTable(deoptTable_);
    if (snapshots_.size())
        ionScript->copySnapshots(&snapshots_);
    if (bailouts_.length())
        ionScript->copyBailoutTable(&bailouts_[0]);
    if (graph.numConstants())
        ionScript->copyConstants(graph.constantPool());
    if (safepointIndices_.length())
        ionScript->copySafepointIndices(&safepointIndices_[0], masm);
    if (osiIndices_.length())
        ionScript->copyOsiIndices(&osiIndices_[0], masm);
    if (cacheList_.length())
        ionScript->copyCacheEntries(&cacheList_[0], masm);
    if (barrierOffsets_.length())
        ionScript->copyPrebarrierEntries(&barrierOffsets_[0], masm);
    if (safepoints_.size())
        ionScript->copySafepoints(&safepoints_);

    JS_ASSERT(graph.mir().numScripts() > 0);
    ionScript->copyScriptEntries(graph.mir().scripts());

    linkAbsoluteLabels();

    // The correct state for prebarriers is unknown until the end of compilation,
    // since a GC can occur during code generation. All barriers are emitted
    // off-by-default, and are toggled on here if necessary.
    if (cx->compartment->needsBarrier())
        ionScript->toggleBarriers(true);

    return true;
}

// An out-of-line path to convert a boxed int32 to a double.
class OutOfLineUnboxDouble : public OutOfLineCodeBase<CodeGenerator>
{
    LUnboxDouble *unboxDouble_;

  public:
    OutOfLineUnboxDouble(LUnboxDouble *unboxDouble)
      : unboxDouble_(unboxDouble)
    { }

    bool accept(CodeGenerator *codegen) {
        return codegen->visitOutOfLineUnboxDouble(this);
    }

    LUnboxDouble *unboxDouble() const {
        return unboxDouble_;
    }
};

bool
CodeGenerator::visitUnboxDouble(LUnboxDouble *lir)
{
    const ValueOperand box = ToValue(lir, LUnboxDouble::Input);
    const LDefinition *result = lir->output();

    // Out-of-line path to convert int32 to double or bailout
    // if this instruction is fallible.
    OutOfLineUnboxDouble *ool = new OutOfLineUnboxDouble(lir);
    if (!addOutOfLineCode(ool))
        return false;

    masm.branchTestDouble(Assembler::NotEqual, box, ool->entry());
    masm.unboxDouble(box, ToFloatRegister(result));
    masm.bind(ool->rejoin());
    return true;
}

bool
CodeGenerator::visitOutOfLineUnboxDouble(OutOfLineUnboxDouble *ool)
{
    LUnboxDouble *ins = ool->unboxDouble();
    const ValueOperand value = ToValue(ins, LUnboxDouble::Input);

    if (ins->mir()->fallible()) {
        Assembler::Condition cond = masm.testInt32(Assembler::NotEqual, value);
        if (!bailoutIf(cond, ins->snapshot()))
            return false;
    }
    masm.int32ValueToDouble(value, ToFloatRegister(ins->output()));
    masm.jump(ool->rejoin());
    return true;
}

typedef bool (*GetPropertyFn)(JSContext *, HandleValue, HandlePropertyName, MutableHandleValue);
static const VMFunction GetPropertyInfo = FunctionInfo<GetPropertyFn>(GetProperty);

bool
CodeGenerator::visitCallGetProperty(LCallGetProperty *lir)
{
    pushArg(ImmGCPtr(lir->mir()->name()));
    pushArg(ToValue(lir, LCallGetProperty::Value));
    return callVM(GetPropertyInfo, lir);
}

typedef bool (*GetOrCallElementFn)(JSContext *, HandleValue, HandleValue, MutableHandleValue);
static const VMFunction GetElementInfo = FunctionInfo<GetOrCallElementFn>(js::GetElement);
static const VMFunction CallElementInfo = FunctionInfo<GetOrCallElementFn>(js::CallElement);

bool
CodeGenerator::visitCallGetElement(LCallGetElement *lir)
{
    pushArg(ToValue(lir, LCallGetElement::RhsInput));
    pushArg(ToValue(lir, LCallGetElement::LhsInput));

    JSOp op = JSOp(*lir->mir()->resumePoint()->pc());

    if (op == JSOP_GETELEM) {
        return callVM(GetElementInfo, lir);
    } else {
        JS_ASSERT(op == JSOP_CALLELEM);
        return callVM(CallElementInfo, lir);
    }
}

bool
CodeGenerator::visitCallSetElement(LCallSetElement *lir)
{
    pushArg(Imm32(current->mir()->strictModeCode()));
    pushArg(ToValue(lir, LCallSetElement::Value));
    pushArg(ToValue(lir, LCallSetElement::Index));
    pushArg(ToRegister(lir->getOperand(0)));
    return callVM(SetObjectElementInfo, lir);
}

bool
CodeGenerator::visitLoadFixedSlotV(LLoadFixedSlotV *ins)
{
    const Register obj = ToRegister(ins->getOperand(0));
    size_t slot = ins->mir()->slot();
    ValueOperand result = GetValueOutput(ins);

    masm.loadValue(Address(obj, JSObject::getFixedSlotOffset(slot)), result);
    return true;
}

bool
CodeGenerator::visitLoadFixedSlotT(LLoadFixedSlotT *ins)
{
    const Register obj = ToRegister(ins->getOperand(0));
    size_t slot = ins->mir()->slot();
    AnyRegister result = ToAnyRegister(ins->getDef(0));
    MIRType type = ins->mir()->type();

    masm.loadUnboxedValue(Address(obj, JSObject::getFixedSlotOffset(slot)), type, result);

    return true;
}

bool
CodeGenerator::visitStoreFixedSlotV(LStoreFixedSlotV *ins)
{
    const Register obj = ToRegister(ins->getOperand(0));
    size_t slot = ins->mir()->slot();

    const ValueOperand value = ToValue(ins, LStoreFixedSlotV::Value);

    Address address(obj, JSObject::getFixedSlotOffset(slot));
    if (ins->mir()->needsBarrier())
        emitPreBarrier(address, MIRType_Value);

    masm.storeValue(value, address);

    return true;
}

bool
CodeGenerator::visitStoreFixedSlotT(LStoreFixedSlotT *ins)
{
    const Register obj = ToRegister(ins->getOperand(0));
    size_t slot = ins->mir()->slot();

    const LAllocation *value = ins->value();
    MIRType valueType = ins->mir()->value()->type();

    ConstantOrRegister nvalue = value->isConstant()
                              ? ConstantOrRegister(*value->toConstant())
                              : TypedOrValueRegister(valueType, ToAnyRegister(value));

    Address address(obj, JSObject::getFixedSlotOffset(slot));
    if (ins->mir()->needsBarrier())
        emitPreBarrier(address, MIRType_Value);

    masm.storeConstantOrRegister(nvalue, address);

    return true;
}

// An out-of-line path to call an inline cache function.
class OutOfLineCache : public OutOfLineCodeBase<CodeGenerator>
{
    LInstruction *ins;
    RepatchLabel repatchEntry_;
    CodeOffsetJump inlineJump;
    CodeOffsetLabel inlineLabel;

  public:
    OutOfLineCache(LInstruction *ins)
      : ins(ins)
    {}

    void setInlineJump(CodeOffsetJump jump, CodeOffsetLabel label) {
        inlineJump = jump;
        inlineLabel = label;
    }

    CodeOffsetJump getInlineJump() const {
        return inlineJump;
    }

    CodeOffsetLabel getInlineLabel() const {
        return inlineLabel;
    }

    bool accept(CodeGenerator *codegen) {
        switch (ins->op()) {
          case LInstruction::LOp_InstanceOfO:
          case LInstruction::LOp_InstanceOfV:
          case LInstruction::LOp_GetPropertyCacheT:
          case LInstruction::LOp_GetPropertyCacheV:
            return codegen->visitOutOfLineCacheGetProperty(this);
          case LInstruction::LOp_GetElementCacheV:
            return codegen->visitOutOfLineGetElementCache(this);
          case LInstruction::LOp_SetPropertyCacheT:
          case LInstruction::LOp_SetPropertyCacheV:
            return codegen->visitOutOfLineSetPropertyCache(this);
          case LInstruction::LOp_BindNameCache:
            return codegen->visitOutOfLineBindNameCache(this);
          case LInstruction::LOp_GetNameCache:
            return codegen->visitOutOfLineGetNameCache(this);
          default:
            JS_NOT_REACHED("Bad instruction");
            return false;
        }
    }

    LInstruction *cache() {
        return ins;
    }
    void bind(MacroAssembler *masm) {
        masm->bind(&repatchEntry_);
    }
    RepatchLabel *repatchEntry() {
        return &repatchEntry_;
    }
};

bool
CodeGenerator::visitCache(LInstruction *ins)
{
    OutOfLineCache *ool = new OutOfLineCache(ins);
    if (!addOutOfLineCode(ool))
        return false;

#if 0
    // NOTE: This is currently disabled. OSI and IC interaction are  protected
    // through other means in ICs, since the nops incur significant overhead.
    //
    // ensureOsiSpace();
#endif

    CodeOffsetJump jump = masm.jumpWithPatch(ool->repatchEntry());
    CodeOffsetLabel label = masm.labelForPatch();
    masm.bind(ool->rejoin());

    ool->setInlineJump(jump, label);
    return true;
}

typedef bool (*GetNameCacheFn)(JSContext *, size_t, HandleObject, MutableHandleValue);
static const VMFunction GetNameCacheInfo =
    FunctionInfo<GetNameCacheFn>(GetNameCache);

bool
CodeGenerator::visitOutOfLineGetNameCache(OutOfLineCache *ool)
{
    LGetNameCache *lir = ool->cache()->toGetNameCache();
    const MGetNameCache *mir = lir->mir();
    Register scopeChain = ToRegister(lir->scopeObj());
    RegisterSet liveRegs = lir->safepoint()->liveRegs();
    TypedOrValueRegister output(GetValueOutput(lir));

    IonCache::Kind kind = (mir->accessKind() == MGetNameCache::NAME)
                          ? IonCache::Name
                          : IonCache::NameTypeOf;
    IonCacheName cache(kind, ool->getInlineJump(), ool->getInlineLabel(),
                       masm.labelForPatch(), liveRegs,
                       scopeChain, mir->name(), output);

    cache.setScriptedLocation(mir->block()->info().script(), mir->resumePoint()->pc());
    size_t cacheIndex = allocateCache(cache);

    saveLive(lir);

    pushArg(scopeChain);
    pushArg(Imm32(cacheIndex));
    if (!callVM(GetNameCacheInfo, lir))
        return false;

    masm.storeCallResultValue(output);
    restoreLive(lir);

    masm.jump(ool->rejoin());
    return true;
}

typedef bool (*GetPropertyCacheFn)(JSContext *, size_t, HandleObject, MutableHandleValue);
static const VMFunction GetPropertyCacheInfo =
    FunctionInfo<GetPropertyCacheFn>(GetPropertyCache);

bool
CodeGenerator::visitOutOfLineCacheGetProperty(OutOfLineCache *ool)
{
    RegisterSet liveRegs = ool->cache()->safepoint()->liveRegs();

    LInstruction *ins = ool->cache();
    MInstruction *mir = ins->mirRaw()->toInstruction();

    TypedOrValueRegister output;

    Register objReg;

    // Define the input and output registers each opcode wants,
    // and which atom property it should get
    // Note: because all registers are saved, the output register should be
    //       a def register, else the result will be overriden by restoreLive(ins)
    PropertyName *name = NULL;
    bool allowGetters = false;
    switch (ins->op()) {
      case LInstruction::LOp_InstanceOfO:
      case LInstruction::LOp_InstanceOfV:
        name = gen->compartment->rt->atomState.classPrototype;
        objReg = ToRegister(ins->getTemp(1));
        output = TypedOrValueRegister(MIRType_Object, ToAnyRegister(ins->getDef(0)));
        break;
      case LInstruction::LOp_GetPropertyCacheT:
        name = ((LGetPropertyCacheT *) ins)->mir()->name();
        objReg = ToRegister(ins->getOperand(0));
        output = TypedOrValueRegister(mir->type(), ToAnyRegister(ins->getDef(0)));
        JS_ASSERT(mir->isGetPropertyCache());
        allowGetters = mir->toGetPropertyCache()->allowGetters();
        break;
      case LInstruction::LOp_GetPropertyCacheV:
        name = ((LGetPropertyCacheV *) ins)->mir()->name();
        objReg = ToRegister(ins->getOperand(0));
        output = TypedOrValueRegister(GetValueOutput(ins));
        JS_ASSERT(mir->isGetPropertyCache());
        allowGetters = mir->toGetPropertyCache()->allowGetters();
        break;
      default:
        JS_NOT_REACHED("Bad instruction");
        return false;
    }

    IonCacheGetProperty cache(ool->getInlineJump(), ool->getInlineLabel(),
                              masm.labelForPatch(), liveRegs,
                              objReg, name, output, allowGetters);

    if (mir->resumePoint())
        cache.setScriptedLocation(mir->block()->info().script(), mir->resumePoint()->pc());
    else
        cache.setIdempotent();
    size_t cacheIndex = allocateCache(cache);

    saveLive(ins);

    pushArg(objReg);
    pushArg(Imm32(cacheIndex));
    if (!callVM(GetPropertyCacheInfo, ins))
        return false;

    masm.storeCallResultValue(output);
    restoreLive(ins);

    masm.jump(ool->rejoin());

    return true;
}

typedef bool (*GetElementCacheFn)(JSContext *, size_t, HandleObject, HandleValue, MutableHandleValue);
static const VMFunction GetElementCacheInfo = FunctionInfo<GetElementCacheFn>(GetElementCache);

bool
CodeGenerator::visitOutOfLineGetElementCache(OutOfLineCache *ool)
{
    LGetElementCacheV *ins = ool->cache()->toGetElementCacheV();
    const MGetElementCache *mir = ins->mir();

    Register obj = ToRegister(ins->object());
    ConstantOrRegister index = TypedOrValueRegister(ToValue(ins, LGetElementCacheV::Index));
    TypedOrValueRegister output = TypedOrValueRegister(GetValueOutput(ins));

    RegisterSet liveRegs = ins->safepoint()->liveRegs();

    IonCacheGetElement cache(ool->getInlineJump(), ool->getInlineLabel(),
                             masm.labelForPatch(), liveRegs,
                             obj, index, output,
                             mir->monitoredResult());

    cache.setScriptedLocation(mir->block()->info().script(), mir->resumePoint()->pc());
    size_t cacheIndex = allocateCache(cache);

    saveLive(ins);

    pushArg(index);
    pushArg(obj);
    pushArg(Imm32(cacheIndex));
    if (!callVM(GetElementCacheInfo, ins))
        return false;

    masm.storeCallResultValue(output);
    restoreLive(ins);

    masm.jump(ool->rejoin());
    return true;
}

typedef JSObject *(*BindNameCacheFn)(JSContext *, size_t, HandleObject);
static const VMFunction BindNameCacheInfo =
    FunctionInfo<BindNameCacheFn>(BindNameCache);

bool
CodeGenerator::visitOutOfLineBindNameCache(OutOfLineCache *ool)
{
    LBindNameCache *ins = ool->cache()->toBindNameCache();
    Register scopeChain = ToRegister(ins->scopeChain());
    Register output = ToRegister(ins->output());

    RegisterSet liveRegs = ins->safepoint()->liveRegs();

    const MBindNameCache *mir = ins->mir();
    IonCacheBindName cache(ool->getInlineJump(), ool->getInlineLabel(),
                           masm.labelForPatch(), liveRegs,
                           scopeChain, mir->name(), output);
    cache.setScriptedLocation(mir->script(), mir->pc());
    size_t cacheIndex = allocateCache(cache);

    saveLive(ins);

    pushArg(scopeChain);
    pushArg(Imm32(cacheIndex));
    if (!callVM(BindNameCacheInfo, ins))
        return false;

    masm.storeCallResult(output);
    restoreLive(ins);

    masm.jump(ool->rejoin());
    return true;
}

ConstantOrRegister
CodeGenerator::getSetPropertyValue(LInstruction *ins)
{
    if (ins->getOperand(1)->isConstant()) {
        JS_ASSERT(ins->isSetPropertyCacheT());
        return ConstantOrRegister(*ins->getOperand(1)->toConstant());
    }

    switch (ins->op()) {
      case LInstruction::LOp_CallSetProperty:
        return TypedOrValueRegister(ToValue(ins, LCallSetProperty::Value));
      case LInstruction::LOp_SetPropertyCacheV:
        return TypedOrValueRegister(ToValue(ins, LSetPropertyCacheV::Value));
      case LInstruction::LOp_SetPropertyCacheT: {
        LSetPropertyCacheT *ins_ = ins->toSetPropertyCacheT();
        return TypedOrValueRegister(ins_->valueType(), ToAnyRegister(ins->getOperand(1)));
      }
      default:
        JS_NOT_REACHED("Bad opcode");
        return ConstantOrRegister(UndefinedValue());
    }
}

typedef bool (*SetPropertyFn)(JSContext *, HandleObject,
                              HandlePropertyName, const HandleValue, bool, bool);
static const VMFunction SetPropertyInfo =
    FunctionInfo<SetPropertyFn>(SetProperty);

bool
CodeGenerator::visitCallSetProperty(LCallSetProperty *ins)
{
    ConstantOrRegister value = getSetPropertyValue(ins);

    const Register objReg = ToRegister(ins->getOperand(0));
    bool isSetName = JSOp(*ins->mir()->resumePoint()->pc()) == JSOP_SETNAME;

    pushArg(Imm32(isSetName));
    pushArg(Imm32(ins->mir()->strict()));

    pushArg(value);
    pushArg(ImmGCPtr(ins->mir()->name()));
    pushArg(objReg);

    return callVM(SetPropertyInfo, ins);
}

typedef bool (*DeletePropertyFn)(JSContext *, HandleValue, HandlePropertyName, JSBool *);
static const VMFunction DeletePropertyStrictInfo =
    FunctionInfo<DeletePropertyFn>(DeleteProperty<true>);
static const VMFunction DeletePropertyNonStrictInfo =
    FunctionInfo<DeletePropertyFn>(DeleteProperty<false>);

bool
CodeGenerator::visitCallDeleteProperty(LCallDeleteProperty *lir)
{
    pushArg(ImmGCPtr(lir->mir()->name()));
    pushArg(ToValue(lir, LCallDeleteProperty::Value));

    if (lir->mir()->block()->info().script()->strictModeCode)
        return callVM(DeletePropertyStrictInfo, lir);
    else
        return callVM(DeletePropertyNonStrictInfo, lir);
}

typedef bool (*SetPropertyCacheFn)(JSContext *, size_t, HandleObject, HandleValue, bool);
static const VMFunction SetPropertyCacheInfo =
    FunctionInfo<SetPropertyCacheFn>(ion::SetPropertyCache);

bool
CodeGenerator::visitOutOfLineSetPropertyCache(OutOfLineCache *ool)
{
    LInstruction *ins = ool->cache();

    Register objReg = ToRegister(ins->getOperand(0));
    RegisterSet liveRegs = ins->safepoint()->liveRegs();

    ConstantOrRegister value = getSetPropertyValue(ins);
    const MSetPropertyCache *mir = ins->mirRaw()->toSetPropertyCache();

    IonCacheSetProperty cache(ool->getInlineJump(), ool->getInlineLabel(),
                              masm.labelForPatch(), liveRegs,
                              objReg, mir->name(), value,
                              mir->strict());

    size_t cacheIndex = allocateCache(cache);
    bool isSetName = JSOp(*mir->resumePoint()->pc()) == JSOP_SETNAME;

    saveLive(ins);

    pushArg(Imm32(isSetName));
    pushArg(value);
    pushArg(objReg);
    pushArg(Imm32(cacheIndex));

    if (!callVM(SetPropertyCacheInfo, ool->cache()))
        return false;

    restoreLive(ins);

    masm.jump(ool->rejoin());

    return true;
}

typedef bool (*ThrowFn)(JSContext *, HandleValue);
static const VMFunction ThrowInfo = FunctionInfo<ThrowFn>(js::Throw);

bool
CodeGenerator::visitThrow(LThrow *lir)
{
    pushArg(ToValue(lir, LThrow::Value));
    return callVM(ThrowInfo, lir);
}

typedef bool (*BitNotFn)(JSContext *, HandleValue, int *p);
static const VMFunction BitNotInfo = FunctionInfo<BitNotFn>(BitNot);

bool
CodeGenerator::visitBitNotV(LBitNotV *lir)
{
    pushArg(ToValue(lir, LBitNotV::Input));
    return callVM(BitNotInfo, lir);
}

typedef bool (*BitopFn)(JSContext *, HandleValue, HandleValue, int *p);
static const VMFunction BitAndInfo = FunctionInfo<BitopFn>(BitAnd);
static const VMFunction BitOrInfo = FunctionInfo<BitopFn>(BitOr);
static const VMFunction BitXorInfo = FunctionInfo<BitopFn>(BitXor);
static const VMFunction BitLhsInfo = FunctionInfo<BitopFn>(BitLsh);
static const VMFunction BitRhsInfo = FunctionInfo<BitopFn>(BitRsh);

bool
CodeGenerator::visitBitOpV(LBitOpV *lir)
{
    pushArg(ToValue(lir, LBitOpV::RhsInput));
    pushArg(ToValue(lir, LBitOpV::LhsInput));

    switch (lir->jsop()) {
      case JSOP_BITAND:
        return callVM(BitAndInfo, lir);
      case JSOP_BITOR:
        return callVM(BitOrInfo, lir);
      case JSOP_BITXOR:
        return callVM(BitXorInfo, lir);
      case JSOP_LSH:
        return callVM(BitLhsInfo, lir);
      case JSOP_RSH:
        return callVM(BitRhsInfo, lir);
      default:
        break;
    }
    JS_NOT_REACHED("unexpected bitop");
    return false;
}

class OutOfLineTypeOfV : public OutOfLineCodeBase<CodeGenerator>
{
    LTypeOfV *ins_;

  public:
    OutOfLineTypeOfV(LTypeOfV *ins)
      : ins_(ins)
    { }

    bool accept(CodeGenerator *codegen) {
        return codegen->visitOutOfLineTypeOfV(this);
    }
    LTypeOfV *ins() const {
        return ins_;
    }
};

bool
CodeGenerator::visitTypeOfV(LTypeOfV *lir)
{
    const ValueOperand value = ToValue(lir, LTypeOfV::Input);
    Register output = ToRegister(lir->output());
    Register tag = masm.splitTagForTest(value);

    OutOfLineTypeOfV *ool = new OutOfLineTypeOfV(lir);
    if (!addOutOfLineCode(ool))
        return false;

    JSRuntime *rt = gen->compartment->rt;

    // Jump to the OOL path if the value is an object. Objects are complicated
    // since they may have a typeof hook.
    masm.branchTestObject(Assembler::Equal, tag, ool->entry());

    Label done;

    Label notNumber;
    masm.branchTestNumber(Assembler::NotEqual, tag, &notNumber);
    masm.movePtr(ImmGCPtr(rt->atomState.number), output);
    masm.jump(&done);
    masm.bind(&notNumber);

    Label notUndefined;
    masm.branchTestUndefined(Assembler::NotEqual, tag, &notUndefined);
    masm.movePtr(ImmGCPtr(rt->atomState.undefined), output);
    masm.jump(&done);
    masm.bind(&notUndefined);

    Label notNull;
    masm.branchTestNull(Assembler::NotEqual, tag, &notNull);
    masm.movePtr(ImmGCPtr(rt->atomState.object), output);
    masm.jump(&done);
    masm.bind(&notNull);

    Label notBoolean;
    masm.branchTestBoolean(Assembler::NotEqual, tag, &notBoolean);
    masm.movePtr(ImmGCPtr(rt->atomState.boolean), output);
    masm.jump(&done);
    masm.bind(&notBoolean);

    masm.movePtr(ImmGCPtr(rt->atomState.string), output);

    masm.bind(&done);
    masm.bind(ool->rejoin());
    return true;
}

typedef JSString *(*TypeOfFn)(JSContext *, HandleValue);
static const VMFunction TypeOfInfo = FunctionInfo<TypeOfFn>(TypeOfOperation);

bool
CodeGenerator::visitOutOfLineTypeOfV(OutOfLineTypeOfV *ool)
{
    LTypeOfV *ins = ool->ins();
    saveLive(ins);

    pushArg(ToValue(ins, LTypeOfV::Input));
    if (!callVM(TypeOfInfo, ins))
        return false;

    masm.storeCallResult(ToRegister(ins->output()));
    restoreLive(ins);

    masm.jump(ool->rejoin());
    return true;
}

typedef bool (*ToIdFn)(JSContext *, HandleScript, jsbytecode *, HandleValue, HandleValue,
                       MutableHandleValue);
static const VMFunction ToIdInfo = FunctionInfo<ToIdFn>(ToIdOperation);

bool
CodeGenerator::visitToIdV(LToIdV *lir)
{
    pushArg(ToValue(lir, LToIdV::Index));
    pushArg(ToValue(lir, LToIdV::Object));
    pushArg(ImmWord(lir->mir()->resumePoint()->pc()));
    pushArg(ImmGCPtr(current->mir()->info().script()));
    return callVM(ToIdInfo, lir);
}

bool
CodeGenerator::visitLoadElementV(LLoadElementV *load)
{
    Register elements = ToRegister(load->elements());
    const ValueOperand out = ToOutValue(load);

    if (load->index()->isConstant())
        masm.loadValue(Address(elements, ToInt32(load->index()) * sizeof(Value)), out);
    else
        masm.loadValue(BaseIndex(elements, ToRegister(load->index()), TimesEight), out);

    if (load->mir()->needsHoleCheck()) {
        Assembler::Condition cond = masm.testMagic(Assembler::Equal, out);
        if (!bailoutIf(cond, load->snapshot()))
            return false;
    }

    return true;
}

bool
CodeGenerator::visitLoadElementHole(LLoadElementHole *lir)
{
    Register elements = ToRegister(lir->elements());
    Register initLength = ToRegister(lir->initLength());
    const ValueOperand out = ToOutValue(lir);

    // If the index is out of bounds, load |undefined|. Otherwise, load the
    // value.
    Label undefined, done;
    if (lir->index()->isConstant()) {
        masm.branch32(Assembler::BelowOrEqual, initLength, Imm32(ToInt32(lir->index())), &undefined);
        masm.loadValue(Address(elements, ToInt32(lir->index()) * sizeof(Value)), out);
    } else {
        masm.branch32(Assembler::BelowOrEqual, initLength, ToRegister(lir->index()), &undefined);
        masm.loadValue(BaseIndex(elements, ToRegister(lir->index()), TimesEight), out);
    }

    // If a hole check is needed, and the value wasn't a hole, we're done.
    // Otherwise, we'll load undefined.
    if (lir->mir()->needsHoleCheck())
        masm.branchTestMagic(Assembler::NotEqual, out, &done);
    else
        masm.jump(&done);

    masm.bind(&undefined);
    masm.moveValue(UndefinedValue(), out);
    masm.bind(&done);
    return true;
}

bool
CodeGenerator::visitLoadTypedArrayElement(LLoadTypedArrayElement *lir)
{
    Register elements = ToRegister(lir->elements());
    Register temp = lir->temp()->isBogusTemp() ? InvalidReg : ToRegister(lir->temp());
    AnyRegister out = ToAnyRegister(lir->output());

    int arrayType = lir->mir()->arrayType();
    int shift = TypedArray::slotWidth(arrayType);

    Label fail;
    if (lir->index()->isConstant()) {
        Address source(elements, ToInt32(lir->index()) * shift);
        masm.loadFromTypedArray(arrayType, source, out, temp, &fail);
    } else {
        BaseIndex source(elements, ToRegister(lir->index()), ScaleFromShift(shift));
        masm.loadFromTypedArray(arrayType, source, out, temp, &fail);
    }

    if (fail.used() && !bailoutFrom(&fail, lir->snapshot()))
        return false;

    return true;
}

class OutOfLineLoadTypedArray : public OutOfLineCodeBase<CodeGenerator>
{
    LLoadTypedArrayElementHole *ins_;

  public:
    OutOfLineLoadTypedArray(LLoadTypedArrayElementHole *ins)
      : ins_(ins)
    { }

    bool accept(CodeGenerator *codegen) {
        return codegen->visitOutOfLineLoadTypedArray(this);
    }

    LLoadTypedArrayElementHole *ins() const {
        return ins_;
    }
};

bool
CodeGenerator::visitLoadTypedArrayElementHole(LLoadTypedArrayElementHole *lir)
{
    Register object = ToRegister(lir->object());
    const ValueOperand out = ToOutValue(lir);

    OutOfLineLoadTypedArray *ool = new OutOfLineLoadTypedArray(lir);
    if (!addOutOfLineCode(ool))
        return false;

    // Load the length.
    Register scratch = out.scratchReg();
    Int32Key key = ToInt32Key(lir->index());
    masm.unboxInt32(Address(object, TypedArray::lengthOffset()), scratch);

    // OOL path if index >= length.
    masm.branchKey(Assembler::BelowOrEqual, scratch, key, ool->entry());

    // Load the elements vector.
    masm.loadPtr(Address(object, TypedArray::dataOffset()), scratch);

    int arrayType = lir->mir()->arrayType();
    int shift = TypedArray::slotWidth(arrayType);

    Label fail;
    if (key.isConstant()) {
        Address source(scratch, key.constant() * shift);
        masm.loadFromTypedArray(arrayType, source, out, lir->mir()->allowDouble(), &fail);
    } else {
        BaseIndex source(scratch, key.reg(), ScaleFromShift(shift));
        masm.loadFromTypedArray(arrayType, source, out, lir->mir()->allowDouble(), &fail);
    }

    if (fail.used() && !bailoutFrom(&fail, lir->snapshot()))
        return false;

    masm.bind(ool->rejoin());
    return true;
}

typedef bool (*GetElementMonitoredFn)(JSContext *, HandleValue, HandleValue, MutableHandleValue);
static const VMFunction GetElementMonitoredInfo =
    FunctionInfo<GetElementMonitoredFn>(js::GetElementMonitored);

bool
CodeGenerator::visitOutOfLineLoadTypedArray(OutOfLineLoadTypedArray *ool)
{
    LLoadTypedArrayElementHole *ins = ool->ins();
    saveLive(ins);

    Register object = ToRegister(ins->object());
    ValueOperand out = ToOutValue(ins);

    if (ins->index()->isConstant())
        pushArg(*ins->index()->toConstant());
    else
        pushArg(TypedOrValueRegister(MIRType_Int32, ToAnyRegister(ins->index())));
    pushArg(TypedOrValueRegister(MIRType_Object, AnyRegister(object)));
    if (!callVM(GetElementMonitoredInfo, ins))
        return false;

    masm.storeCallResultValue(out);
    restoreLive(ins);

    masm.jump(ool->rejoin());
    return true;
}

template <typename T>
static inline void
StoreToTypedArray(MacroAssembler &masm, int arrayType, const LAllocation *value, const T &dest)
{
    if (arrayType == TypedArray::TYPE_FLOAT32 || arrayType == TypedArray::TYPE_FLOAT64) {
        masm.storeToTypedFloatArray(arrayType, ToFloatRegister(value), dest);
    } else {
        if (value->isConstant())
            masm.storeToTypedIntArray(arrayType, Imm32(ToInt32(value)), dest);
        else
            masm.storeToTypedIntArray(arrayType, ToRegister(value), dest);
    }
}

bool
CodeGenerator::visitStoreTypedArrayElement(LStoreTypedArrayElement *lir)
{
    Register elements = ToRegister(lir->elements());
    const LAllocation *value = lir->value();

    int arrayType = lir->mir()->arrayType();
    int shift = TypedArray::slotWidth(arrayType);

    if (lir->index()->isConstant()) {
        Address dest(elements, ToInt32(lir->index()) * shift);
        StoreToTypedArray(masm, arrayType, value, dest);
    } else {
        BaseIndex dest(elements, ToRegister(lir->index()), ScaleFromShift(shift));
        StoreToTypedArray(masm, arrayType, value, dest);
    }

    return true;
}

bool
CodeGenerator::visitClampIToUint8(LClampIToUint8 *lir)
{
    Register input = ToRegister(lir->input());
    Register output = ToRegister(lir->output());
    masm.clampIntToUint8(input, output);
    return true;
}

bool
CodeGenerator::visitClampDToUint8(LClampDToUint8 *lir)
{
    FloatRegister input = ToFloatRegister(lir->input());
    Register output = ToRegister(lir->output());
    masm.clampDoubleToUint8(input, output);
    return true;
}

bool
CodeGenerator::visitClampVToUint8(LClampVToUint8 *lir)
{
    ValueOperand input = ToValue(lir, LClampVToUint8::Input);
    FloatRegister tempFloat = ToFloatRegister(lir->tempFloat());
    Register output = ToRegister(lir->output());

    Register tag = masm.splitTagForTest(input);

    Label done;
    Label isInt32, isDouble, isBoolean;
    masm.branchTestInt32(Assembler::Equal, tag, &isInt32);
    masm.branchTestDouble(Assembler::Equal, tag, &isDouble);
    masm.branchTestBoolean(Assembler::Equal, tag, &isBoolean);

    // Undefined, null and objects are always 0.
    Label isZero;
    masm.branchTestUndefined(Assembler::Equal, tag, &isZero);
    masm.branchTestNull(Assembler::Equal, tag, &isZero);
    masm.branchTestObject(Assembler::Equal, tag, &isZero);

    // Bailout for everything else (strings).
    if (!bailout(lir->snapshot()))
        return false;

    masm.bind(&isInt32);
    masm.unboxInt32(input, output);
    masm.clampIntToUint8(output, output);
    masm.jump(&done);

    masm.bind(&isDouble);
    masm.unboxDouble(input, tempFloat);
    masm.clampDoubleToUint8(tempFloat, output);
    masm.jump(&done);

    masm.bind(&isBoolean);
    masm.unboxBoolean(input, output);
    masm.jump(&done);

    masm.bind(&isZero);
    masm.move32(Imm32(0), output);

    masm.bind(&done);
    return true;
}

typedef bool (*OperatorInFn)(JSContext *, HandleValue, HandleObject, JSBool *);
static const VMFunction OperatorInInfo = FunctionInfo<OperatorInFn>(OperatorIn);

bool
CodeGenerator::visitIn(LIn *ins)
{
    pushArg(ToRegister(ins->rhs()));
    pushArg(ToValue(ins, LIn::LHS));

    return callVM(OperatorInInfo, ins);
}

bool
CodeGenerator::visitInArray(LInArray *lir)
{
    Register elements = ToRegister(lir->elements());
    Register initLength = ToRegister(lir->initLength());
    Register output = ToRegister(lir->output());

    // When the array is not packed we need to do a hole check in addition to the bounds check.
    Label falseBranch, done;
    if (lir->index()->isConstant()) {
        masm.branch32(Assembler::BelowOrEqual, initLength, Imm32(ToInt32(lir->index())), &falseBranch);
        if (lir->mir()->needsHoleCheck()) {
            masm.branchTestMagic(Assembler::Equal, Address(elements, ToInt32(lir->index()) * sizeof(Value)),
                                 &falseBranch);
        }
    } else {
        masm.branch32(Assembler::BelowOrEqual, initLength, ToRegister(lir->index()), &falseBranch);
        if (lir->mir()->needsHoleCheck()) {
            masm.branchTestMagic(Assembler::Equal, BaseIndex(elements, ToRegister(lir->index()), TimesEight),
                                 &falseBranch);
        }
    }

    masm.move32(Imm32(1), output);
    masm.jump(&done);

    masm.bind(&falseBranch);
    masm.move32(Imm32(0), output);
    masm.bind(&done);
    return true;
}

bool
CodeGenerator::visitInstanceOfO(LInstanceOfO *ins)
{
    Register rhs = ToRegister(ins->getOperand(1));
    return emitInstanceOf(ins, rhs);
}

bool
CodeGenerator::visitInstanceOfV(LInstanceOfV *ins)
{
    Register rhs = ToRegister(ins->getOperand(LInstanceOfV::RHS));
    return emitInstanceOf(ins, rhs);
}

typedef bool (*HasInstanceFn)(JSContext *, HandleObject, HandleValue, JSBool *);
static const VMFunction HasInstanceInfo = FunctionInfo<HasInstanceFn>(js::HasInstance);

bool
CodeGenerator::emitInstanceOf(LInstruction *ins, Register rhs)
{
    Register rhsTmp = ToRegister(ins->getTemp(1));
    Register output = ToRegister(ins->getDef(0));

    // This temporary is used in other parts of the code.
    // Different names are used so the purpose is clear.
    Register rhsFlags = ToRegister(ins->getTemp(0));
    Register lhsTmp = ToRegister(ins->getTemp(0));

    Label boundFunctionCheck;
    Label boundFunctionDone;
    Label done;
    Label loopPrototypeChain;

    JS_ASSERT(ins->isInstanceOfO() || ins->isInstanceOfV());
    bool lhsIsValue = ins->isInstanceOfV();

    // If the lhs is an object, then the ValueOperand that gets sent to
    // HasInstance must be boxed first.  If the lhs is a value, it can
    // be sent directly.  Hence the choice between ToValue and ToTempValue
    // below.  Note that the same check is done below in the generated code
    // and explicit boxing instructions emitted before calling the OOL code
    // if we're handling a LInstanceOfO.

    OutOfLineCode *call = oolCallVM(HasInstanceInfo, ins,
        (ArgList(), rhs, lhsIsValue ? ToValue(ins, 0) : ToTempValue(ins, 0)),
        StoreRegisterTo(output));
    if (!call)
        return false;

    // 1. CODE FOR HASINSTANCE_BOUND_FUNCTION

    // ASM-equivalent of following code
    //  boundFunctionCheck:
    //      if (!rhs->isFunction())
    //          goto callHasInstance
    //      if (!rhs->isBoundFunction())
    //          goto HasInstanceCunction
    //      rhs = rhs->getBoundFunction();
    //      goto boundFunctionCheck

    masm.mov(rhs, rhsTmp);

    // Check Function
    masm.bind(&boundFunctionCheck);

    masm.loadBaseShape(rhsTmp, output);
    masm.cmpPtr(Address(output, BaseShape::offsetOfClass()), ImmWord(&js::FunctionClass));
    if (lhsIsValue) {
        // If the input LHS is a value, no boxing necessary.
        masm.j(Assembler::NotEqual, call->entry());
    } else {
        // If the input LHS is raw object pointer, it must be boxed before
        // calling into js::HasInstance.
        Label dontCallHasInstance;
        masm.j(Assembler::Equal, &dontCallHasInstance);
        masm.boxNonDouble(JSVAL_TYPE_OBJECT, ToRegister(ins->getOperand(0)), ToTempValue(ins, 0));
        masm.jump(call->entry());
        masm.bind(&dontCallHasInstance);
    }

    // Check Bound Function
    masm.loadPtr(Address(output, BaseShape::offsetOfFlags()), rhsFlags);
    masm.and32(Imm32(BaseShape::BOUND_FUNCTION), rhsFlags);
    masm.j(Assembler::Zero, &boundFunctionDone);

    // Get Bound Function
    masm.loadPtr(Address(output, BaseShape::offsetOfParent()), rhsTmp);
    masm.jump(&boundFunctionCheck);

    // 2. CODE FOR HASINSTANCE_FUNCTION
    masm.bind(&boundFunctionDone);

    // ASM-equivalent of following code
    //  if (!lhs->isObject()) {
    //    output = false;
    //    goto done;
    //  }
    //  rhs = rhs->getPrototypeClass();
    //  output = false;
    //  while (1) {
    //    lhs = lhs->getType().proto;
    //    if (lhs == NULL)
    //      goto done;
    //    if (lhs != rhs) {
    //      output = true;
    //      goto done;
    //    }
    //  }

    // When lhs is a value: The HasInstance for function objects always
    // return false when lhs isn't an object. So check if
    // lhs is an object and otherwise return false
    if (lhsIsValue) {
        Label isObject;
        ValueOperand lhsValue = ToValue(ins, LInstanceOfV::LHS);
        masm.branchTestObject(Assembler::Equal, lhsValue, &isObject);
        masm.mov(Imm32(0), output);
        masm.jump(&done);

        masm.bind(&isObject);
        Register tmp = masm.extractObject(lhsValue, lhsTmp);
        masm.mov(tmp, lhsTmp);
    } else {
        masm.mov(ToRegister(ins->getOperand(0)), lhsTmp);
    }

    // Get prototype-class by using a OutOfLine GetProperty Cache
    // It will use register 'rhsTmp' as input and register 'output' as output, see r1889
    OutOfLineCache *ool = new OutOfLineCache(ins);
    if (!addOutOfLineCode(ool))
        return false;

    // If the IC code wants to patch, make sure there is enough space to that
    // the patching does not overwrite an invalidation marker.
    ensureOsiSpace();

    CodeOffsetJump jump = masm.jumpWithPatch(ool->repatchEntry());
    CodeOffsetLabel label = masm.labelForPatch();
    masm.bind(ool->rejoin());
    ool->setInlineJump(jump, label);

    // Move the OutOfLineCache return value and set the output on false
    masm.mov(output, rhsTmp);
    masm.mov(Imm32(0), output);

    // Walk the prototype chain
    masm.bind(&loopPrototypeChain);
    masm.loadPtr(Address(lhsTmp, JSObject::offsetOfType()), lhsTmp);
    masm.loadPtr(Address(lhsTmp, offsetof(types::TypeObject, proto)), lhsTmp);

    // Bail out if we hit a lazy proto
    if (lhsIsValue) {
        masm.branch32(Assembler::Equal, lhsTmp, Imm32(1), call->entry());
    } else {
        // If the input LHS is raw object pointer, it must be boxed before
        // calling into js::HasInstance.
        Label dontCallHasInstance;
        masm.branch32(Assembler::NotEqual, lhsTmp, Imm32(1), &dontCallHasInstance);
        masm.boxNonDouble(JSVAL_TYPE_OBJECT, ToRegister(ins->getOperand(0)), ToTempValue(ins, 0));
        masm.jump(call->entry());
        masm.bind(&dontCallHasInstance);
    }

    masm.testPtr(lhsTmp, lhsTmp);
    masm.j(Assembler::Zero, &done);

    // Check lhs is equal to rhsShape
    masm.cmpPtr(lhsTmp, rhsTmp);
    masm.j(Assembler::NotEqual, &loopPrototypeChain);

    // return true
    masm.mov(Imm32(1), output);

    masm.bind(call->rejoin());
    masm.bind(&done);
    return true;
}

bool
CodeGenerator::visitGetDOMProperty(LGetDOMProperty *ins)
{
    const Register JSContextReg = ToRegister(ins->getJSContextReg());
    const Register ObjectReg = ToRegister(ins->getObjectReg());
    const Register PrivateReg = ToRegister(ins->getPrivReg());
    const Register ValueReg = ToRegister(ins->getValueReg());

    DebugOnly<uint32> initialStack = masm.framePushed();

    masm.checkStackAlignment();

    /* Make Space for the outparam */
    masm.adjustStack(-int32_t(sizeof(Value)));
    masm.movePtr(StackPointer, ValueReg);

    masm.Push(ObjectReg);

    // GetReservedSlot(obj, DOM_PROTO_INSTANCE_CLASS_SLOT).toPrivate()
    masm.loadPrivate(Address(ObjectReg, JSObject::getFixedSlotOffset(0)), PrivateReg);

    // Rooting will happen at GC time.
    masm.movePtr(StackPointer, ObjectReg);

    uint32 safepointOffset;
    if (!masm.buildFakeExitFrame(JSContextReg, &safepointOffset))
        return false;
    masm.enterFakeExitFrame(ION_FRAME_DOMGETTER);

    if (!markSafepointAt(safepointOffset, ins))
        return false;

    masm.setupUnalignedABICall(4, JSContextReg);

    masm.loadJSContext(JSContextReg);

    masm.passABIArg(JSContextReg);
    masm.passABIArg(ObjectReg);
    masm.passABIArg(PrivateReg);
    masm.passABIArg(ValueReg);
    masm.callWithABI(JS_FUNC_TO_DATA_PTR(void *, ins->mir()->fun()));

    if (ins->mir()->isInfallible()) {
        masm.loadValue(Address(StackPointer, IonDOMExitFrameLayout::offsetOfResult()),
                       JSReturnOperand);
    } else {
        Label success, exception;
        masm.branchTest32(Assembler::Zero, ReturnReg, ReturnReg, &exception);

        masm.loadValue(Address(StackPointer, IonDOMExitFrameLayout::offsetOfResult()),
                       JSReturnOperand);
        masm.jump(&success);

        {
            masm.bind(&exception);
            masm.handleException();
        }
        masm.bind(&success);
    }
    masm.adjustStack(IonDOMExitFrameLayout::Size());

    JS_ASSERT(masm.framePushed() == initialStack);
    return true;
}

bool
CodeGenerator::visitSetDOMProperty(LSetDOMProperty *ins)
{
    const Register JSContextReg = ToRegister(ins->getJSContextReg());
    const Register ObjectReg = ToRegister(ins->getObjectReg());
    const Register PrivateReg = ToRegister(ins->getPrivReg());
    const Register ValueReg = ToRegister(ins->getValueReg());

    DebugOnly<uint32> initialStack = masm.framePushed();

    masm.checkStackAlignment();

    // Push thei argument. Rooting will happen at GC time.
    ValueOperand argVal = ToValue(ins, LSetDOMProperty::Value);
    masm.Push(argVal);
    masm.movePtr(StackPointer, ValueReg);

    masm.Push(ObjectReg);

    // GetReservedSlot(obj, DOM_PROTO_INSTANCE_CLASS_SLOT).toPrivate()
    masm.loadPrivate(Address(ObjectReg, JSObject::getFixedSlotOffset(0)), PrivateReg);

    // Rooting will happen at GC time.
    masm.movePtr(StackPointer, ObjectReg);

    uint32 safepointOffset;
    if (!masm.buildFakeExitFrame(JSContextReg, &safepointOffset))
        return false;
    masm.enterFakeExitFrame(ION_FRAME_DOMSETTER);

    if (!markSafepointAt(safepointOffset, ins))
        return false;

    masm.setupUnalignedABICall(4, JSContextReg);

    masm.loadJSContext(JSContextReg);

    masm.passABIArg(JSContextReg);
    masm.passABIArg(ObjectReg);
    masm.passABIArg(PrivateReg);
    masm.passABIArg(ValueReg);
    masm.callWithABI(JS_FUNC_TO_DATA_PTR(void *, ins->mir()->fun()));

    Label success, exception;
    masm.branchTest32(Assembler::Zero, ReturnReg, ReturnReg, &exception);

    masm.jump(&success);

    {
        masm.bind(&exception);
        masm.handleException();
    }
    masm.bind(&success);
    masm.adjustStack(IonDOMExitFrameLayout::Size());

    JS_ASSERT(masm.framePushed() == initialStack);
    return true;
}

typedef bool(*SPSFn)(JSContext *, HandleScript);
static const VMFunction SPSEnterInfo = FunctionInfo<SPSFn>(SPSEnter);
static const VMFunction SPSExitInfo = FunctionInfo<SPSFn>(SPSExit);

bool
CodeGenerator::visitFunctionBoundary(LFunctionBoundary *lir)
{
    AssertCanGC();
    Register temp = ToRegister(lir->temp()->output());

    switch (lir->type()) {
        case MFunctionBoundary::Inline_Enter:
            // Multiple scripts can be inlined at one depth, but there is only
            // one Inline_Exit node to signify this. To deal with this, if we
            // reach the entry of another inline script on the same level, then
            // just reset the sps metadata about the frame. We must balance
            // calls to leave()/reenter(), so perform the balance without
            // emitting any instrumentation. Technically the previous inline
            // call at this same depth has reentered, but the instrumentation
            // will be emitted at the common join point for all inlines at the
            // same depth.
            if (sps_.inliningDepth() == lir->inlineLevel()) {
                sps_.leaveInlineFrame();
                sps_.skipNextReenter();
                sps_.reenter(masm, temp);
            }

            sps_.leave(masm, temp);
            if (!sps_.enterInlineFrame())
                return false;
            // fallthrough

        case MFunctionBoundary::Enter:
            if (sps_.slowAssertions()) {
                saveLive(lir);
                pushArg(ImmGCPtr(lir->script()));
                if (!callVM(SPSEnterInfo, lir))
                    return false;
                restoreLive(lir);
                sps_.pushManual(lir->script(), masm, temp);
                return true;
            }

            return sps_.push(GetIonContext()->cx, lir->script(), masm, temp);

        case MFunctionBoundary::Inline_Exit:
            // all inline returns were covered with ::Exit, so we just need to
            // maintain the state of inline frames currently active and then
            // reenter the caller
            sps_.leaveInlineFrame();
            sps_.reenter(masm, temp);
            return true;

        case MFunctionBoundary::Exit:
            if (sps_.slowAssertions()) {
                saveLive(lir);
                pushArg(ImmGCPtr(lir->script()));
                // Once we've exited, then we shouldn't emit instrumentation for
                // the corresponding reenter() because we no longer have a
                // frame.
                sps_.skipNextReenter();
                if (!callVM(SPSExitInfo, lir))
                    return false;
                restoreLive(lir);
                return true;
            }

            sps_.pop(masm, temp);
            return true;

        default:
            JS_NOT_REACHED("invalid LFunctionBoundary type");
    }
}

bool
CodeGenerator::visitTrace(LTrace *lir)
{
    const Register tempReg1 = ToRegister(lir->temp1());
    masm.move32(Imm32(0xDEADBEEF), tempReg1);
    masm.move32(Imm32(lir->id()), tempReg1);
    return true;
}

} // namespace ion
} // namespace js
<|MERGE_RESOLUTION|>--- conflicted
+++ resolved
@@ -808,21 +808,20 @@
     return true;
 }
 
+typedef bool (*pf)(JSContext *cx, HandlePropertyName, MutableHandleValue);
+static const VMFunction Info = FunctionInfo<pf>(GetIntrinsicValue);
+
 bool
 CodeGenerator::visitCallGetIntrinsicValue(LCallGetIntrinsicValue *lir)
 {
-<<<<<<< HEAD
     // When compiling parallel kernels, always bail.
-    switch (gen->info().compileMode()) {
-      case COMPILE_MODE_SEQ: {
-        typedef bool (*pf)(JSContext *cx, HandlePropertyName, MutableHandleValue);
-        static const VMFunction Info = FunctionInfo<pf>(GetIntrinsicValue);
-
+    switch (gen->info().executionMode()) {
+      case SequentialExecution: {
         pushArg(ImmGCPtr(lir->mir()->name()));
         return callVM(Info, lir);
       }
 
-      case COMPILE_MODE_PAR: {
+      case ParallelExecution: {
         Label *bail;
         if (!ensureOutOfLineParallelAbort(&bail))
             return false;
@@ -830,23 +829,12 @@
         masm.jump(bail);
         return true;
       }
-
-      case COMPILE_MODE_MAX:
-        JS_NOT_REACHED("Bad compile mode");
-    }
-}
-=======
-    typedef bool (*pf)(JSContext *cx, HandlePropertyName, MutableHandleValue);
-    static const VMFunction Info = FunctionInfo<pf>(GetIntrinsicValue);
-
-    pushArg(ImmGCPtr(lir->mir()->name()));
-    return callVM(Info, lir);
+    }
 }
 
 typedef bool (*InvokeFunctionFn)(JSContext *, JSFunction *, uint32, Value *, Value *);
 static const VMFunction InvokeFunctionInfo =
     FunctionInfo<InvokeFunctionFn>(InvokeFunction);
->>>>>>> d2210ce9
 
 bool
 CodeGenerator::emitCallInvokeFunction(LInstruction *call, Register calleereg,
@@ -886,21 +874,19 @@
     Register objreg    = ToRegister(call->getTempObject());
     Register nargsreg  = ToRegister(call->getNargsReg());
     uint32 unusedStack = StackOffsetOfPassedArg(call->argslot());
-    CompileMode cmode  = gen->info().compileMode();
+    ExecutionMode executionMode = gen->info().executionMode();
     Label invoke, thunk, makeCall, end, *slowPath;
 
     // When compiling parallel kernels, the slow path is a bail instead of
     // calling Invoke.
-    switch (cmode) {
-      case COMPILE_MODE_SEQ:
+    switch (executionMode) {
+      case SequentialExecution:
         slowPath = &invoke;
         break;
-      case COMPILE_MODE_PAR:
+      case ParallelExecution:
         if (!ensureOutOfLineParallelAbort(&slowPath))
             return false;
         break;
-      case COMPILE_MODE_MAX:
-        JS_NOT_REACHED("Bad compile mode");
     }
 
     // Known-target case is handled by LCallKnown.
@@ -921,24 +907,11 @@
         return false;
 
     // Guard that calleereg is a non-native function:
-<<<<<<< HEAD
-    // Non-native iff (callee->flags & JSFUN_KINDMASK >= JSFUN_INTERPRETED).
-    // This is equivalent to testing if any of the bits in JSFUN_KINDMASK are set.
-    Address flags(calleereg, offsetof(JSFunction, flags));
-    masm.load16ZeroExtend_mask(flags, Imm32(JSFUN_INTERPRETED), nargsreg);
-    masm.branch32(Assembler::NotEqual, nargsreg, Imm32(JSFUN_INTERPRETED), slowPath);
-
-    // Knowing that calleereg is a non-native function, load the JSScript.
-    masm.movePtr(Address(calleereg, offsetof(JSFunction, u.i.script_)), objreg);
-    masm.movePtr(Address(objreg, ionOffset(cmode)), objreg);
-=======
-    masm.branchIfFunctionIsNative(calleereg, &invoke);
+    masm.branchIfFunctionIsNative(calleereg, slowPath);
 
     // Knowing that calleereg is a non-native function, load the JSScript.
     masm.loadPtr(Address(calleereg, offsetof(JSFunction, u.i.script_)), objreg);
-    ExecutionMode executionMode = gen->info().executionMode();
     masm.loadPtr(Address(objreg, ionOffset(executionMode)), objreg);
->>>>>>> d2210ce9
 
     // Guard that the IonScript has been compiled.
     masm.branchPtr(Assembler::BelowOrEqual, objreg, ImmWord(ION_COMPILING_SCRIPT), slowPath);
@@ -998,29 +971,24 @@
 bool
 CodeGenerator::visitCallKnown(LCallKnown *call)
 {
-<<<<<<< HEAD
+    JSContext *cx      = GetIonContext()->cx;
     Register calleereg = ToRegister(call->getFunction());
-=======
-    JSContext *cx = GetIonContext()->cx;
->>>>>>> d2210ce9
     Register objreg    = ToRegister(call->getTempObject());
     uint32 unusedStack = StackOffsetOfPassedArg(call->argslot());
     JSFunction *target = call->getSingleTarget();
-    CompileMode cmode  = gen->info().compileMode();
+    ExecutionMode executionMode = gen->info().executionMode();
     Label end, invoke, *slowPath;
 
     // When compiling parallel kernels, the slow path is a bail instead of
     // calling Invoke.
-    switch (cmode) {
-      case COMPILE_MODE_SEQ:
+    switch (executionMode) {
+      case SequentialExecution:
         slowPath = &invoke;
         break;
-      case COMPILE_MODE_PAR:
+      case ParallelExecution:
         if (!ensureOutOfLineParallelAbort(&slowPath))
             return false;
         break;
-      case COMPILE_MODE_MAX:
-        JS_NOT_REACHED("Bad compile mode");
     }
 
      // Native single targets are handled by LCallNative.
@@ -1030,19 +998,13 @@
 
     masm.checkStackAlignment();
 
-<<<<<<< HEAD
     // If the function is known to be uncompilable, just emit the call to
     // Invoke in sequential mode, else mark as cannot compile.
-    if (target->script()->ions[cmode] == ION_DISABLED_SCRIPT) {
-        if (cmode == COMPILE_MODE_PAR)
-            return false;
-
-=======
-    // If the function is known to be uncompilable, only emit the call to InvokeFunction.
-    ExecutionMode executionMode = gen->info().executionMode();
     RootedScript targetScript(cx, target->script());
     if (GetIonScript(targetScript, executionMode) == ION_DISABLED_SCRIPT) {
->>>>>>> d2210ce9
+        if (executionMode == ParallelExecution)
+            return false;
+
         if (!emitCallInvokeFunction(call, calleereg, call->numActualArgs(), unusedStack))
             return false;
 
@@ -1086,7 +1048,6 @@
     // The return address has already been removed from the Ion frame.
     int prefixGarbage = sizeof(IonJSFrameLayout) - sizeof(void *);
     masm.adjustStack(prefixGarbage - unusedStack);
-<<<<<<< HEAD
     masm.jump(&end);
 
     // Handle uncompiled functions.
@@ -1094,46 +1055,6 @@
         masm.bind(&invoke);
         if (!emitCallInvokeFunction(call, calleereg, call->numActualArgs(), unusedStack))
             return false;
-=======
-    masm.jump(end);
-    return true;
-}
-
-bool
-CodeGenerator::visitCallKnown(LCallKnown *call)
-{
-    Register calleereg = ToRegister(call->getFunction());
-    uint32 unusedStack = StackOffsetOfPassedArg(call->argslot());
-    Label end;
-
-    switch (gen->info().executionMode()) {
-      case ParallelExecution: {
-          Label *bail;
-          if (!ensureOutOfLineParallelAbort(&bail))
-              return false;
-
-          if (!emitCallToKnownScript(call, calleereg, unusedStack,
-                                     bail, &end))
-              return false;
-
-          break;
-      }
-
-      case SequentialExecution: {
-          Label invoke;
-
-          if (!emitCallToKnownScript(call, calleereg, unusedStack,
-                                     &invoke, &end))
-              return false;
-
-          // Handle uncompiled functions.
-          masm.bind(&invoke);
-          if (!emitCallInvokeFunction(call, calleereg, call->numActualArgs(), unusedStack))
-              return false;
-
-          break;
-      }
->>>>>>> d2210ce9
     }
 
     masm.bind(&end);
