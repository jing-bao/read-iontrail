load(libdir + "asserts.js");

function buildComprehension() {
  // Throws if elemental fun not callable
  assertThrowsInstanceOf(function () {
    var p = new ParallelArray([2,2], undefined);
  }, TypeError);
  assertThrowsInstanceOf(function () {
    var p = new ParallelArray(2, /x/);
  }, TypeError);
  assertThrowsInstanceOf(function () {
    var p = new ParallelArray(/x/, /x/);
  }, TypeError);
  assertThrowsInstanceOf(function () {
    new ParallelArray([0xffffffff + 1], function() { return 0; });
  }, RangeError);
  assertThrowsInstanceOf(function () {
    new ParallelArray(0xffffffff + 1, function() { return 0; });
  }, RangeError);
  assertThrowsInstanceOf(function () {
    new ParallelArray([0xfffff, 0xffff], function() { return 0; });
  }, RangeError);
}

<<<<<<< HEAD
// FIXME throw correct exception
=======
// FIXME(bug 844887) throw correct exception
>>>>>>> bee8aaed
// buildComprehension();<|MERGE_RESOLUTION|>--- conflicted
+++ resolved
@@ -22,9 +22,5 @@
   }, RangeError);
 }
 
-<<<<<<< HEAD
-// FIXME throw correct exception
-=======
 // FIXME(bug 844887) throw correct exception
->>>>>>> bee8aaed
 // buildComprehension();