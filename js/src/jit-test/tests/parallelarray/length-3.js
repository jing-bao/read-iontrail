--- conflicted
+++ resolved
@@ -6,9 +6,5 @@
   assertEq(p.length, 4);
 }
 
-<<<<<<< HEAD
-// FIXME immutability not enforced
-=======
 // FIXME(bug 844988) immutability not enforced
->>>>>>> bee8aaed
 // testLength();