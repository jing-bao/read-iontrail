load(libdir + "parallelarray-helpers.js");

function buildSimple() {

    assertParallelArrayModesCommute(["seq", "par"], function(m) {
        return new ParallelArray(256, function(i) {
            return [i, i+1, i+2, i+3];
        }, m);
    });

    assertParallelArrayModesCommute(["seq", "par"], function(m) {
        return new ParallelArray(256, function(i) {
            var x = [];
            for (var i = 0; i < 4; i++) {
                x[i] = i;
            }
            return x;
        }, m);
    });

<<<<<<< HEAD
    // Eventually, this should work, but right now it
    // bails out because we overflow the size of the array

    new ParallelArray(256, function(i) {
        var x = [];
        for (var i = 0; i < 99; i++) {
            x[i] = i;
        }
        return x;
    }, {mode: "par", expect: "bail"});
    
=======
    assertParallelArrayModesCommute(["seq", "par"], function(m) {
        return new ParallelArray([256], function(i) {
            var x = [];
            for (var i = 0; i < 99; i++) {
                x[i] = i;
            }
            return x;
        }, m);
    });
>>>>>>> 1f33712d
}

buildSimple();<|MERGE_RESOLUTION|>--- conflicted
+++ resolved
@@ -18,21 +18,8 @@
         }, m);
     });
 
-<<<<<<< HEAD
-    // Eventually, this should work, but right now it
-    // bails out because we overflow the size of the array
-
-    new ParallelArray(256, function(i) {
-        var x = [];
-        for (var i = 0; i < 99; i++) {
-            x[i] = i;
-        }
-        return x;
-    }, {mode: "par", expect: "bail"});
-    
-=======
     assertParallelArrayModesCommute(["seq", "par"], function(m) {
-        return new ParallelArray([256], function(i) {
+        return new ParallelArray(256, function(i) {
             var x = [];
             for (var i = 0; i < 99; i++) {
                 x[i] = i;
@@ -40,7 +27,6 @@
             return x;
         }, m);
     });
->>>>>>> 1f33712d
 }
 
 buildSimple();