--- conflicted
+++ resolved
@@ -10,9 +10,5 @@
   assertEq(Object.keys(p).join(","), Object.keys(b).join(","));
 }
 
-<<<<<<< HEAD
-// FIXME self-hosted object not array-like, exposes internal properties
-=======
 // FIXME(bug 844882) self-hosted object not array-like, exposes internal properties
->>>>>>> bee8aaed
 // buildWithHoles();