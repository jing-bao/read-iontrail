--- conflicted
+++ resolved
@@ -27,9 +27,5 @@
 
 }
 
-<<<<<<< HEAD
-// FIXME throw correct exception
-=======
 // FIXME(bug 844886) sanity check argument types
->>>>>>> bee8aaed
 // testScatterThrows();