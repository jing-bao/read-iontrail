load(libdir + "asserts.js");

function testReduceThrows() {
  // Throw on empty
  assertThrowsInstanceOf(function () {
    var p = new ParallelArray([]);
    p.reduce(function (v, p) { return v*p; });
  }, Error);
  // Throw on not function
  assertThrowsInstanceOf(function () {
    var p = new ParallelArray([1]);
    p.reduce(42);
  }, TypeError);
}

<<<<<<< HEAD
// FIXME throw correct exception
=======
// FIXME(bug 844886) sanity check argument types
>>>>>>> bee8aaed
// testReduceThrows();<|MERGE_RESOLUTION|>--- conflicted
+++ resolved
@@ -13,9 +13,5 @@
   }, TypeError);
 }
 
-<<<<<<< HEAD
-// FIXME throw correct exception
-=======
 // FIXME(bug 844886) sanity check argument types
->>>>>>> bee8aaed
 // testReduceThrows();