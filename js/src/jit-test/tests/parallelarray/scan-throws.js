--- conflicted
+++ resolved
@@ -14,9 +14,5 @@
   }, TypeError);
 }
 
-<<<<<<< HEAD
-// FIXME throw correct exception
-=======
 // FIXME(bug 844886) sanity check argument types
->>>>>>> bee8aaed
 // testScanThrows();