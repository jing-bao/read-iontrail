/* -*- Mode: C++; tab-width: 4; indent-tabs-mode: nil; c-basic-offset: 4 -*-
 * vim: set sw=4 ts=8 et tw=99:
 *
 * This Source Code Form is subject to the terms of the Mozilla Public
 * License, v. 2.0. If a copy of the MPL was not distributed with this
 * file, You can obtain one at http://mozilla.org/MPL/2.0/. */

/*
 * JS bytecode descriptors, disassemblers, and decompilers.
 */

#include "mozilla/FloatingPoint.h"
#include "mozilla/Util.h"

#ifdef HAVE_MEMORY_H
#include <memory.h>
#endif
#include <stdarg.h>
#include <stdio.h>
#include <stdlib.h>
#include <string.h>

#include "jstypes.h"
#include "jsutil.h"
#include "jsprf.h"
#include "jsapi.h"
#include "jsarray.h"
#include "jsatom.h"
#include "jscntxt.h"
#include "jsversion.h"
#include "jsfun.h"
#include "jsiter.h"
#include "jsnum.h"
#include "jsobj.h"
#include "jsopcode.h"
#include "jsscope.h"
#include "jsscript.h"
#include "jsstr.h"

#include "ds/Sort.h"

#include "frontend/BytecodeEmitter.h"
#include "frontend/TokenStream.h"
#include "vm/Debugger.h"
#include "vm/StringBuffer.h"

#include "jscntxtinlines.h"
#include "jsobjinlines.h"
#include "jsopcodeinlines.h"

#include "jsautooplen.h"

#include "vm/RegExpObject-inl.h"

using namespace mozilla;
using namespace js;
using namespace js::gc;
using js::frontend::IsIdentifier;
using js::frontend::LetDataToGroupAssign;
using js::frontend::LetDataToOffset;

/*
 * Index limit must stay within 32 bits.
 */
JS_STATIC_ASSERT(sizeof(uint32_t) * JS_BITS_PER_BYTE >= INDEX_LIMIT_LOG2 + 1);

/* Verify JSOP_XXX_LENGTH constant definitions. */
#define OPDEF(op,val,name,token,length,nuses,ndefs,prec,format)               \
    JS_STATIC_ASSERT(op##_LENGTH == length);
#include "jsopcode.tbl"
#undef OPDEF

static const char js_incop_strs[][3] = {"++", "--"};
static const char js_for_each_str[]  = "for each";

const JSCodeSpec js_CodeSpec[] = {
#define OPDEF(op,val,name,token,length,nuses,ndefs,prec,format) \
    {length,nuses,ndefs,prec,format},
#include "jsopcode.tbl"
#undef OPDEF
};

unsigned js_NumCodeSpecs = JS_ARRAY_LENGTH(js_CodeSpec);

/*
 * Each element of the array is either a source literal associated with JS
 * bytecode or null.
 */
static const char *CodeToken[] = {
#define OPDEF(op,val,name,token,length,nuses,ndefs,prec,format) \
    token,
#include "jsopcode.tbl"
#undef OPDEF
};

/*
 * Array of JS bytecode names used by PC count JSON, DEBUG-only js_Disassemble
 * and JIT debug spew.
 */
const char *js_CodeName[] = {
#define OPDEF(op,val,name,token,length,nuses,ndefs,prec,format) \
    name,
#include "jsopcode.tbl"
#undef OPDEF
};

/************************************************************************/

#define COUNTS_LEN 16

typedef Vector<char, 8> DupBuffer;

static bool
Dup(const char *chars, DupBuffer *cb)
{
    return cb->append(chars, strlen(chars) + 1);
}

size_t
js_GetVariableBytecodeLength(jsbytecode *pc)
{
    unsigned ncases;
    int32_t low, high;

    JSOp op = JSOp(*pc);
    JS_ASSERT(js_CodeSpec[op].length == -1);
    switch (op) {
      case JSOP_TABLESWITCH:
        /* Structure: default-jump case-low case-high case1-jump ... */
        pc += JUMP_OFFSET_LEN;
        low = GET_JUMP_OFFSET(pc);
        pc += JUMP_OFFSET_LEN;
        high = GET_JUMP_OFFSET(pc);
        ncases = (unsigned)(high - low + 1);
        return 1 + 3 * JUMP_OFFSET_LEN + ncases * JUMP_OFFSET_LEN;

      default:
        /* Structure: default-jump case-count (case1-value case1-jump) ... */
        JS_ASSERT(op == JSOP_LOOKUPSWITCH);
        pc += JUMP_OFFSET_LEN;
        ncases = GET_UINT16(pc);
        return 1 + JUMP_OFFSET_LEN + UINT16_LEN + ncases * (UINT32_INDEX_LEN + JUMP_OFFSET_LEN);
    }
}

static uint32_t
NumBlockSlots(JSScript *script, jsbytecode *pc)
{
    JS_ASSERT(*pc == JSOP_ENTERBLOCK || *pc == JSOP_ENTERLET0 || *pc == JSOP_ENTERLET1);
    JS_STATIC_ASSERT(JSOP_ENTERBLOCK_LENGTH == JSOP_ENTERLET0_LENGTH);
    JS_STATIC_ASSERT(JSOP_ENTERBLOCK_LENGTH == JSOP_ENTERLET1_LENGTH);

    return script->getObject(GET_UINT32_INDEX(pc))->asStaticBlock().slotCount();
}

unsigned
js::StackUses(JSScript *script, jsbytecode *pc)
{
    JSOp op = (JSOp) *pc;
    const JSCodeSpec &cs = js_CodeSpec[op];
    if (cs.nuses >= 0)
        return cs.nuses;

    JS_ASSERT(js_CodeSpec[op].nuses == -1);
    switch (op) {
      case JSOP_POPN:
        return GET_UINT16(pc);
      case JSOP_LEAVEBLOCK:
        return GET_UINT16(pc);
      case JSOP_LEAVEBLOCKEXPR:
        return GET_UINT16(pc) + 1;
      case JSOP_ENTERLET0:
        return NumBlockSlots(script, pc);
      case JSOP_ENTERLET1:
        return NumBlockSlots(script, pc) + 1;
      default:
        /* stack: fun, this, [argc arguments] */
        JS_ASSERT(op == JSOP_NEW || op == JSOP_CALL || op == JSOP_EVAL ||
                  op == JSOP_FUNCALL || op == JSOP_FUNAPPLY);
        return 2 + GET_ARGC(pc);
    }
}

unsigned
js::StackDefs(JSScript *script, jsbytecode *pc)
{
    JSOp op = (JSOp) *pc;
    const JSCodeSpec &cs = js_CodeSpec[op];
    if (cs.ndefs >= 0)
        return cs.ndefs;

    uint32_t n = NumBlockSlots(script, pc);
    return op == JSOP_ENTERLET1 ? n + 1 : n;
}

static const char * countBaseNames[] = {
    "interp",
    "mjit",
    "mjit_calls",
    "mjit_code",
    "mjit_pics"
};

JS_STATIC_ASSERT(JS_ARRAY_LENGTH(countBaseNames) == PCCounts::BASE_LIMIT);

static const char * countAccessNames[] = {
    "infer_mono",
    "infer_di",
    "infer_poly",
    "infer_barrier",
    "infer_nobarrier",
    "observe_undefined",
    "observe_null",
    "observe_boolean",
    "observe_int32",
    "observe_double",
    "observe_string",
    "observe_object"
};

JS_STATIC_ASSERT(JS_ARRAY_LENGTH(countBaseNames) +
                 JS_ARRAY_LENGTH(countAccessNames) == PCCounts::ACCESS_LIMIT);

static const char * countElementNames[] = {
    "id_int",
    "id_double",
    "id_other",
    "id_unknown",
    "elem_typed",
    "elem_packed",
    "elem_dense",
    "elem_other"
};

JS_STATIC_ASSERT(JS_ARRAY_LENGTH(countBaseNames) +
                 JS_ARRAY_LENGTH(countAccessNames) +
                 JS_ARRAY_LENGTH(countElementNames) == PCCounts::ELEM_LIMIT);

static const char * countPropertyNames[] = {
    "prop_static",
    "prop_definite",
    "prop_other"
};

JS_STATIC_ASSERT(JS_ARRAY_LENGTH(countBaseNames) +
                 JS_ARRAY_LENGTH(countAccessNames) +
                 JS_ARRAY_LENGTH(countPropertyNames) == PCCounts::PROP_LIMIT);

static const char * countArithNames[] = {
    "arith_int",
    "arith_double",
    "arith_other",
    "arith_unknown",
};

JS_STATIC_ASSERT(JS_ARRAY_LENGTH(countBaseNames) +
                 JS_ARRAY_LENGTH(countArithNames) == PCCounts::ARITH_LIMIT);

/* static */ const char *
PCCounts::countName(JSOp op, size_t which)
{
    JS_ASSERT(which < numCounts(op));

    if (which < BASE_LIMIT)
        return countBaseNames[which];

    if (accessOp(op)) {
        if (which < ACCESS_LIMIT)
            return countAccessNames[which - BASE_LIMIT];
        if (elementOp(op))
            return countElementNames[which - ACCESS_LIMIT];
        if (propertyOp(op))
            return countPropertyNames[which - ACCESS_LIMIT];
        JS_NOT_REACHED("bad op");
        return NULL;
    }

    if (arithOp(op))
        return countArithNames[which - BASE_LIMIT];

    JS_NOT_REACHED("bad op");
    return NULL;
}

#ifdef DEBUG

void
js_DumpPCCounts(JSContext *cx, HandleScript script, js::Sprinter *sp)
{
    JS_ASSERT(script->hasScriptCounts);

    jsbytecode *pc = script->code;
    while (pc < script->code + script->length) {
        JSOp op = JSOp(*pc);

        int len = js_CodeSpec[op].length;
        jsbytecode *next = (len != -1) ? pc + len : pc + js_GetVariableBytecodeLength(pc);

        if (!js_Disassemble1(cx, script, pc, pc - script->code, true, sp))
            return;

        size_t total = PCCounts::numCounts(op);
        double *raw = script->getPCCounts(pc).rawCounts();

        Sprint(sp, "                  {");
        bool printed = false;
        for (size_t i = 0; i < total; i++) {
            double val = raw[i];
            if (val) {
                if (printed)
                    Sprint(sp, ", ");
                Sprint(sp, "\"%s\": %.0f", PCCounts::countName(op, i), val);
                printed = true;
            }
        }
        Sprint(sp, "}\n");

        pc = next;
    }
}

/*
 * If pc != NULL, include a prefix indicating whether the PC is at the current line.
 * If counts != NULL, include a counter of the number of times each op was executed.
 */
JS_FRIEND_API(JSBool)
js_DisassembleAtPC(JSContext *cx, JSScript *script_, JSBool lines, jsbytecode *pc, Sprinter *sp)
{
    Rooted<JSScript*> script(cx, script_);

    jsbytecode *next, *end;
    unsigned len;

    sp->put("loc   ");
    if (lines)
        sp->put("line");
    sp->put("  op\n");
    sp->put("----- ");
    if (lines)
        sp->put("----");
    sp->put("  --\n");

    next = script->code;
    end = next + script->length;
    while (next < end) {
        if (next == script->main())
            sp->put("main:\n");
        if (pc != NULL) {
            if (pc == next)
                sp->put("--> ");
            else
                sp->put("    ");
        }
        len = js_Disassemble1(cx, script, next, next - script->code, lines, sp);
        if (!len)
            return JS_FALSE;
        next += len;
    }
    return JS_TRUE;
}

JSBool
js_Disassemble(JSContext *cx, HandleScript script, JSBool lines, Sprinter *sp)
{
    return js_DisassembleAtPC(cx, script, lines, NULL, sp);
}

JS_FRIEND_API(JSBool)
js_DumpPC(JSContext *cx)
{
    Sprinter sprinter(cx);
    if (!sprinter.init())
        return JS_FALSE;
    JSBool ok = js_DisassembleAtPC(cx, cx->fp()->script(), true, cx->regs().pc, &sprinter);
    fprintf(stdout, "%s", sprinter.string());
    return ok;
}

JS_FRIEND_API(JSBool)
js_DumpScript(JSContext *cx, JSScript *script_)
{
    Sprinter sprinter(cx);
    if (!sprinter.init())
        return JS_FALSE;
    RootedScript script(cx, script_);
    JSBool ok = js_Disassemble(cx, script, true, &sprinter);
    fprintf(stdout, "%s", sprinter.string());
    return ok;
}

static char *
QuoteString(Sprinter *sp, JSString *str, uint32_t quote);

static bool
ToDisassemblySource(JSContext *cx, jsval v, JSAutoByteString *bytes)
{
    if (JSVAL_IS_STRING(v)) {
        Sprinter sprinter(cx);
        if (!sprinter.init())
            return false;
        char *nbytes = QuoteString(&sprinter, JSVAL_TO_STRING(v), '"');
        if (!nbytes)
            return false;
        nbytes = JS_sprintf_append(NULL, "%s", nbytes);
        if (!nbytes)
            return false;
        bytes->initBytes(nbytes);
        return true;
    }

    if (cx->runtime->isHeapBusy() || cx->runtime->noGCOrAllocationCheck) {
        char *source = JS_sprintf_append(NULL, "<value>");
        if (!source)
            return false;
        bytes->initBytes(source);
        return true;
    }

    if (!JSVAL_IS_PRIMITIVE(v)) {
        JSObject *obj = JSVAL_TO_OBJECT(v);
        if (obj->isBlock()) {
            char *source = JS_sprintf_append(NULL, "depth %d {", obj->asBlock().stackDepth());
            if (!source)
                return false;

            Shape::Range r = obj->lastProperty()->all();
            Shape::Range::AutoRooter root(cx, &r);

            while (!r.empty()) {
                Rooted<Shape*> shape(cx, &r.front());
                JSAtom *atom = JSID_IS_INT(shape->propid())
                               ? cx->runtime->atomState.emptyAtom
                               : JSID_TO_ATOM(shape->propid());

                JSAutoByteString bytes;
                if (!js_AtomToPrintableString(cx, atom, &bytes))
                    return false;

                r.popFront();
                source = JS_sprintf_append(source, "%s: %d%s",
                                           bytes.ptr(), shape->shortid(),
                                           !r.empty() ? ", " : "");
                if (!source)
                    return false;
            }

            source = JS_sprintf_append(source, "}");
            if (!source)
                return false;
            bytes->initBytes(source);
            return true;
        }

        if (obj->isFunction()) {
            JSString *str = JS_DecompileFunction(cx, obj->toFunction(), JS_DONT_PRETTY_PRINT);
            if (!str)
                return false;
            return bytes->encode(cx, str);
        }

        if (obj->isRegExp()) {
            JSString *source = obj->asRegExp().toString(cx);
            if (!source)
                return false;
            JS::Anchor<JSString *> anchor(source);
            return bytes->encode(cx, source);
        }
    }

    return !!js_ValueToPrintable(cx, v, bytes, true);
}

unsigned
js_Disassemble1(JSContext *cx, HandleScript script, jsbytecode *pc,
                unsigned loc, JSBool lines, Sprinter *sp)
{
    JSOp op = (JSOp)*pc;
    if (op >= JSOP_LIMIT) {
        char numBuf1[12], numBuf2[12];
        JS_snprintf(numBuf1, sizeof numBuf1, "%d", op);
        JS_snprintf(numBuf2, sizeof numBuf2, "%d", JSOP_LIMIT);
        JS_ReportErrorNumber(cx, js_GetErrorMessage, NULL,
                             JSMSG_BYTECODE_TOO_BIG, numBuf1, numBuf2);
        return 0;
    }
    const JSCodeSpec *cs = &js_CodeSpec[op];
    ptrdiff_t len = (ptrdiff_t) cs->length;
    Sprint(sp, "%05u:", loc);
    if (lines)
        Sprint(sp, "%4u", JS_PCToLineNumber(cx, script, pc));
    Sprint(sp, "  %s", js_CodeName[op]);

    switch (JOF_TYPE(cs->format)) {
      case JOF_BYTE:
          // Scan the trynotes to find the associated catch block
          // and make the try opcode look like a jump instruction
          // with an offset. This simplifies code coverage analysis
          // based on this disassembled output.
          if (op == JSOP_TRY) {
              TryNoteArray *trynotes = script->trynotes();
              uint32_t i;
              for(i = 0; i < trynotes->length; i++) {
                  JSTryNote note = trynotes->vector[i];
                  if (note.kind == JSTRY_CATCH && note.start == loc + 1) {
                      Sprint(sp, " %u (%+d)",
                             (unsigned int) (loc+note.length+1),
                             (int) (note.length+1));
                      break;
                  }
              }
          }
        break;

      case JOF_JUMP: {
        ptrdiff_t off = GET_JUMP_OFFSET(pc);
        Sprint(sp, " %u (%+d)", loc + (int) off, (int) off);
        break;
      }

      case JOF_SCOPECOORD: {
        Value v = StringValue(ScopeCoordinateName(cx->runtime, script, pc));
        JSAutoByteString bytes;
        if (!ToDisassemblySource(cx, v, &bytes))
            return 0;
        ScopeCoordinate sc(pc);
        Sprint(sp, " %s (hops = %u, slot = %u)", bytes.ptr(), sc.hops, sc.slot);
        break;
      }

      case JOF_ATOM: {
        Value v = StringValue(script->getAtom(GET_UINT32_INDEX(pc)));
        JSAutoByteString bytes;
        if (!ToDisassemblySource(cx, v, &bytes))
            return 0;
        Sprint(sp, " %s", bytes.ptr());
        break;
      }

      case JOF_DOUBLE: {
        Value v = script->getConst(GET_UINT32_INDEX(pc));
        JSAutoByteString bytes;
        if (!ToDisassemblySource(cx, v, &bytes))
            return 0;
        Sprint(sp, " %s", bytes.ptr());
        break;
      }

      case JOF_OBJECT: {
        /* Don't call obj.toSource if analysis/inference is active. */
        if (cx->compartment->activeAnalysis) {
            Sprint(sp, " object");
            break;
        }

        JSObject *obj = script->getObject(GET_UINT32_INDEX(pc));
        {
            JSAutoByteString bytes;
            if (!ToDisassemblySource(cx, ObjectValue(*obj), &bytes))
                return 0;
            Sprint(sp, " %s", bytes.ptr());
        }
        break;
      }

      case JOF_REGEXP: {
        JSObject *obj = script->getRegExp(GET_UINT32_INDEX(pc));
        JSAutoByteString bytes;
        if (!ToDisassemblySource(cx, ObjectValue(*obj), &bytes))
            return 0;
        Sprint(sp, " %s", bytes.ptr());
        break;
      }

      case JOF_TABLESWITCH:
      {
        int32_t i, low, high;

        ptrdiff_t off = GET_JUMP_OFFSET(pc);
        jsbytecode *pc2 = pc + JUMP_OFFSET_LEN;
        low = GET_JUMP_OFFSET(pc2);
        pc2 += JUMP_OFFSET_LEN;
        high = GET_JUMP_OFFSET(pc2);
        pc2 += JUMP_OFFSET_LEN;
        Sprint(sp, " defaultOffset %d low %d high %d", int(off), low, high);
        for (i = low; i <= high; i++) {
            off = GET_JUMP_OFFSET(pc2);
            Sprint(sp, "\n\t%d: %d", i, int(off));
            pc2 += JUMP_OFFSET_LEN;
        }
        len = 1 + pc2 - pc;
        break;
      }

      case JOF_LOOKUPSWITCH:
      {
        jsatomid npairs;

        ptrdiff_t off = GET_JUMP_OFFSET(pc);
        jsbytecode *pc2 = pc + JUMP_OFFSET_LEN;
        npairs = GET_UINT16(pc2);
        pc2 += UINT16_LEN;
        Sprint(sp, " offset %d npairs %u", int(off), unsigned(npairs));
        while (npairs) {
            uint32_t constIndex = GET_UINT32_INDEX(pc2);
            pc2 += UINT32_INDEX_LEN;
            off = GET_JUMP_OFFSET(pc2);
            pc2 += JUMP_OFFSET_LEN;

            JSAutoByteString bytes;
            if (!ToDisassemblySource(cx, script->getConst(constIndex), &bytes))
                return 0;
            Sprint(sp, "\n\t%s: %d", bytes.ptr(), int(off));
            npairs--;
        }
        len = 1 + pc2 - pc;
        break;
      }

      case JOF_QARG:
        Sprint(sp, " %u", GET_ARGNO(pc));
        break;

      case JOF_LOCAL:
        Sprint(sp, " %u", GET_SLOTNO(pc));
        break;

      case JOF_SLOTOBJECT: {
        Sprint(sp, " %u", GET_SLOTNO(pc));
        JSObject *obj = script->getObject(GET_UINT32_INDEX(pc + SLOTNO_LEN));
        JSAutoByteString bytes;
        if (!ToDisassemblySource(cx, ObjectValue(*obj), &bytes))
            return 0;
        Sprint(sp, " %s", bytes.ptr());
        break;
      }

      {
        int i;

      case JOF_UINT16PAIR:
        i = (int)GET_UINT16(pc);
        Sprint(sp, " %d", i);
        pc += UINT16_LEN;
        /* FALL THROUGH */

      case JOF_UINT16:
        i = (int)GET_UINT16(pc);
        goto print_int;

      case JOF_UINT24:
        JS_ASSERT(op == JSOP_UINT24 || op == JSOP_NEWARRAY);
        i = (int)GET_UINT24(pc);
        goto print_int;

      case JOF_UINT8:
        i = GET_UINT8(pc);
        goto print_int;

      case JOF_INT8:
        i = GET_INT8(pc);
        goto print_int;

      case JOF_INT32:
        JS_ASSERT(op == JSOP_INT32);
        i = GET_INT32(pc);
      print_int:
        Sprint(sp, " %d", i);
        break;
      }

      default: {
        char numBuf[12];
        JS_snprintf(numBuf, sizeof numBuf, "%lx", (unsigned long) cs->format);
        JS_ReportErrorNumber(cx, js_GetErrorMessage, NULL,
                             JSMSG_UNKNOWN_FORMAT, numBuf);
        return 0;
      }
    }
    sp->put("\n");
    return len;
}

#endif /* DEBUG */

/************************************************************************/

const size_t Sprinter::DefaultSize = 64;

bool
Sprinter::realloc_(size_t newSize)
{
    JS_ASSERT(newSize > (size_t) offset);
    char *newBuf = (char *) context->realloc_(base, newSize);
    if (!newBuf)
        return false;
    base = newBuf;
    size = newSize;
    base[size - 1] = 0;
    return true;
}

Sprinter::Sprinter(JSContext *cx)
  : context(cx),
#ifdef DEBUG
    initialized(false),
#endif
    base(NULL), size(0), offset(0)
{ }

Sprinter::~Sprinter()
{
#ifdef DEBUG
    if (initialized)
        checkInvariants();
#endif
    context->free_(base);
}

bool
Sprinter::init()
{
    JS_ASSERT(!initialized);
    base = (char *) context->malloc_(DefaultSize);
    if (!base)
        return false;
#ifdef DEBUG
    initialized = true;
#endif
    *base = 0;
    size = DefaultSize;
    base[size - 1] = 0;
    return true;
}

void
Sprinter::checkInvariants() const
{
    JS_ASSERT(initialized);
    JS_ASSERT((size_t) offset < size);
    JS_ASSERT(base[size - 1] == 0);
}

const char *
Sprinter::string() const
{
    return base;
}

const char *
Sprinter::stringEnd() const
{
    return base + offset;
}

char *
Sprinter::stringAt(ptrdiff_t off) const
{
    JS_ASSERT(off >= 0 && (size_t) off < size);
    return base + off;
}

char &
Sprinter::operator[](size_t off)
{
    JS_ASSERT(off < size);
    return *(base + off);
}

bool
Sprinter::empty() const
{
    return *base == 0;
}

char *
Sprinter::reserve(size_t len)
{
    InvariantChecker ic(this);

    while (len + 1 > size - offset) { /* Include trailing \0 */
        if (!realloc_(size * 2))
            return NULL;
    }

    char *sb = base + offset;
    offset += len;
    return sb;
}

char *
Sprinter::reserveAndClear(size_t len)
{
    char *sb = reserve(len);
    if (sb)
        memset(sb, 0, len);
    return sb;
}

ptrdiff_t
Sprinter::put(const char *s, size_t len)
{
    InvariantChecker ic(this);

    const char *oldBase = base;
    const char *oldEnd = base + size;

    ptrdiff_t oldOffset = offset;
    char *bp = reserve(len);
    if (!bp)
        return -1;

    /* s is within the buffer already */
    if (s >= oldBase && s < oldEnd) {
        /* buffer was realloc'ed */
        if (base != oldBase)
            s = stringAt(s - oldBase);  /* this is where it lives now */
        memmove(bp, s, len);
    } else {
        js_memcpy(bp, s, len);
    }

    bp[len] = 0;
    return oldOffset;
}

ptrdiff_t
Sprinter::put(const char *s)
{
    return put(s, strlen(s));
}

ptrdiff_t
Sprinter::putString(JSString *s)
{
    InvariantChecker ic(this);

    size_t length = s->length();
    const jschar *chars = s->getChars(context);
    if (!chars)
        return -1;

    size_t size = GetDeflatedStringLength(context, chars, length);
    if (size == (size_t) -1)
        return -1;

    ptrdiff_t oldOffset = offset;
    char *buffer = reserve(size);
    if (!buffer)
        return -1;
    DeflateStringToBuffer(context, chars, length, buffer, &size);
    buffer[size] = 0;

    return oldOffset;
}

int
Sprinter::printf(const char *fmt, ...)
{
    InvariantChecker ic(this);

    do {
        va_list va;
        va_start(va, fmt);
        int i = vsnprintf(base + offset, size - offset, fmt, va);
        va_end(va);

        if (i > -1 && (size_t) i < size - offset) {
            offset += i;
            return i;
        }
    } while (realloc_(size * 2));

    return -1;
}

void
Sprinter::setOffset(const char *end)
{
    JS_ASSERT(end >= base && end < base + size);
    offset = end - base;
}

void
Sprinter::setOffset(ptrdiff_t off)
{
    JS_ASSERT(off >= 0 && (size_t) off < size);
    offset = off;
}

ptrdiff_t
Sprinter::getOffset() const
{
    return offset;
}

ptrdiff_t
Sprinter::getOffsetOf(const char *string) const
{
    JS_ASSERT(string >= base && string < base + size);
    return string - base;
}

ptrdiff_t
js::Sprint(Sprinter *sp, const char *format, ...)
{
    va_list ap;
    char *bp;
    ptrdiff_t offset;

    va_start(ap, format);
    bp = JS_vsmprintf(format, ap);      /* XXX vsaprintf */
    va_end(ap);
    if (!bp) {
        JS_ReportOutOfMemory(sp->context);
        return -1;
    }
    offset = sp->put(bp);
    sp->context->free_(bp);
    return offset;
}

const char js_EscapeMap[] = {
    '\b', 'b',
    '\f', 'f',
    '\n', 'n',
    '\r', 'r',
    '\t', 't',
    '\v', 'v',
    '"',  '"',
    '\'', '\'',
    '\\', '\\',
    '\0'
};

#define DONT_ESCAPE     0x10000

static char *
QuoteString(Sprinter *sp, JSString *str, uint32_t quote)
{
    /* Sample off first for later return value pointer computation. */
    JSBool dontEscape = (quote & DONT_ESCAPE) != 0;
    jschar qc = (jschar) quote;
    ptrdiff_t offset = sp->getOffset();
    if (qc && Sprint(sp, "%c", (char)qc) < 0)
        return NULL;

    const jschar *s = str->getChars(sp->context);
    if (!s)
        return NULL;
    const jschar *z = s + str->length();

    /* Loop control variables: z points at end of string sentinel. */
    for (const jschar *t = s; t < z; s = ++t) {
        /* Move t forward from s past un-quote-worthy characters. */
        jschar c = *t;
        while (c < 127 && isprint(c) && c != qc && c != '\\' && c != '\t') {
            c = *++t;
            if (t == z)
                break;
        }

        {
            ptrdiff_t len = t - s;
            ptrdiff_t base = sp->getOffset();
            char *bp = sp->reserve(len);
            if (!bp)
                return NULL;

            for (ptrdiff_t i = 0; i < len; ++i)
                (*sp)[base + i] = (char) *s++;
            (*sp)[base + len] = 0;
        }

        if (t == z)
            break;

        /* Use js_EscapeMap, \u, or \x only if necessary. */
        bool ok;
        const char *e;
        if (!(c >> 8) && c != 0 && (e = strchr(js_EscapeMap, (int)c)) != NULL) {
            ok = dontEscape
                 ? Sprint(sp, "%c", (char)c) >= 0
                 : Sprint(sp, "\\%c", e[1]) >= 0;
        } else {
            /*
             * Use \x only if the high byte is 0 and we're in a quoted string,
             * because ECMA-262 allows only \u, not \x, in Unicode identifiers
             * (see bug 621814).
             */
            ok = Sprint(sp, (qc && !(c >> 8)) ? "\\x%02X" : "\\u%04X", c) >= 0;
        }
        if (!ok)
            return NULL;
    }

    /* Sprint the closing quote and return the quoted string. */
    if (qc && Sprint(sp, "%c", (char)qc) < 0)
        return NULL;

    /*
     * If we haven't Sprint'd anything yet, Sprint an empty string so that
     * the return below gives a valid result.
     */
    if (offset == sp->getOffset() && Sprint(sp, "") < 0)
        return NULL;

    return sp->stringAt(offset);
}

JSString *
js_QuoteString(JSContext *cx, JSString *str, jschar quote)
{
    Sprinter sprinter(cx);
    if (!sprinter.init())
        return NULL;
    char *bytes = QuoteString(&sprinter, str, quote);
    JSString *escstr = bytes ? JS_NewStringCopyZ(cx, bytes) : NULL;
    return escstr;
}

/************************************************************************/

/*
 * Information for associating the decompilation of each opcode in a script
 * with the place where it appears in the text for the decompilation of the
 * entire script (or the function containing the script).
 */
struct DecompiledOpcode
{
    /* Decompiled text of this opcode. */
    const char *text;

    /* Bytecode into which this opcode was nested, or NULL. */
    jsbytecode *parent;

    /*
     * Offset into the parent's decompiled text of the decompiled text of this
     * opcode. For opcodes with a NULL parent, this was emitted directly into
     * the permanent output at the given offset.
     */
    int32_t parentOffset;

    /*
     * Surrounded by parentheses when printed, which parentOffset does not
     * account for.
     */
    bool parenthesized;

    DecompiledOpcode()
        : text(NULL), parent(NULL), parentOffset(-1), parenthesized(false)
    {}
};

struct JSPrinter
{
    Sprinter        sprinter;       /* base class state */
    LifoAlloc       pool;           /* string allocation pool */
    unsigned           indent;         /* indentation in spaces */
    bool            pretty;         /* pretty-print: indent, use newlines */
    bool            grouped;        /* in parenthesized expression context */
    bool            strict;         /* in code marked strict */
    JSScript        *script;        /* script being printed */
    jsbytecode      *dvgfence;      /* DecompileExpression fencepost */
    jsbytecode      **pcstack;      /* DecompileExpression modeled stack */
    JSFunction      *fun;           /* interpreted function */
    BindingVector   *localNames;    /* argument and variable names */
    Vector<DecompiledOpcode> *decompiledOpcodes; /* optional state for decompiled ops */

    DecompiledOpcode &decompiled(jsbytecode *pc) {
        JS_ASSERT(decompiledOpcodes);
        return (*decompiledOpcodes)[pc - script->code];
    }
};

static bool
SetPrinterLocalNames(JSContext *cx, JSScript *script, JSPrinter *jp)
{
    BindingVector *localNames = NULL;
    if (script->bindings.count() > 0) {
        localNames = cx->new_<BindingVector>(cx);
        if (!localNames || !FillBindingVector(script->bindings, localNames))
            return false;
    }
    jp->localNames = localNames;
    return true;
}

JSPrinter *
js_NewPrinter(JSContext *cx, const char *name, JSFunction *fun,
              unsigned indent, JSBool pretty, JSBool grouped, JSBool strict)
{
    JSPrinter *jp = (JSPrinter *) cx->malloc_(sizeof(JSPrinter));
    if (!jp)
        return NULL;
    new (&jp->sprinter) Sprinter(cx);
    if (!jp->sprinter.init())
        return NULL;
    new (&jp->pool) LifoAlloc(1024);
    jp->indent = indent;
    jp->pretty = !!pretty;
    jp->grouped = !!grouped;
    jp->strict = !!strict;
    jp->script = NULL;
    jp->dvgfence = NULL;
    jp->pcstack = NULL;
    jp->fun = fun;
    jp->localNames = NULL;
    jp->decompiledOpcodes = NULL;
    if (fun && fun->isInterpreted()) {
        if (!SetPrinterLocalNames(cx, fun->script(), jp)) {
            js_DestroyPrinter(jp);
            return NULL;
        }
    }
    return jp;
}

void
js_DestroyPrinter(JSPrinter *jp)
{
    JSContext *cx = jp->sprinter.context;
    jp->pool.freeAll();
    Foreground::delete_(jp->localNames);
    jp->sprinter.Sprinter::~Sprinter();
    cx->free_(jp);
}

JSString *
js_GetPrinterOutput(JSPrinter *jp)
{
    JSContext *cx = jp->sprinter.context;
    return JS_NewStringCopyZ(cx, jp->sprinter.string());
}

/* Mark the parent and offset into the parent's text for a printed opcode. */
static inline void
UpdateDecompiledParent(JSPrinter *jp, jsbytecode *pc, jsbytecode *parent, size_t offset)
{
    if (jp->decompiledOpcodes && pc) {
        jp->decompiled(pc).parent = parent;
        jp->decompiled(pc).parentOffset = offset;
    }
}

/*
 * NB: Indexed by SRC_DECL_* defines from frontend/BytecodeEmitter.h.
 */
static const char * const var_prefix[] = {"var ", "const ", "let "};

static const char *
VarPrefix(jssrcnote *sn)
{
    if (sn && (SN_TYPE(sn) == SRC_DECL || SN_TYPE(sn) == SRC_GROUPASSIGN)) {
        ptrdiff_t type = js_GetSrcNoteOffset(sn, 0);
        if ((unsigned)type <= SRC_DECL_LET)
            return var_prefix[type];
    }
    return "";
}

int
js_printf(JSPrinter *jp, const char *format, ...)
{
    va_list ap;
    char *bp, *fp;
    int cc;

    if (*format == '\0')
        return 0;

    va_start(ap, format);

    /* If pretty-printing, expand magic tab into a run of jp->indent spaces. */
    if (*format == '\t') {
        format++;
        if (jp->pretty && Sprint(&jp->sprinter, "%*s", jp->indent, "") < 0) {
            va_end(ap);
            return -1;
        }
    }

    /* Suppress newlines (must be once per format, at the end) if not pretty. */
    fp = NULL;
    if (!jp->pretty && format[cc = strlen(format) - 1] == '\n') {
        fp = JS_strdup(jp->sprinter.context, format);
        if (!fp) {
            va_end(ap);
            return -1;
        }
        fp[cc] = '\0';
        format = fp;
    }

    /* Allocate temp space, convert format, and put. */
    bp = JS_vsmprintf(format, ap);      /* XXX vsaprintf */
    if (fp) {
        jp->sprinter.context->free_(fp);
        format = NULL;
    }
    if (!bp) {
        JS_ReportOutOfMemory(jp->sprinter.context);
        va_end(ap);
        return -1;
    }

    cc = strlen(bp);
    if (jp->sprinter.put(bp, (size_t)cc) < 0)
        cc = -1;
    jp->sprinter.context->free_(bp);

    va_end(ap);
    return cc;
}

JSBool
js_puts(JSPrinter *jp, const char *s)
{
    return jp->sprinter.put(s) >= 0;
}

/************************************************************************/

struct SprintStack
{
    Sprinter    sprinter;       /* sprinter for postfix to infix buffering */
    ptrdiff_t   *offsets;       /* stack of postfix string offsets */
    jsbytecode  *opcodes;       /* parallel stack of JS opcodes */
    jsbytecode  **bytecodes;    /* actual script bytecode pushing the value */
    unsigned       top;            /* top of stack index */
    unsigned       inArrayInit;    /* array initialiser/comprehension level */
    JSBool      inGenExp;       /* in generator expression */
    JSPrinter   *printer;       /* permanent output goes here */

    explicit SprintStack(JSContext *cx)
      : sprinter(cx), offsets(NULL),
        opcodes(NULL), bytecodes(NULL), top(0), inArrayInit(0),
        inGenExp(JS_FALSE), printer(NULL)
    { }
};

/*
 * Set the decompiled text of an opcode, according to an offset into the
 * print stack's sprinter buffer.
 */
static inline bool
UpdateDecompiledText(SprintStack *ss, jsbytecode *pc, ptrdiff_t todo)
{
    JSPrinter *jp = ss->printer;

    if (jp->decompiledOpcodes && jp->decompiled(pc).text == NULL) {
        const char *text = ss->sprinter.stringAt(todo);
        size_t len = strlen(text) + 1;

        char *ntext = ss->printer->pool.newArrayUninitialized<char>(len);
        if (!ntext) {
            js_ReportOutOfMemory(ss->sprinter.context);
            return false;
        }

        js_memcpy(ntext, text, len);
        jp->decompiled(pc).text = const_cast<const char *>(ntext);
    }

    return true;
}

static inline const char *
SprintDupeStr(SprintStack *ss, const char *str)
{
    size_t len = strlen(str) + 1;

    const char *nstr = ss->printer->pool.newArrayUninitialized<char>(len);
    if (nstr) {
        js_memcpy((char *) nstr, str, len);
    } else {
        js_ReportOutOfMemory(ss->sprinter.context);
        nstr = "";
    }

    return nstr;
}

/* Place an opcode's decompiled text into a printer's permanent output. */
static inline void
SprintOpcodePermanent(JSPrinter *jp, const char *str, jsbytecode *pc)
{
    ptrdiff_t offset = jp->sprinter.getOffset();
    UpdateDecompiledParent(jp, pc, NULL, offset);
    js_printf(jp, "%s", str);
}

/*
 * Place an opcode's decompiled text into the printed output for another
 * opcode parentpc, where startOffset indicates the printer offset for the
 * start of parentpc.
 */
static inline void
SprintOpcode(SprintStack *ss, const char *str, jsbytecode *pc,
             jsbytecode *parentpc, ptrdiff_t startOffset)
{
    if (startOffset < 0) {
        JS_ASSERT(ss->sprinter.context->isExceptionPending());
        return;
    }
    ptrdiff_t offset = ss->sprinter.getOffset();
    UpdateDecompiledParent(ss->printer, pc, parentpc, offset - startOffset);
    ss->sprinter.put(str);
}

/*
 * Copy the decompiled text for an opcode to all other ops which it was
 * decomposed into.
 */
static inline void
CopyDecompiledTextForDecomposedOp(JSPrinter *jp, jsbytecode *pc)
{
    JS_ASSERT(js_CodeSpec[*pc].format & JOF_DECOMPOSE);

    if (jp->decompiledOpcodes) {
        size_t len = GetDecomposeLength(pc, js_CodeSpec[*pc].length);

        const char *text = jp->decompiled(pc).text;

        jsbytecode *pc2 = pc + GetBytecodeLength(pc);
        for (; pc2 < pc + len; pc2 += GetBytecodeLength(pc2)) {
            jp->decompiled(pc2).text = text;
            jp->decompiled(pc2).parent = pc;
            jp->decompiled(pc2).parentOffset = 0;
        }
    }
}

/*
 * Find the depth of the operand stack when the interpreter reaches the given
 * pc in script. pcstack must have space for least script->depth elements. On
 * return it will contain pointers to opcodes that populated the interpreter's
 * current operand stack.
 *
 * This function cannot raise an exception or error. However, due to a risk of
 * potential bugs when modeling the stack, the function returns -1 if it
 * detects an inconsistency in the model. Such an inconsistency triggers an
 * assert in a debug build.
 */
static int
ReconstructPCStack(JSContext *cx, JSScript *script, jsbytecode *pc,
                   jsbytecode **pcstack);

#define FAILED_EXPRESSION_DECOMPILER ((char *) 1)

/*
 * Decompile a part of expression up to the given pc. The function returns
 * NULL on out-of-memory, or the FAILED_EXPRESSION_DECOMPILER sentinel when
 * the decompiler fails due to a bug and/or unimplemented feature, or the
 * decompiled string on success.
 */
static char *
DecompileExpression(JSContext *cx, JSScript *script, JSFunction *fun,
                    jsbytecode *pc);

/*
 * Get a stacked offset from ss->sprinter.base, or if the stacked value |off|
 * is negative, fetch the generating pc from printer->pcstack[-2 - off] and
 * decompile the code that generated the missing value.  This is used when
 * reporting errors, where the model stack will lack |pcdepth| non-negative
 * offsets (see DecompileExpression and DecompileCode).
 *
 * If the stacked offset is -1, return 0 to index the NUL padding at the start
 * of ss->sprinter.base.  If this happens, it means there is a decompiler bug
 * to fix, but it won't violate memory safety.
 */
static ptrdiff_t
GetOff(SprintStack *ss, unsigned i)
{
    ptrdiff_t off;
    jsbytecode *pc;
    char *bytes;

    off = ss->offsets[i];
    if (off >= 0)
        return off;

    JS_ASSERT(ss->printer->pcstack);
    if (off <= -2 && ss->printer->pcstack) {
        pc = ss->printer->pcstack[-2 - off];
        bytes = DecompileExpression(ss->sprinter.context, ss->printer->script,
                                    ss->printer->fun, pc);
        if (!bytes)
            return 0;
        if (bytes != FAILED_EXPRESSION_DECOMPILER) {
            off = ss->sprinter.put(bytes);
            if (off < 0)
                off = 0;
            ss->offsets[i] = off;
            ss->sprinter.context->free_(bytes);
            return off;
        }

        if (!*ss->sprinter.string()) {
            memset(ss->sprinter.stringAt(0), 0, ss->sprinter.getOffset());
            ss->offsets[i] = -1;
        }
    }
    return 0;
}

static const char *
GetStr(SprintStack *ss, unsigned i)
{
    ptrdiff_t off = GetOff(ss, i);
    return ss->sprinter.stringAt(off);
}

/*
 * Gap between stacked strings to allow for insertion of parens and commas
 * when auto-parenthesizing expressions and decompiling array initialisers.
 */
#define PAREN_SLOP      (2 + 1)

/* Fake opcodes (see jsopcode.h) must not overflow unsigned 8-bit space. */
JS_STATIC_ASSERT(JSOP_FAKE_LIMIT <= 255);

static inline void
AddParenSlop(SprintStack *ss)
{
    ss->sprinter.reserveAndClear(PAREN_SLOP);
}

static unsigned
StackDepth(JSScript *script)
{
    return script->nslots - script->nfixed;
}

static JSBool
PushOff(SprintStack *ss, ptrdiff_t off, JSOp op, jsbytecode *pc = NULL)
{
    unsigned top;

    /* ss->top points to the next free slot; be paranoid about overflow. */
    top = ss->top;
    JS_ASSERT(top < StackDepth(ss->printer->script));
    if (top >= StackDepth(ss->printer->script)) {
        JS_ReportOutOfMemory(ss->sprinter.context);
        return JS_FALSE;
    }

    /* The opcodes stack must contain real bytecodes that index js_CodeSpec. */
    ss->offsets[top] = off;
    ss->opcodes[top] = jsbytecode((op == JSOP_GETPROP2) ? JSOP_GETPROP
                                : (op == JSOP_GETELEM2) ? JSOP_GETELEM
                                : op);
    ss->bytecodes[top] = pc;
    ss->top = ++top;

    AddParenSlop(ss);
    return JS_TRUE;
}

static bool
PushStr(SprintStack *ss, const char *str, JSOp op)
{
    ptrdiff_t off = ss->sprinter.put(str);
    if (off < 0)
        return false;
    return PushOff(ss, off, op);
}

static ptrdiff_t
PopOffPrec(SprintStack *ss, uint8_t prec, jsbytecode **ppc = NULL)
{
    unsigned top;
    const JSCodeSpec *topcs;
    ptrdiff_t off;

    if (ppc)
        *ppc = NULL;

    /* ss->top points to the next free slot; be paranoid about underflow. */
    top = ss->top;
    JS_ASSERT(top != 0);
    if (top == 0)
        return 0;

    ss->top = --top;
    off = GetOff(ss, top);

    int op = ss->opcodes[top];
    if (op >= JSOP_LIMIT)
        op = JSOP_NOP;
    topcs = &js_CodeSpec[op];

    jsbytecode *pc = ss->bytecodes[top];
    if (ppc)
        *ppc = pc;

    if (topcs->prec != 0 && topcs->prec < prec) {
        ss->offsets[top] = off - 2;
        ss->sprinter.setOffset(off - 2);
        off = Sprint(&ss->sprinter, "(%s)", ss->sprinter.stringAt(off));
        if (ss->printer->decompiledOpcodes && pc)
            ss->printer->decompiled(pc).parenthesized = true;
    } else {
        ss->sprinter.setOffset(off);
    }
    return off;
}

static const char *
PopStrPrec(SprintStack *ss, uint8_t prec, jsbytecode **ppc = NULL)
{
    ptrdiff_t off;

    off = PopOffPrec(ss, prec, ppc);
    return ss->sprinter.stringAt(off);
}

/*
 * As for PopStrPrec, but duplicates the string into the printer's arena.
 * Strings returned by PopStrPrec are otherwise invalidated if any new text
 * is printed into ss.
 */
static const char *
PopStrPrecDupe(SprintStack *ss, uint8_t prec, jsbytecode **ppc = NULL)
{
    const char *str = PopStrPrec(ss, prec, ppc);
    return SprintDupeStr(ss, str);
}

static ptrdiff_t
PopOff(SprintStack *ss, JSOp op, jsbytecode **ppc = NULL)
{
    return PopOffPrec(ss, js_CodeSpec[op].prec, ppc);
}

static const char *
PopStr(SprintStack *ss, JSOp op, jsbytecode **ppc = NULL)
{
    return PopStrPrec(ss, js_CodeSpec[op].prec, ppc);
}

static const char *
PopStrDupe(SprintStack *ss, JSOp op, jsbytecode **ppc = NULL)
{
    return PopStrPrecDupe(ss, js_CodeSpec[op].prec, ppc);
}

/*
 * Pop a condition expression for if/while. JSOP_IFEQ's precedence forces
 * extra parens around assignment, which avoids a strict-mode warning.
 */
static const char *
PopCondStr(SprintStack *ss, jsbytecode **ppc = NULL)
{
    JSOp op = (js_CodeSpec[ss->opcodes[ss->top - 1]].format & JOF_SET)
              ? JSOP_IFEQ
              : JSOP_NOP;
    return PopStr(ss, op, ppc);
}

static inline bool
IsInitializerOp(unsigned char op)
{
    return op == JSOP_NEWINIT || op == JSOP_NEWARRAY || op == JSOP_NEWOBJECT;
}

struct TableEntry {
    jsval       key;
    ptrdiff_t   offset;
    JSAtom      *label;
    int         order;          /* source order for stable tableswitch sort */
};

inline bool
CompareTableEntries(const TableEntry &a, const TableEntry &b, bool *lessOrEqualp)
{
    *lessOrEqualp = (a.offset != b.offset) ? a.offset <= b.offset : a.order <= b.order;
    return true;
}

static ptrdiff_t
SprintDoubleValue(Sprinter *sp, jsval v, JSOp *opp)
{
    double d;
    ptrdiff_t todo;
    char *s;

    JS_ASSERT(JSVAL_IS_DOUBLE(v));
    d = JSVAL_TO_DOUBLE(v);
    if (MOZ_DOUBLE_IS_NEGATIVE_ZERO(d)) {
        todo = sp->put("-0");
        *opp = JSOP_NEG;
    } else if (!MOZ_DOUBLE_IS_FINITE(d)) {
        /* Don't use Infinity and NaN, as local variables may shadow them. */
        todo = sp->put(MOZ_DOUBLE_IS_NaN(d)
                       ? "0 / 0"
                       : (d < 0)
                       ? "1 / -0"
                       : "1 / 0");
        *opp = JSOP_DIV;
    } else {
        ToCStringBuf cbuf;
        s = NumberToCString(sp->context, &cbuf, d);
        if (!s) {
            JS_ReportOutOfMemory(sp->context);
            return -1;
        }
        JS_ASSERT(strcmp(s, "Infinity") &&
                  (*s != '-' ||
                   strcmp(s + 1, "Infinity")) &&
                  strcmp(s, "NaN"));
        todo = Sprint(sp, s);
    }
    return todo;
}

static jsbytecode *
Decompile(SprintStack *ss, jsbytecode *pc, int nb);

static JSBool
DecompileSwitch(SprintStack *ss, TableEntry *table, unsigned tableLength,
                jsbytecode *pc, ptrdiff_t switchLength,
                ptrdiff_t defaultOffset, JSBool isCondSwitch)
{
    JSContext *cx;
    JSPrinter *jp;
    ptrdiff_t off, off2, diff, caseExprOff, todo;
    const char *rval;
    unsigned i;
    jsval key;
    JSString *str;

    cx = ss->sprinter.context;
    jp = ss->printer;

    jsbytecode *lvalpc;
    const char *lval = PopStr(ss, JSOP_NOP, &lvalpc);

    /* JSOP_CONDSWITCH doesn't pop, unlike JSOP_{LOOKUP,TABLE}SWITCH. */
    if (isCondSwitch)
        ss->top++;

    js_printf(jp, "\tswitch (");
    SprintOpcodePermanent(jp, lval, lvalpc);
    js_printf(jp, ") {\n");

    if (tableLength) {
        diff = table[0].offset - defaultOffset;
        if (diff > 0) {
            jp->indent += 2;
            js_printf(jp, "\t%s:\n", js_default_str);
            jp->indent += 2;
            if (!Decompile(ss, pc + defaultOffset, diff))
                return JS_FALSE;
            jp->indent -= 4;
        }

        caseExprOff = isCondSwitch ? JSOP_CONDSWITCH_LENGTH : 0;

        for (i = 0; i < tableLength; i++) {
            off = table[i].offset;
            off2 = (i + 1 < tableLength) ? table[i + 1].offset : switchLength;

            key = table[i].key;
            if (isCondSwitch) {
                ptrdiff_t nextCaseExprOff;

                /*
                 * key encodes the JSOP_CASE bytecode's offset from switchtop.
                 * The next case expression follows immediately, unless we are
                 * at the last case.
                 */
                nextCaseExprOff = (ptrdiff_t)JSVAL_TO_INT(key);
                nextCaseExprOff += js_CodeSpec[pc[nextCaseExprOff]].length;
                jp->indent += 2;
                if (!Decompile(ss, pc + caseExprOff, nextCaseExprOff - caseExprOff))
                    return JS_FALSE;
                caseExprOff = nextCaseExprOff;

                /* Balance the stack as if this JSOP_CASE matched. */
                --ss->top;
            } else {
                /*
                 * key comes from an atom, not the decompiler, so we need to
                 * quote it if it's a string literal.  But if table[i].label
                 * is non-null, key was constant-propagated and label is the
                 * name of the const we should show as the case label.  We set
                 * key to undefined so this identifier is escaped, if required
                 * by non-ASCII characters, but not quoted, by QuoteString.
                 */
                todo = -1;
                if (table[i].label) {
                    str = table[i].label;
                    key = JSVAL_VOID;
                } else if (JSVAL_IS_DOUBLE(key)) {
                    JSOp junk;

                    todo = SprintDoubleValue(&ss->sprinter, key, &junk);
                    if (todo < 0)
                        return JS_FALSE;
                    str = NULL;
                } else {
                    str = ToString(cx, key);
                    if (!str)
                        return JS_FALSE;
                }
                if (todo >= 0) {
                    rval = ss->sprinter.stringAt(todo);
                } else {
                    rval = QuoteString(&ss->sprinter, str, (jschar)
                                       (JSVAL_IS_STRING(key) ? '"' : 0));
                    if (!rval)
                        return JS_FALSE;
                }
                ss->sprinter.setOffset(rval);
                jp->indent += 2;
                js_printf(jp, "\tcase %s:\n", rval);
            }

            jp->indent += 2;
            if (off <= defaultOffset && defaultOffset < off2) {
                diff = defaultOffset - off;
                if (diff != 0) {
                    if (!Decompile(ss, pc + off, diff))
                        return JS_FALSE;
                    off = defaultOffset;
                }
                jp->indent -= 2;
                js_printf(jp, "\t%s:\n", js_default_str);
                jp->indent += 2;
            }
            if (!Decompile(ss, pc + off, off2 - off))
                return JS_FALSE;
            jp->indent -= 4;

            /* Re-balance as if last JSOP_CASE or JSOP_DEFAULT mismatched. */
            if (isCondSwitch)
                ++ss->top;
        }
    }

    if (defaultOffset == switchLength) {
        jp->indent += 2;
        js_printf(jp, "\t%s:;\n", js_default_str);
        jp->indent -= 2;
    }
    js_printf(jp, "\t}\n");

    /* By the end of a JSOP_CONDSWITCH, the discriminant has been popped. */
    if (isCondSwitch)
        --ss->top;
    return JS_TRUE;
}

#define LOCAL_ASSERT_CUSTOM(expr, BAD_EXIT)                                   \
    JS_BEGIN_MACRO                                                            \
        JS_ASSERT(expr);                                                      \
        if (!(expr)) { BAD_EXIT; }                                            \
    JS_END_MACRO

#define LOCAL_ASSERT_RV(expr, rv)                                             \
    LOCAL_ASSERT_CUSTOM(expr, return (rv))

static JSAtom *
GetArgOrVarAtom(JSPrinter *jp, unsigned slot)
{
    LOCAL_ASSERT_RV(jp->fun, NULL);
    LOCAL_ASSERT_RV(slot < jp->script->bindings.count(), NULL);
    LOCAL_ASSERT_RV(jp->script == jp->fun->script(), NULL);
    JSAtom *name = (*jp->localNames)[slot].name();
#if !JS_HAS_DESTRUCTURING
    LOCAL_ASSERT_RV(name, NULL);
#endif
    return name;
}

#define LOCAL_ASSERT(expr)      LOCAL_ASSERT_RV(expr, "")

static const char *
GetLocalInSlot(SprintStack *ss, int i, int slot, JSObject *obj)
{
    for (Shape::Range r(obj->lastProperty()); !r.empty(); r.popFront()) {
        Shape &shape = r.front();

        if (shape.shortid() == slot) {
            /* Ignore the empty destructuring dummy. */
            if (!JSID_IS_ATOM(shape.propid()))
                continue;

            JSAtom *atom = JSID_TO_ATOM(shape.propid());
            const char *rval = QuoteString(&ss->sprinter, atom, 0);
            if (!rval)
                return NULL;

            ss->sprinter.setOffset(rval);
            return rval;
        }
    }

    return GetStr(ss, i);
}

const char *
GetLocal(SprintStack *ss, int i)
{
    ptrdiff_t off = ss->offsets[i];
    if (off >= 0)
        return ss->sprinter.stringAt(off);

    /*
     * We must be called from js_DecompileValueGenerator (via Decompile) when
     * dereferencing a local that's undefined or null. Search script->objects
     * for the block containing this local by its stack index, i.
     *
     * In case of destructuring's use of JSOP_GETLOCAL, however, there may be
     * no such local. This could mean no blocks (no script objects at all, or
     * none of the script's object literals are blocks), or the stack slot i is
     * not in a block. In either case, return GetStr(ss, i).
     */
    JSScript *script = ss->printer->script;
    if (!script->hasObjects())
        return GetStr(ss, i);

    // In case of a let variable, the stack points to a JSOP_ENTERBLOCK opcode.
    // Get the object number from the block instead of iterating all objects and
    // hoping the right object is found.
    if (off <= -2 && ss->printer->pcstack) {
        jsbytecode *pc = ss->printer->pcstack[-2 - off];

        JS_ASSERT(ss->printer->script->code <= pc);
        JS_ASSERT(pc < (ss->printer->script->code + ss->printer->script->length));

        if (JSOP_ENTERBLOCK == (JSOp)*pc) {
            JSObject *obj = script->getObject(GET_UINT32_INDEX(pc));

            if (obj->isBlock()) {
                uint32_t depth = obj->asBlock().stackDepth();
                uint32_t count = obj->asBlock().slotCount();
                if (uint32_t(i - depth) < uint32_t(count))
                    return GetLocalInSlot(ss, i, int(i - depth), obj);
            }
        }
    }

    // Iterate over all objects.
    for (jsatomid j = 0, n = script->objects()->length; j != n; j++) {
        JSObject *obj = script->getObject(j);

        if (obj->isBlock()) {
            uint32_t depth = obj->asBlock().stackDepth();
            uint32_t count = obj->asBlock().slotCount();
            if (uint32_t(i - depth) < uint32_t(count))
                return GetLocalInSlot(ss, i, int(i - depth), obj);
        }
    }

    return GetStr(ss, i);
}

#undef LOCAL_ASSERT

/*
 * If IsVarSlot returns true, the var's atom is returned in *varAtom.
 * If IsVarSlot returns false (indicating that this is a get of a let binding),
 * the stack depth of the associated slot is returned in *localSlot.
 */
static bool
IsVarSlot(JSPrinter *jp, jsbytecode *pc, JSAtom **varAtom, int *localSlot)
{
    *localSlot = -1;

    if (JOF_OPTYPE(*pc) == JOF_SCOPECOORD) {
        *varAtom = ScopeCoordinateName(jp->sprinter.context->runtime, jp->script, pc);
        LOCAL_ASSERT_RV(*varAtom, false);
        return true;
    }

    unsigned slot = GET_SLOTNO(pc);
    if (slot < jp->script->nfixed) {
        *varAtom = GetArgOrVarAtom(jp, jp->fun->nargs + slot);
        LOCAL_ASSERT_RV(*varAtom, false);
        return true;
    }

    /* We have a local which index is relative to the stack base. */
    slot -= jp->script->nfixed;
    JS_ASSERT(slot < StackDepth(jp->script));
    *localSlot = slot;
    return false;
}

#define LOAD_ATOM(PCOFF) (atom = (jp->script->getAtom(GET_UINT32_INDEX((pc) + PCOFF))))

typedef Vector<JSAtom *, 8> AtomVector;
typedef AtomVector::Range AtomRange;

#if JS_HAS_DESTRUCTURING

#define LOCAL_ASSERT(expr)  LOCAL_ASSERT_RV(expr, NULL)
#define LOAD_OP_DATA(pc)    (oplen = (cs = &js_CodeSpec[op=(JSOp)*pc])->length)

static jsbytecode *
DecompileDestructuring(SprintStack *ss, jsbytecode *pc, jsbytecode *endpc,
                       AtomRange *letNames = NULL);

/*
 * Decompile a single element of a compound {}/[] destructuring lhs, sprinting
 * the result in-place (without pushing/popping the stack) and advancing the pc
 * to either the next element or the final pop.
 *
 * For normal (SRC_DESTRUCT) destructuring, the names of assigned/initialized
 * variables are read from their slots. However, for SRC_DESTRUCTLET, the slots
 * have not been pushed yet; the caller must pass the names to use via
 * 'letNames'. Each variable initialized in this destructuring lhs results in
 * popping a name from 'letNames'.
 */
static jsbytecode *
DecompileDestructuringLHS(SprintStack *ss, jsbytecode *pc, jsbytecode *endpc, JSBool *hole,
                          AtomRange *letNames = NULL)
{
    JSPrinter *jp;
    JSOp op;
    const JSCodeSpec *cs;
    unsigned oplen;
    int i;
    const char *lval, *xval;
    JSAtom *atom;

    *hole = JS_FALSE;
    jp = ss->printer;
    LOAD_OP_DATA(pc);

    switch (op) {
      case JSOP_POP:
        *hole = JS_TRUE;
        if (ss->sprinter.put(", ", 2) < 0)
            return NULL;
        break;

      case JSOP_PICK:
        /*
         * For 'let ([x, y] = y)', the emitter generates
         *
         *     push evaluation of y
         *     dup
         *   1 one
         *   2 getelem
         *   3 pick
         *   4 two
         *     getelem
         *     pick
         *     pop
         *
         * Thus 'x' consists of 1 - 3. The caller (DecompileDestructuring or
         * DecompileGroupAssignment) will have taken care of 1 - 2, so pc is
         * now pointing at 3. The pick indicates a primitive let var init so
         * pop a name and advance the pc to 4.
         */
        LOCAL_ASSERT(letNames && !letNames->empty());
        if (!QuoteString(&ss->sprinter, letNames->popCopyFront(), 0))
            return NULL;
        break;

      case JSOP_DUP:
      {
        /* Compound lhs, e.g., '[x,y]' in 'let [[x,y], z] = a;'. */
        pc = DecompileDestructuring(ss, pc, endpc, letNames);
        if (!pc)
            return NULL;
        if (pc == endpc)
            return pc;
        LOAD_OP_DATA(pc);

        /*
         * By its post-condition, DecompileDestructuring pushed one string
         * containing the whole decompiled lhs. Our post-condition is to sprint
         * in-place so pop/concat this pushed string.
         */
        lval = PopStr(ss, JSOP_NOP);
        if (ss->sprinter.put(lval) < 0)
            return NULL;

        LOCAL_ASSERT(*pc == JSOP_POP);

        /*
         * To put block slots in the right place, the emitter follows a
         * compound lhs with a pick (if at least one slot was pushed). The pick
         * is not part of the compound lhs so DecompileDestructuring did not
         * advance over it but it is part of the lhs so advance over it here.
         */
        jsbytecode *nextpc = pc + JSOP_POP_LENGTH;
        LOCAL_ASSERT(nextpc <= endpc);
        if (letNames && *nextpc == JSOP_PICK) {
            LOCAL_ASSERT(nextpc < endpc);
            pc = nextpc;
            LOAD_OP_DATA(pc);
        }
        break;
      }

      case JSOP_SETALIASEDVAR:
      case JSOP_SETARG:
      case JSOP_SETLOCAL:
        LOCAL_ASSERT(!letNames);
        LOCAL_ASSERT(pc[oplen] == JSOP_POP || pc[oplen] == JSOP_POPN);
        if (op == JSOP_SETARG) {
            atom = GetArgOrVarAtom(jp, GET_SLOTNO(pc));
            LOCAL_ASSERT(atom);
            if (!QuoteString(&ss->sprinter, atom, 0))
                return NULL;
        } else if (IsVarSlot(jp, pc, &atom, &i)) {
            if (!QuoteString(&ss->sprinter, atom, 0))
                return NULL;
        } else {
            lval = GetLocal(ss, i);
            if (!lval || ss->sprinter.put(lval) < 0)
                return NULL;
        }
        pc += oplen;
        if (pc == endpc)
            return pc;
        LOAD_OP_DATA(pc);
        if (op == JSOP_POPN)
            return pc;
        LOCAL_ASSERT(op == JSOP_POP);
        break;

      default: {
        LOCAL_ASSERT(!letNames);
        /*
         * We may need to auto-parenthesize the left-most value decompiled
         * here, so add back PAREN_SLOP temporarily.  Then decompile until the
         * opcode that would reduce the stack depth to (ss->top-1), which we
         * pass to Decompile encoded as -(ss->top-1) - 1 or just -ss->top for
         * the nb parameter.
         */
        ptrdiff_t todo = ss->sprinter.getOffset();
        ss->sprinter.reserve(PAREN_SLOP);
        pc = Decompile(ss, pc, -((int)ss->top));
        if (!pc)
            return NULL;
        if (pc == endpc)
            return pc;
        LOAD_OP_DATA(pc);
        LOCAL_ASSERT(op == JSOP_ENUMELEM || op == JSOP_ENUMCONSTELEM);
        xval = PopStr(ss, JSOP_NOP);
        lval = PopStr(ss, JSOP_GETPROP);
        ss->sprinter.setOffset(todo);
        if (*lval == '\0') {
            /* lval is from JSOP_BINDNAME, so just print xval. */
            todo = ss->sprinter.put(xval);
        } else if (*xval == '\0') {
            /* xval is from JSOP_SETCALL or JSOP_BINDXMLNAME, print lval. */
            todo = ss->sprinter.put(lval);
        } else {
            todo = Sprint(&ss->sprinter,
                          (JOF_OPMODE(ss->opcodes[ss->top+1]) == JOF_XMLNAME)
                          ? "%s.%s"
                          : "%s[%s]",
                          lval, xval);
        }
        if (todo < 0)
            return NULL;
        break;
      }
    }

    LOCAL_ASSERT(pc < endpc);
    pc += oplen;
    return pc;
}

/*
 * Decompile a destructuring lhs object or array initialiser, including nested
 * destructuring initialisers. On return a single string is pushed containing
 * the entire lhs (regardless of how many variables were bound). Thus, the
 * caller must take care of fixing up the decompiler stack.
 *
 * See DecompileDestructuringLHS for description of 'letNames'.
 */
static jsbytecode *
DecompileDestructuring(SprintStack *ss, jsbytecode *pc, jsbytecode *endpc,
                       AtomRange *letNames)
{
    LOCAL_ASSERT(*pc == JSOP_DUP);
    pc += JSOP_DUP_LENGTH;

    JSContext *cx = ss->sprinter.context;
    JSPrinter *jp = ss->printer;
    jsbytecode *startpc = pc;

    /*
     * Set head so we can rewrite '[' to '{' as needed.  Back up PAREN_SLOP
     * chars so the destructuring decompilation accumulates contiguously in
     * ss->sprinter starting with "[".
     */
    ptrdiff_t head = ss->sprinter.put("[", 1);
    if (head < 0 || !PushOff(ss, head, JSOP_NOP))
        return NULL;
    ss->sprinter.setOffset(ss->sprinter.getOffset() - PAREN_SLOP);
    LOCAL_ASSERT(head == ss->sprinter.getOffset() - 1);
    LOCAL_ASSERT(ss->sprinter[head] == '[');

    int lasti = -1;

    while (pc < endpc) {
#if JS_HAS_DESTRUCTURING_SHORTHAND
        ptrdiff_t nameoff = -1;
#endif

        const JSCodeSpec *cs;
        unsigned oplen;
        JSOp op;
        LOAD_OP_DATA(pc);

        int i;
        double d;
        switch (op) {
          case JSOP_POP:
            /* Empty destructuring lhs. */
            LOCAL_ASSERT(startpc == pc);
            pc += oplen;
            goto out;

          /* Handle the optimized number-pushing opcodes. */
          case JSOP_ZERO:   d = i = 0; goto do_getelem;
          case JSOP_ONE:    d = i = 1; goto do_getelem;
          case JSOP_UINT16: d = i = GET_UINT16(pc); goto do_getelem;
          case JSOP_UINT24: d = i = GET_UINT24(pc); goto do_getelem;
          case JSOP_INT8:   d = i = GET_INT8(pc);   goto do_getelem;
          case JSOP_INT32:  d = i = GET_INT32(pc);  goto do_getelem;

          case JSOP_DOUBLE:
            d = jp->script->getConst(GET_UINT32_INDEX(pc)).toDouble();
            LOCAL_ASSERT(MOZ_DOUBLE_IS_FINITE(d) && !MOZ_DOUBLE_IS_NEGATIVE_ZERO(d));
            i = (int)d;

          do_getelem:
          {
            jssrcnote *sn = js_GetSrcNote(jp->script, pc);
            pc += oplen;
            if (pc == endpc)
                return pc;
            LOAD_OP_DATA(pc);
            LOCAL_ASSERT(op == JSOP_GETELEM);

            /* Distinguish object from array by opcode or source note. */
            if (sn && SN_TYPE(sn) == SRC_INITPROP) {
                ss->sprinter[head] = '{';
                if (Sprint(&ss->sprinter, "%g: ", d) < 0)
                    return NULL;
            } else {
                /* Sanity check for the gnarly control flow above. */
                LOCAL_ASSERT(i == d);

                /* Fill in any holes (holes at the end don't matter). */
                while (++lasti < i) {
                    if (ss->sprinter.put(", ", 2) < 0)
                        return NULL;
                }
            }
            break;
          }

          case JSOP_GETPROP:
          case JSOP_LENGTH:
          {
            JSAtom *atom;
            LOAD_ATOM(0);
            ss->sprinter[head] = '{';
#if JS_HAS_DESTRUCTURING_SHORTHAND
            nameoff = ss->sprinter.getOffset();
#endif
            if (!QuoteString(&ss->sprinter, atom, IsIdentifier(atom) ? 0 : (jschar)'\''))
                return NULL;
            if (ss->sprinter.put(": ", 2) < 0)
                return NULL;
            break;
          }

          default:
            LOCAL_ASSERT(0);
        }

        pc += oplen;
        if (pc == endpc)
            return pc;

        /*
         * Decompile the left-hand side expression whose bytecode starts at pc
         * and continues for a bounded number of bytecodes or stack operations
         * (and which in any event stops before endpc).
         */
        JSBool hole;
        pc = DecompileDestructuringLHS(ss, pc, endpc, &hole, letNames);
        if (!pc)
            return NULL;

#if JS_HAS_DESTRUCTURING_SHORTHAND
        if (nameoff >= 0) {
            ptrdiff_t offset, initlen;

            offset = ss->sprinter.getOffset();
            LOCAL_ASSERT(ss->sprinter[offset] == '\0');
            initlen = offset - nameoff;
            LOCAL_ASSERT(initlen >= 4);

            /* Early check to rule out odd "name: lval" length. */
            if (((size_t)initlen & 1) == 0) {
                size_t namelen;
                const char *name;

                /*
                 * Even "name: lval" string length: check for "x: x" and the
                 * like, and apply the shorthand if we can.
                 */
                namelen = (size_t)(initlen - 2) >> 1;
                name = ss->sprinter.stringAt(nameoff);
                if (!strncmp(name + namelen, ": ", 2) &&
                    !strncmp(name, name + namelen + 2, namelen)) {
                    offset -= namelen + 2;
                    ss->sprinter[offset] = '\0';
                    ss->sprinter.setOffset(offset);
                }
            }
        }
#endif

        if (pc == endpc || *pc != JSOP_DUP)
            break;

        /*
         * We should stop if JSOP_DUP is either without notes or its note is
         * not SRC_CONTINUE. The former happens when JSOP_DUP duplicates the
         * last destructuring reference implementing an op= assignment like in
         * '([t] = z).y += x'. In the latter case the note is SRC_DESTRUCT and
         * means another destructuring initialiser abuts this one like in
         * '[a] = [b] = c'.
         */
        jssrcnote *sn = js_GetSrcNote(jp->script, pc);
        if (!sn)
            break;
        if (SN_TYPE(sn) != SRC_CONTINUE) {
            LOCAL_ASSERT(SN_TYPE(sn) == SRC_DESTRUCT || SN_TYPE(sn) == SRC_DESTRUCTLET);
            break;
        }

        if (!hole && ss->sprinter.put(", ", 2) < 0)
            return NULL;

        pc += JSOP_DUP_LENGTH;
    }

out:
    const char *lval = ss->sprinter.stringAt(head);
    if (ss->sprinter.put((*lval == '[') ? "]" : "}", 1) < 0)
        return NULL;
    return pc;
}

static jsbytecode *
DecompileGroupAssignment(SprintStack *ss, jsbytecode *pc, jsbytecode *endpc,
                         jssrcnote *sn, ptrdiff_t *todop)
{
    JSOp op;
    const JSCodeSpec *cs;
    unsigned oplen, start, end, i;
    ptrdiff_t todo;
    JSBool hole;
    const char *rval;

    LOAD_OP_DATA(pc);
    LOCAL_ASSERT(op == JSOP_GETLOCAL);

    todo = Sprint(&ss->sprinter, "%s[", VarPrefix(sn));
    if (todo < 0 || !PushOff(ss, todo, JSOP_NOP))
        return NULL;
    ss->sprinter.setOffset(ss->sprinter.getOffset() - PAREN_SLOP);

    for (;;) {
        pc += oplen;
        if (pc == endpc)
            return pc;
        pc = DecompileDestructuringLHS(ss, pc, endpc, &hole);
        if (!pc)
            return NULL;
        if (pc == endpc)
            return pc;
        LOAD_OP_DATA(pc);
        if (op != JSOP_GETLOCAL)
            break;
        if (!hole && ss->sprinter.put(", ", 2) < 0)
            return NULL;
    }

    LOCAL_ASSERT(op == JSOP_POPN);
    if (ss->sprinter.put("] = [", 5) < 0)
        return NULL;

    end = ss->top - 1;
    start = end - GET_UINT16(pc);
    for (i = start; i < end; i++) {
        rval = GetStr(ss, i);
        if (Sprint(&ss->sprinter,
                   (i == start) ? "%s" : ", %s",
                   (i == end - 1 && *rval == '\0') ? ", " : rval) < 0) {
            return NULL;
        }
    }

    if (ss->sprinter.put("]", 1) < 0)
        return NULL;
    ss->sprinter.setOffset(ss->offsets[i]);
    ss->top = start;
    *todop = todo;
    return pc;
}

#undef LOCAL_ASSERT
#undef LOAD_OP_DATA

#endif /* JS_HAS_DESTRUCTURING */

#define LOCAL_ASSERT(expr)    LOCAL_ASSERT_RV(expr, false)

/*
 * The names of the vars of a let block/expr are stored as the ids of the
 * shapes of the block object. Shapes are stored in a singly-linked list in
 * reverse order of addition. This function takes care of putting the names
 * back in declaration order.
 */
static bool
GetBlockNames(JSContext *cx, StaticBlockObject &blockObj, AtomVector *atoms)
{
    size_t numAtoms = blockObj.slotCount();
    LOCAL_ASSERT(numAtoms > 0);
    if (!atoms->resize(numAtoms))
        return false;

    unsigned i = numAtoms;
    for (Shape::Range r = blockObj.lastProperty()->all(); !r.empty(); r.popFront()) {
        Shape &shape = r.front();
        LOCAL_ASSERT(shape.hasShortID());
        --i;
        LOCAL_ASSERT((unsigned)shape.shortid() == i);
        (*atoms)[i] = JSID_IS_INT(shape.propid())
                      ? cx->runtime->atomState.emptyAtom
                      : JSID_TO_ATOM(shape.propid());
    }

    LOCAL_ASSERT(i == 0);
    return true;
}

static bool
PushBlockNames(JSContext *cx, SprintStack *ss, const AtomVector &atoms)
{
    for (size_t i = 0; i < atoms.length(); i++) {
        const char *name = QuoteString(&ss->sprinter, atoms[i], 0);
        if (!name || !PushOff(ss, ss->sprinter.getOffsetOf(name), JSOP_ENTERBLOCK))
            return false;
    }
    return true;
}

/*
 * In the scope of a let, the variables' (decompiler) stack slots must contain
 * the corresponding variable's name. This function updates the N top slots
 * with the N variable names stored in 'atoms'.
 */
static bool
AssignBlockNamesToPushedSlots(JSContext *cx, SprintStack *ss, const AtomVector &atoms)
{
    /* For simplicity, just pop and push. */
    LOCAL_ASSERT(atoms.length() <= (unsigned)ss->top);
    for (size_t i = 0; i < atoms.length(); ++i)
        PopStr(ss, JSOP_NOP);
    return PushBlockNames(cx, ss, atoms);
}

static const char SkipString[] = "/*skip*/";
static const char DestructuredString[] = "/*destructured*/";
static const unsigned DestructuredStringLength = ArrayLength(DestructuredString) - 1;

static ptrdiff_t
SprintLetBody(JSContext *cx, JSPrinter *jp, SprintStack *ss, jsbytecode *pc, ptrdiff_t bodyLength,
              const char *headChars)
{
    if (pc[bodyLength] == JSOP_LEAVEBLOCK) {
        js_printf(jp, "\tlet (%s) {\n", headChars);
        jp->indent += 4;
        if (!Decompile(ss, pc, bodyLength))
            return -1;
        jp->indent -= 4;
        js_printf(jp, "\t}\n");
        return -2;
    }

    LOCAL_ASSERT_RV(pc[bodyLength] == JSOP_LEAVEBLOCKEXPR, -1);
    if (!Decompile(ss, pc, bodyLength))
        return -1;

    const char *bodyChars = PopStr(ss, JSOP_SETNAME);
    const char *format = *bodyChars == '{' ? "let (%s) (%s)" : "let (%s) %s";
    return Sprint(&ss->sprinter, format, headChars, bodyChars);
}

/*
 * Get the token to prefix the '=' in an assignment operation, checking whether
 * the last operation was a getter, setter or compound assignment. For compound
 * assignments, marks parents for the lhs and rhs of the operation in the
 * compound assign. For an assignment such as 'a += b', the lhs will appear
 * twice in the bytecode, in read and write operations. We defer generation of
 * the offsets for the initial arithmetic operation until the entire compound
 * assign has been processed.
 */
static const char *
GetTokenForAssignment(JSPrinter *jp, jssrcnote *sn, JSOp lastop,
                      jsbytecode *pc, jsbytecode *rvalpc,
                      jsbytecode **lastlvalpc, jsbytecode **lastrvalpc)
{
    const char *token;
    if (sn && SN_TYPE(sn) == SRC_ASSIGNOP) {
        if (lastop == JSOP_GETTER) {
            token = js_getter_str;
        } else if (lastop == JSOP_SETTER) {
            token = js_setter_str;
        } else {
            token = CodeToken[lastop];
            if (*lastlvalpc && *lastrvalpc) {
                UpdateDecompiledParent(jp, *lastlvalpc, pc, 0);
                UpdateDecompiledParent(jp, *lastrvalpc, rvalpc, 0);
            }
        }
    } else {
        token = "";
    }
    *lastlvalpc = NULL;
    *lastrvalpc = NULL;
    return token;
}

static ptrdiff_t
SprintNormalFor(JSContext *cx, JSPrinter *jp, SprintStack *ss, const char *initPrefix,
                const char *init, jsbytecode *initpc, jsbytecode **ppc, ptrdiff_t *plen)
{
    jsbytecode *pc = *ppc;
    jssrcnote *sn = js_GetSrcNote(jp->script, pc);
    JS_ASSERT(SN_TYPE(sn) == SRC_FOR);

    /* Print the keyword and the possibly empty init-part. */
    js_printf(jp, "\tfor (%s", initPrefix);
    SprintOpcodePermanent(jp, init, initpc);
    js_printf(jp, ";");

    /* Skip the JSOP_NOP or JSOP_POP bytecode. */
    JS_ASSERT(*pc == JSOP_NOP || *pc == JSOP_POP);
    pc += JSOP_NOP_LENGTH;

    /* Get the cond, next, and loop-closing tail offsets. */
    ptrdiff_t cond = js_GetSrcNoteOffset(sn, 0);
    ptrdiff_t next = js_GetSrcNoteOffset(sn, 1);
    ptrdiff_t tail = js_GetSrcNoteOffset(sn, 2);

    /* Find the loop head, skipping over any leading GOTO or NOP. */
    jsbytecode *pc2 = pc;
    if (*pc == JSOP_GOTO || *pc == JSOP_NOP)
        pc2 += GetBytecodeLength(pc);
    LOCAL_ASSERT(tail + GET_JUMP_OFFSET(pc + tail) == pc2 - pc);

    if (cond != tail) {
        /* Decompile the loop condition. */
        if (!Decompile(ss, pc + cond, tail - cond))
            return -1;
        js_printf(jp, " ");
        jsbytecode *condpc;
        const char *cond = PopStr(ss, JSOP_NOP, &condpc);
        SprintOpcodePermanent(jp, cond, condpc);
    }

    /* Need a semicolon whether or not there was a cond. */
    js_puts(jp, ";");

    if (next != cond) {
        /*
         * Decompile the loop updater. It may end in a JSOP_POP
         * that we skip; or in a JSOP_POPN that we do not skip,
         * followed by a JSOP_NOP (skipped as if it's a POP).
         * We cope with the difference between these two cases
         * by checking for stack imbalance and popping if there
         * is an rval.
         */
        unsigned saveTop = ss->top;

        if (!Decompile(ss, pc + next, cond - next - JSOP_POP_LENGTH))
            return -1;
        LOCAL_ASSERT(ss->top - saveTop <= 1U);
        jsbytecode *updatepc = NULL;
        const char *update = (ss->top == saveTop)
                             ? ss->sprinter.stringEnd()
                             : PopStr(ss, JSOP_NOP, &updatepc);
        js_printf(jp, " ");
        SprintOpcodePermanent(jp, update, updatepc);
    }

    /* Do the loop body. */
    js_printf(jp, ") {\n");
    jp->indent += 4;
    next -= pc2 - pc;
    if (!Decompile(ss, pc2, next))
        return -1;
    jp->indent -= 4;
    js_printf(jp, "\t}\n");

    /* Set len so pc skips over the entire loop. */
    *ppc = pc;
    *plen = tail + js_CodeSpec[pc[tail]].length;
    return -2;
}

#undef LOCAL_ASSERT

static JSBool
InitSprintStack(JSContext *cx, SprintStack *ss, JSPrinter *jp, unsigned depth)
{
    if (!ss->sprinter.init())
        return JS_FALSE;
    ss->sprinter.setOffset(PAREN_SLOP);

    /* Allocate the parallel (to avoid padding) offset, opcode and bytecode stacks. */
    size_t offsetsz = depth * sizeof(ptrdiff_t);
    size_t opcodesz = depth * sizeof(jsbytecode);
    size_t bytecodesz = depth * sizeof(jsbytecode *);
    void *space = cx->tempLifoAlloc().alloc(offsetsz + opcodesz + bytecodesz);
    if (!space) {
        js_ReportOutOfMemory(cx);
        return JS_FALSE;
    }
    ss->offsets = (ptrdiff_t *) space;
    ss->opcodes = (jsbytecode *) ((char *)space + offsetsz);
    ss->bytecodes = (jsbytecode **) ((char *)space + offsetsz + opcodesz);

    ss->top = ss->inArrayInit = 0;
    ss->inGenExp = JS_FALSE;
    ss->printer = jp;
    return JS_TRUE;
}

/*
 * If nb is non-negative, decompile nb bytecodes starting at pc.  Otherwise
 * the decompiler starts at pc and continues until it reaches an opcode for
 * which decompiling would result in the stack depth equaling -(nb + 1).
 */
static jsbytecode *
Decompile(SprintStack *ss, jsbytecode *pc, int nb)
{
    JSContext *cx;
    JSPrinter *jp, *jp2;
    jsbytecode *startpc, *endpc, *pc2, *done, *lvalpc, *rvalpc, *xvalpc;
    ptrdiff_t tail, todo, len, oplen, cond, next;
    JSOp op, lastop, saveop;
    const JSCodeSpec *cs;
    jssrcnote *sn, *sn2;
    const char *lval, *rval, *xval, *fmt, *token;
    unsigned nuses;
    int i, argc;
    JSAtom *atom;
    JSObject *obj;
    JSFunction *fun = NULL; /* init to shut GCC up */
    JSString *str;
    JSBool ok;
    JSBool foreach;
    JSBool defaultsSwitch = false;
#if JS_HAS_XML_SUPPORT
    JSBool inXML, quoteAttr;
#else
#define inXML JS_FALSE
#endif
    jsval val;

    static const char exception_cookie[] = "/*EXCEPTION*/";
    static const char retsub_pc_cookie[] = "/*RETSUB_PC*/";
    static const char forelem_cookie[]   = "/*FORELEM*/";
    static const char with_cookie[]      = "/*WITH*/";
    static const char dot_format[]       = "%s.%s";
    static const char index_format[]     = "%s[%s]";
    static const char predot_format[]    = "%s%s.%s";
    static const char postdot_format[]   = "%s.%s%s";
    static const char preindex_format[]  = "%s%s[%s]";
    static const char postindex_format[] = "%s[%s]%s";
    static const char ss_format[]        = "%s%s";
    static const char sss_format[]       = "%s%s%s";

    /* Argument and variables decompilation uses the following to share code. */
    JS_STATIC_ASSERT(ARGNO_LEN == SLOTNO_LEN);

/*
 * Local macros
 */
#define LOCAL_ASSERT(expr)    LOCAL_ASSERT_RV(expr, NULL)
#define DECOMPILE_CODE_CLEANUP(pc,nb,cleanup) if (!Decompile(ss, pc, nb)) cleanup
#define DECOMPILE_CODE(pc,nb) DECOMPILE_CODE_CLEANUP(pc,nb,return NULL)
#define TOP_STR()             GetStr(ss, ss->top - 1)
#define POP_STR()             PopStr(ss, op)
#define POP_STR_PREC(prec)    PopStrPrec(ss, prec)

/*
 * Given an atom already fetched from jp->script's atom map, quote/escape its
 * string appropriately into rval, and select fmt from the quoted and unquoted
 * alternatives.
 */
#define GET_QUOTE_AND_FMT(qfmt, ufmt, rval)                                   \
    JS_BEGIN_MACRO                                                            \
        jschar quote_;                                                        \
        if (!IsIdentifier(atom)) {                                            \
            quote_ = '\'';                                                    \
            fmt = qfmt;                                                       \
        } else {                                                              \
            quote_ = 0;                                                       \
            fmt = ufmt;                                                       \
        }                                                                     \
        rval = QuoteString(&ss->sprinter, atom, quote_);                      \
        rval = SprintDupeStr(ss, rval);                                       \
        if (!rval)                                                            \
            return NULL;                                                      \
    JS_END_MACRO

#define GET_SOURCE_NOTE_ATOM(sn, atom)                                        \
    JS_BEGIN_MACRO                                                            \
        jsatomid atomIndex_ = (jsatomid) js_GetSrcNoteOffset((sn), 0);        \
                                                                              \
        LOCAL_ASSERT(atomIndex_ < jp->script->natoms);                        \
        (atom) = jp->script->atoms[atomIndex_];                               \
    JS_END_MACRO

/*
 * Get atom from jp->script's atom map, quote/escape its string appropriately
 * into rval, and select fmt from the quoted and unquoted alternatives.
 */
#define GET_ATOM_QUOTE_AND_FMT(qfmt, ufmt, rval)                              \
    JS_BEGIN_MACRO                                                            \
        LOAD_ATOM(0);                                                         \
        GET_QUOTE_AND_FMT(qfmt, ufmt, rval);                                  \
    JS_END_MACRO

/*
 * Per spec, new x(y).z means (new x(y))).z. For example new (x(y).z) must
 * decompile with the constructor parenthesized, but new x.z should not. The
 * normal rules give x(y).z and x.z identical precedence: both are produced by
 * JSOP_GETPROP.
 *
 * Therefore, we need to know in case JSOP_NEW whether the constructor
 * expression contains any unparenthesized function calls. So when building a
 * MemberExpression or CallExpression, we set ss->opcodes[n] to JSOP_CALL if
 * this is true. x(y).z gets JSOP_CALL, not JSOP_GETPROP.
 */
#define PROPAGATE_CALLNESS()                                                  \
    JS_BEGIN_MACRO                                                            \
        if (ss->opcodes[ss->top - 1] == JSOP_CALL ||                          \
            ss->opcodes[ss->top - 1] == JSOP_EVAL ||                          \
            ss->opcodes[ss->top - 1] == JSOP_FUNCALL ||                       \
            ss->opcodes[ss->top - 1] == JSOP_FUNAPPLY) {                      \
            saveop = JSOP_CALL;                                               \
        }                                                                     \
    JS_END_MACRO

    jsbytecode *lastlvalpc = NULL, *lastrvalpc = NULL;

    cx = ss->sprinter.context;
    JS_CHECK_RECURSION(cx, return NULL);

    jp = ss->printer;
    startpc = pc;
    endpc = (nb < 0) ? jp->script->code + jp->script->length : pc + nb;
    tail = -1;
    todo = -2;                  /* NB: different from Sprint() error return. */
    saveop = JSOP_NOP;
    sn = NULL;
    rval = NULL;
    bool forOf = false;
    foreach = false;
#if JS_HAS_XML_SUPPORT
    inXML = quoteAttr = false;
#endif

    while (nb < 0 || pc < endpc) {
        /*
         * Move saveop to lastop so prefixed bytecodes can take special action
         * while sharing maximal code.  Set op and saveop to the new bytecode,
         * use op in POP_STR to trigger automatic parenthesization, but push
         * saveop at the bottom of the loop if this op pushes.  Thus op may be
         * set to nop or otherwise mutated to suppress auto-parens.
         */
        lastop = saveop;
        op = (JSOp) *pc;
        cs = &js_CodeSpec[op];
        saveop = op;
        len = oplen = cs->length;
        nuses = StackUses(jp->script, pc);

        /*
         * Here it is possible that nuses > ss->top when the op has a hidden
         * source note. But when nb < 0 we assume that the caller knows that
         * Decompile would never meet such opcodes.
         */
        if (nb < 0) {
            LOCAL_ASSERT(ss->top >= nuses);
            unsigned ndefs = StackDefs(jp->script, pc);
            if ((unsigned) -(nb + 1) == ss->top - nuses + ndefs)
                return pc;
        }

        /*
         * Save source literal associated with JS now before the following
         * rewrite changes op. See bug 380197.
         */
        token = CodeToken[op];

        if (pc + oplen == jp->dvgfence) {
            /*
             * Rewrite non-get ops to their "get" format if the error is in
             * the bytecode at pc, or if at an inner opcode of a 'fat' outer
             * opcode at pc, so we don't decompile more than the error
             * expression.
             */
            uint32_t format = cs->format;
            bool matchPC = false;
            ScriptFrameIter iter(cx);
            if (!iter.done()) {
                jsbytecode *npc = iter.pc();
                if (pc == npc) {
                    matchPC = true;
                } else if (format & JOF_DECOMPOSE) {
                    if (unsigned(npc - pc) < GetDecomposeLength(pc, js_CodeSpec[*pc].length))
                        matchPC = true;
                }
            }
            if ((matchPC || (pc == startpc && nuses != 0)) &&
                format & (JOF_SET|JOF_DEL|JOF_INCDEC)) {
                uint32_t mode = JOF_MODE(format);
                if (mode == JOF_NAME) {
                    /*
                     * JOF_NAME does not imply JOF_ATOM, so we must check for
                     * the QARG and QVAR format types, and translate those to
                     * JSOP_GETARG or JSOP_GETLOCAL appropriately, instead of
                     * to JSOP_NAME.
                     */
                    uint32_t type = JOF_TYPE(format);
                    op = (type == JOF_QARG)
                         ? JSOP_GETARG
                         : (type == JOF_LOCAL)
                         ? JSOP_GETLOCAL
                         : (type == JOF_SCOPECOORD)
                         ? JSOP_GETALIASEDVAR
                         : JSOP_NAME;

                    JS_ASSERT(js_CodeSpec[op].nuses >= 0);
                    i = nuses - js_CodeSpec[op].nuses;
                    while (--i >= 0)
                        PopOff(ss, JSOP_NOP);
                } else {
                    /*
                     * We must replace the faulting pc's bytecode with a
                     * corresponding JSOP_GET* code.  For JSOP_SET{PROP,ELEM},
                     * we must use the "2nd" form of JSOP_GET{PROP,ELEM}, to
                     * throw away the assignment op's right-hand operand and
                     * decompile it as if it were a GET of its left-hand
                     * operand.
                     */
                    if (mode == JOF_PROP) {
                        op = (JSOp) ((format & JOF_SET)
                                     ? JSOP_GETPROP2
                                     : JSOP_GETPROP);
                    } else if (mode == JOF_ELEM) {
                        op = (JSOp) ((format & JOF_SET)
                                     ? JSOP_GETELEM2
                                     : JSOP_GETELEM);
                    } else {
                        /*
                         * Unknown mode (including mode 0) means that op is
                         * uncategorized for our purposes, so we must write
                         * per-op special case code here.
                         */
                        switch (op) {
                          case JSOP_ENUMELEM:
                          case JSOP_ENUMCONSTELEM:
                            op = JSOP_GETELEM;
                            break;
                          case JSOP_SETXMLNAME:
                            op = JSOp(JSOP_GETELEM2);
                            break;
                          default:
                            LOCAL_ASSERT(0);
                        }
                    }
                }
            }

            saveop = op;
            if (op >= JSOP_LIMIT) {
                if (op == JSOP_GETPROP2)
                    saveop = JSOP_GETPROP;
                else if (op == JSOP_GETELEM2)
                    saveop = JSOP_GETELEM;
            }

            jp->dvgfence = NULL;
        }

        jsbytecode *pushpc = pc;

        if (token) {
            switch (nuses) {
              case 2:
                sn = js_GetSrcNote(jp->script, pc);
                if (sn && SN_TYPE(sn) == SRC_ASSIGNOP) {
                    /*
                     * Avoid over-parenthesizing y in x op= y based on its
                     * expansion: x = x op y (replace y by z = w to see the
                     * problem).
                     */
                    op = (JSOp) pc[oplen];
                    rval = PopStr(ss, op, &lastrvalpc);
                    (void)PopStr(ss, op, &lastlvalpc);

                    /* Print only the right operand of the assignment-op. */
                    todo = ss->sprinter.put(rval);
                } else if (!inXML) {
                    rval = PopStrPrecDupe(ss, cs->prec + !!(cs->format & JOF_LEFTASSOC), &rvalpc);
                    lval = PopStrPrec(ss, cs->prec + !(cs->format & JOF_LEFTASSOC), &lvalpc);
                    todo = ss->sprinter.getOffset();
                    SprintOpcode(ss, lval, lvalpc, pc, todo);
                    Sprint(&ss->sprinter, " %s ", token);
                    SprintOpcode(ss, rval, rvalpc, pc, todo);
                } else {
                    /* In XML, just concatenate the two operands. */
                    LOCAL_ASSERT(op == JSOP_ADD);
                    rval = POP_STR();
                    lval = POP_STR();
                    todo = Sprint(&ss->sprinter, ss_format, lval, rval);
                }
                break;

              case 1:
                rval = PopStrDupe(ss, op, &rvalpc);
                todo = ss->sprinter.put(token);
                SprintOpcode(ss, rval, rvalpc, pc, todo);
                break;

              case 0:
                sn = js_GetSrcNote(jp->script, pc);
                if (sn && SN_TYPE(sn) == SRC_CONTINUE) {
                    /* Hoisted let decl (e.g. 'y' in 'let (x) { let y; }'). */
                    todo = ss->sprinter.put(SkipString);
                    break;
                }
                todo = ss->sprinter.put(token);
                break;

              default:
                todo = -2;
                break;
            }
        } else {
            switch (op) {
              case JSOP_NOP:
                /*
                 * Check for a do-while loop, a for-loop with an empty
                 * initializer part, a labeled statement, a function
                 * definition, or try/finally.
                 */
                sn = js_GetSrcNote(jp->script, pc);
                todo = -2;
                switch (sn ? SN_TYPE(sn) : SRC_NULL) {
                  case SRC_WHILE:
                    /* First instuction (NOP) contains offset to condition */
                    ++pc;
                    /* Second instruction (TRACE) contains offset to JSOP_IFNE */
                    sn = js_GetSrcNote(jp->script, pc);
                    tail = js_GetSrcNoteOffset(sn, 0);
                    LOCAL_ASSERT(pc[tail] == JSOP_IFNE);
                    js_printf(jp, "\tdo {\n");
                    jp->indent += 4;
                    DECOMPILE_CODE(pc, tail);
                    jp->indent -= 4;
                    js_printf(jp, "\t} while (");
                    rval = PopCondStr(ss, &rvalpc);
                    SprintOpcodePermanent(jp, rval, rvalpc);
                    js_printf(jp, ");\n");
                    pc += tail;
                    len = js_CodeSpec[*pc].length;
                    todo = -2;
                    break;

                  case SRC_FOR:
                    /* for loop with empty initializer. */
                    todo = SprintNormalFor(cx, jp, ss, "", "", NULL, &pc, &len);
                    break;

                  case SRC_ENDBRACE:
                    jp->indent -= 4;
                    js_printf(jp, "\t}\n");
                    break;

                  case SRC_FUNCDEF:
                    fun = jp->script->getFunction(js_GetSrcNoteOffset(sn, 0));
                  do_function:
                    js_puts(jp, "\n");
                    jp2 = js_NewPrinter(cx, "nested_function", fun,
                                        jp->indent, jp->pretty, jp->grouped,
                                        jp->strict);
                    if (!jp2)
                        return NULL;
                    ok = js_DecompileFunction(jp2);
                    if (ok && !jp2->sprinter.empty())
                        js_puts(jp, jp2->sprinter.string());
                    js_DestroyPrinter(jp2);
                    if (!ok)
                        return NULL;
                    js_puts(jp, "\n\n");
                    break;

                  case SRC_BRACE:
                    js_printf(jp, "\t{\n");
                    jp->indent += 4;
                    len = js_GetSrcNoteOffset(sn, 0);
                    DECOMPILE_CODE(pc + oplen, len - oplen);
                    jp->indent -= 4;
                    js_printf(jp, "\t}\n");
                    break;

                  default:;
                }
                break;

              case JSOP_LABEL:
                sn = js_GetSrcNote(jp->script, pc);
                todo = -2;
                switch (sn ? SN_TYPE(sn) : SRC_NULL) {
                  case SRC_LABEL:
                    GET_SOURCE_NOTE_ATOM(sn, atom);
                    jp->indent -= 4;
                    rval = QuoteString(&ss->sprinter, atom, 0);
                    if (!rval)
                        return NULL;
                    ss->sprinter.setOffset(rval);
                    js_printf(jp, "\t%s:\n", rval);
                    jp->indent += 4;
                    break;

                  case SRC_LABELBRACE:
                    GET_SOURCE_NOTE_ATOM(sn, atom);
                    rval = QuoteString(&ss->sprinter, atom, 0);
                    if (!rval)
                        return NULL;
                    ss->sprinter.setOffset(rval);
                    js_printf(jp, "\t%s: {\n", rval);
                    jp->indent += 4;
                    break;

                  default:
                    JS_NOT_REACHED("JSOP_LABEL without source note");
                    break;
                }
                break;

              case JSOP_BINDNAME:
              case JSOP_BINDGNAME:
                todo = Sprint(&ss->sprinter, "");
                break;

              case JSOP_TRY:
                js_printf(jp, "\ttry {\n");
                jp->indent += 4;
                todo = -2;
                break;

              case JSOP_FINALLY:
                jp->indent -= 4;
                js_printf(jp, "\t} finally {\n");
                jp->indent += 4;

                /*
                 * We push push the pair of exception/restsub cookies to
                 * simulate the effects [gosub] or control transfer during
                 * exception capturing on the stack.
                 */
                todo = Sprint(&ss->sprinter, exception_cookie);
                if (todo < 0 || !PushOff(ss, todo, op))
                    return NULL;
                todo = Sprint(&ss->sprinter, retsub_pc_cookie);
                break;

              case JSOP_RETSUB:
                rval = POP_STR();
                LOCAL_ASSERT(strcmp(rval, retsub_pc_cookie) == 0);
                lval = POP_STR();
                LOCAL_ASSERT(strcmp(lval, exception_cookie) == 0);
                todo = -2;
                break;

              case JSOP_GOSUB:
                /*
                 * JSOP_GOSUB has no effect on the decompiler's string stack
                 * because the next op in bytecode order finds the stack
                 * balanced by a JSOP_RETSUB executed elsewhere.
                 */
                todo = -2;
                break;

              case JSOP_POPN:
              {
                unsigned newtop, oldtop;

                /*
                 * The compiler models operand stack depth and fixes the stack
                 * pointer on entry to a catch clause based on its depth model.
                 * The decompiler must match the code generator's model, which
                 * is why JSOP_FINALLY pushes a cookie that JSOP_RETSUB pops.
                 */
                oldtop = ss->top;
                newtop = oldtop - GET_UINT16(pc);
                LOCAL_ASSERT(newtop <= oldtop);
                todo = -2;

                sn = js_GetSrcNote(jp->script, pc);
                if (sn && SN_TYPE(sn) == SRC_HIDDEN)
                    break;
#if JS_HAS_DESTRUCTURING
                if (sn && SN_TYPE(sn) == SRC_GROUPASSIGN) {
                    todo = Sprint(&ss->sprinter, "%s[] = [",
                                  VarPrefix(sn));
                    if (todo < 0)
                        return NULL;
                    for (unsigned i = newtop; i < oldtop; i++) {
                        rval = ss->sprinter.stringAt(ss->offsets[i]);
                        if (Sprint(&ss->sprinter, ss_format,
                                   (i == newtop) ? "" : ", ",
                                   (i == oldtop - 1 && *rval == '\0')
                                   ? ", " : rval) < 0) {
                            return NULL;
                        }
                    }
                    if (ss->sprinter.put("]", 1) < 0)
                        return NULL;

                    /*
                     * If this is an empty group assignment, we have no stack
                     * budget into which we can push our result string. Adjust
                     * ss->sprinter.offset so that our consumer can find the
                     * empty group assignment decompilation.
                     */
                    if (newtop == oldtop) {
                        ss->sprinter.setOffset(todo);
                    } else {
                        /*
                         * Kill newtop before the end_groupassignment: label by
                         * retracting/popping early.
                         */
                        LOCAL_ASSERT(newtop < oldtop);
                        ss->sprinter.setOffset(GetOff(ss, newtop));
                        ss->top = newtop;
                    }

                  end_groupassignment:
                    LOCAL_ASSERT(*pc == JSOP_POPN);

                    /*
                     * Thread directly to the next opcode if we can, to handle
                     * the special cases of a group assignment in the first or
                     * last part of a for(;;) loop head, or in a let block or
                     * expression head.
                     *
                     * NB: todo at this point indexes space in ss->sprinter
                     * that is liable to be overwritten.  The code below knows
                     * exactly how long rval lives, or else copies it down via
                     * Sprinter::put.
                     */
                    rval = ss->sprinter.stringAt(todo);
                    rvalpc = NULL;
                    todo = -2;
                    pc2 = pc + oplen;

                    if (*pc2 == JSOP_NOP) {
                        sn = js_GetSrcNote(jp->script, pc2);
                        if (sn) {
                            if (SN_TYPE(sn) == SRC_FOR) {
                                op = JSOP_NOP;
                                pc = pc2;
                                todo = SprintNormalFor(cx, jp, ss, "", rval, rvalpc, &pc, &len);
                                break;
                            }
                        } else {
                            /*
                             * An unnannotated NOP following a POPN must be the
                             * third part of for(;;) loop head. If the POPN's
                             * immediate operand is 0, then we may have no slot
                             * on the sprint-stack in which to push our result
                             * string. In this case the result can be recovered
                             * at ss->sprinter.base + ss->sprinter.offset.
                             */
                            if (GET_UINT16(pc) == 0)
                                break;
                            todo = ss->sprinter.put(rval);
                            saveop = JSOP_NOP;
                        }
                    }

                    /*
                     * If control flow reaches this point with todo still -2,
                     * just print rval as an expression statement.
                     */
                    if (todo == -2)
                        js_printf(jp, "\t%s;\n", rval);
                    break;
                }
#endif
                if (newtop < oldtop) {
                    ss->sprinter.setOffset(GetOff(ss, newtop));
                    ss->top = newtop;
                }
                break;
              }

              case JSOP_EXCEPTION:
                /* The catch decompiler handles this op itself. */
                LOCAL_ASSERT(JS_FALSE);
                break;

              case JSOP_POP:
                /*
                 * By default, do not automatically parenthesize when popping
                 * a stacked expression decompilation.  We auto-parenthesize
                 * only when JSOP_POP is annotated with SRC_PCDELTA, meaning
                 * comma operator.
                 */
                op = JSOP_POPV;
                /* FALL THROUGH */

              case JSOP_POPV:
                sn = js_GetSrcNote(jp->script, pc);
                switch (sn ? SN_TYPE(sn) : SRC_NULL) {
                  case SRC_FOR:
                    /* Force parens around 'in' expression at 'for' front. */
                    if (ss->opcodes[ss->top-1] == JSOP_IN)
                        op = JSOP_LSH;
                    rval = PopStr(ss, op, &rvalpc);
                    todo = SprintNormalFor(cx, jp, ss, "", rval, rvalpc, &pc, &len);
                    break;

                  case SRC_PCDELTA:
                    /* Comma operator: use JSOP_POP for correct precedence. */
                    op = JSOP_POP;

                    /* Pop and save to avoid blowing stack depth budget. */
                    lval = PopStrDupe(ss, op, &lvalpc);

                    /*
                     * The offset tells distance to the end of the right-hand
                     * operand of the comma operator.
                     */
                    pushpc = pc;
                    done = pc + len;
                    pc += js_GetSrcNoteOffset(sn, 0);
                    len = 0;

                    if (!Decompile(ss, done, pc - done))
                        return NULL;

                    /* Pop Decompile result and print comma expression. */
                    rval = PopStrDupe(ss, op, &rvalpc);
                    todo = ss->sprinter.getOffset();
                    SprintOpcode(ss, lval, lvalpc, pushpc, todo);
                    ss->sprinter.put(", ");
                    SprintOpcode(ss, rval, rvalpc, pushpc, todo);
                    break;

                  case SRC_HIDDEN:
                    /* Hide this pop, it's from a goto in a with or for/in. */
                    todo = -2;
                    break;

                  case SRC_CONTINUE:
                    /* Pop the stack, don't print: end of a for-let-in. */
                    (void) PopOff(ss, op);
                    todo = -2;
                    break;

                  default:
                  {
                    /* Turn off parens around a yield statement. */
                    if (ss->opcodes[ss->top-1] == JSOP_YIELD)
                        op = JSOP_NOP;

                    jsbytecode *rvalpc;
                    rval = PopStr(ss, op, &rvalpc);

                    /*
                     * Don't emit decompiler-pushed strings that are not
                     * handled by other opcodes. They are pushed onto the
                     * stack to help model the interpreter stack and should
                     * not appear in the decompiler's output.
                     */
                    if (*rval != '\0' && (rval[0] != '/' || rval[1] != '*')) {
                        bool parens =
                            *rval == '{' ||
                            (strncmp(rval, js_function_str, 8) == 0 &&
                             rval[8] == ' ');
                        js_printf(jp, parens ? "\t(" : "\t");
                        SprintOpcodePermanent(jp, rval, rvalpc);
                        js_printf(jp, parens ? ");\n" : ";\n");
                    } else {
                        LOCAL_ASSERT(*rval == '\0' ||
                                     strcmp(rval, exception_cookie) == 0);
                    }
                    todo = -2;
                    break;
                  }
                }
                sn = NULL;
                break;

              case JSOP_PICK:
              {
                unsigned i = pc[1];
                LOCAL_ASSERT(ss->top > i + 1);
                unsigned bottom = ss->top - (i + 1);

                ptrdiff_t pickedOffset = ss->offsets[bottom];
                memmove(ss->offsets + bottom, ss->offsets + bottom + 1,
                        i * sizeof(ss->offsets[0]));
                ss->offsets[ss->top - 1] = pickedOffset;

                jsbytecode pickedOpcode = ss->opcodes[bottom];
                memmove(ss->opcodes + bottom, ss->opcodes + bottom + 1,
                        i * sizeof(ss->opcodes[0]));
                ss->opcodes[ss->top - 1] = pickedOpcode;

                todo = -2;
                break;
              }

              case JSOP_ENTERWITH:
                LOCAL_ASSERT(!js_GetSrcNote(jp->script, pc));
                rval = PopStr(ss, op, &rvalpc);
                js_printf(jp, "\twith (");
                SprintOpcodePermanent(jp, rval, rvalpc);
                js_printf(jp, ") {\n");
                jp->indent += 4;
                todo = Sprint(&ss->sprinter, with_cookie);
                break;

              case JSOP_LEAVEWITH:
                sn = js_GetSrcNote(jp->script, pc);
                todo = -2;
                if (sn && SN_TYPE(sn) == SRC_HIDDEN)
                    break;
                rval = POP_STR();
                LOCAL_ASSERT(strcmp(rval, with_cookie) == 0);
                jp->indent -= 4;
                js_printf(jp, "\t}\n");
                break;

              case JSOP_ENTERBLOCK:
              {
                obj = jp->script->getObject(GET_UINT32_INDEX(pc));
                AtomVector atoms(cx);
                StaticBlockObject &blockObj = obj->asStaticBlock();

                if (!GetBlockNames(cx, blockObj, &atoms) || !PushBlockNames(cx, ss, atoms))
                    return NULL;

                sn = js_GetSrcNote(jp->script, pc);
                switch (sn ? SN_TYPE(sn) : SRC_NULL) {
#if JS_HAS_BLOCK_SCOPE
                  case SRC_BRACE:
                    js_printf(jp, "\t{\n");
                    jp->indent += 4;
                    len = js_GetSrcNoteOffset(sn, 0);
                    if (!Decompile(ss, pc + oplen, len - oplen))
                        return NULL;
                    jp->indent -= 4;
                    js_printf(jp, "\t}\n");
                    break;
#endif

                  case SRC_CATCH:
                    jp->indent -= 4;
                    js_printf(jp, "\t} catch (");

                    pc2 = pc;
                    pc += oplen;
                    LOCAL_ASSERT(*pc == JSOP_EXCEPTION);
                    pc += JSOP_EXCEPTION_LENGTH;
                    todo = Sprint(&ss->sprinter, exception_cookie);
                    if (todo < 0 || !PushOff(ss, todo, JSOP_EXCEPTION))
                        return NULL;

                    if (*pc == JSOP_DUP) {
                        sn2 = js_GetSrcNote(jp->script, pc);
                        if (!sn2 || SN_TYPE(sn2) != SRC_DESTRUCT) {
                            /*
                             * This is a dup to save the exception for later.
                             * It is emitted only when the catch head contains
                             * an exception guard.
                             */
                            LOCAL_ASSERT(js_GetSrcNoteOffset(sn, 0) != 0);
                            pc += JSOP_DUP_LENGTH;
                            todo = Sprint(&ss->sprinter, exception_cookie);
                            if (todo < 0 || !PushOff(ss, todo, JSOP_EXCEPTION))
                                return NULL;
                        }
                    }

#if JS_HAS_DESTRUCTURING
                    if (*pc == JSOP_DUP) {
                        pc = DecompileDestructuring(ss, pc, endpc);
                        if (!pc)
                            return NULL;
                        LOCAL_ASSERT(*pc == JSOP_POP);
                        pc += JSOP_POP_LENGTH;
                        lval = PopStr(ss, JSOP_NOP);
                        js_puts(jp, lval);
                    } else {
#endif
                        LOCAL_ASSERT(*pc == JSOP_SETLOCAL || *pc == JSOP_SETALIASEDVAR);
                        pc += js_CodeSpec[*pc].length;
                        LOCAL_ASSERT(*pc == JSOP_POP);
                        pc += JSOP_POP_LENGTH;
                        LOCAL_ASSERT(blockObj.slotCount() >= 1);
                        if (!QuoteString(&jp->sprinter, atoms[0], 0))
                            return NULL;
#if JS_HAS_DESTRUCTURING
                    }
#endif

                    /*
                     * Pop the exception_cookie (or its dup in the case of a
                     * guarded catch head) off the stack now.
                     */
                    rval = PopStr(ss, JSOP_NOP);
                    LOCAL_ASSERT(strcmp(rval, exception_cookie) == 0);

                    len = js_GetSrcNoteOffset(sn, 0);
                    if (len) {
                        len -= pc - pc2;
                        LOCAL_ASSERT(len > 0);
                        js_printf(jp, " if ");
                        if (!Decompile(ss, pc, len))
                            return NULL;
                        js_printf(jp, "%s", POP_STR());
                        pc += len;
                        LOCAL_ASSERT(*pc == JSOP_IFEQ);
                        pc += js_CodeSpec[*pc].length;
                    }

                    js_printf(jp, ") {\n");
                    jp->indent += 4;
                    len = 0;
                    break;
                  default:;
                }

                todo = -2;
              }
              break;

              case JSOP_LEAVEBLOCK:
              case JSOP_LEAVEBLOCKEXPR:
              {
                unsigned top, depth;

                sn = js_GetSrcNote(jp->script, pc);
                todo = -2;
                if (op == JSOP_LEAVEBLOCKEXPR) {
                    LOCAL_ASSERT(SN_TYPE(sn) == SRC_PCBASE);
                    rval = POP_STR();
                } else if (sn) {
                    LOCAL_ASSERT(op == JSOP_LEAVEBLOCK);
                    if (SN_TYPE(sn) == SRC_HIDDEN)
                        break;

                    /*
                     * This JSOP_LEAVEBLOCK must be for a catch block. If sn's
                     * offset does not equal the model stack depth, there must
                     * be a copy of the exception value on the stack due to a
                     * catch guard (see above, the JSOP_ENTERBLOCK + SRC_CATCH
                     * case code).
                     */
                    LOCAL_ASSERT(SN_TYPE(sn) == SRC_CATCH);
                    if ((unsigned)js_GetSrcNoteOffset(sn, 0) != ss->top) {
                        LOCAL_ASSERT((unsigned)js_GetSrcNoteOffset(sn, 0)
                                     == ss->top - 1);
                        rval = POP_STR();
                        LOCAL_ASSERT(strcmp(rval, exception_cookie) == 0);
                    }
                }
                top = ss->top;
                depth = GET_UINT16(pc);
                LOCAL_ASSERT(top >= depth);
                top -= depth;
                ss->top = top;
                ss->sprinter.setOffset(GetOff(ss, top));
                if (op == JSOP_LEAVEBLOCKEXPR)
                    todo = ss->sprinter.put(rval);
                break;
              }

              case JSOP_ENTERLET0:
              {
                obj = jp->script->getObject(GET_UINT32_INDEX(pc));
                StaticBlockObject &blockObj = obj->asStaticBlock();

                AtomVector atoms(cx);
                if (!GetBlockNames(cx, blockObj, &atoms))
                    return NULL;

                sn = js_GetSrcNote(jp->script, pc);
                LOCAL_ASSERT(SN_TYPE(sn) == SRC_DECL);
                ptrdiff_t letData = js_GetSrcNoteOffset(sn, 0);
                bool groupAssign = LetDataToGroupAssign(letData);
                unsigned letDepth = blockObj.stackDepth();
                LOCAL_ASSERT(letDepth == (unsigned)ss->top - blockObj.slotCount());
                LOCAL_ASSERT(atoms.length() == blockObj.slotCount());

                /*
                 * Build the list of decompiled rhs expressions. Do this before
                 * sprinting the let-head since GetStr can inject stuff on top
                 * of the stack (in case js_DecompileValueGenerator).
                 */
                Vector<const char *> rhsExprs(cx);
                if (!rhsExprs.resize(atoms.length()))
                    return NULL;
                for (size_t i = 0; i < rhsExprs.length(); ++i)
                    rhsExprs[i] = SprintDupeStr(ss, GetStr(ss, letDepth + i));

                /* Build the let head starting at headBegin. */
                ptrdiff_t headBegin = ss->sprinter.getOffset();

                /*
                 * For group assignment, prepend the '[lhs-vars] = [' here,
                 * append rhsExprs in the next loop and append ']' after.
                 */
                if (groupAssign) {
                    if (Sprint(&ss->sprinter, "[") < 0)
                        return NULL;
                    for (size_t i = 0; i < atoms.length(); ++i) {
                        if (i && Sprint(&ss->sprinter, ", ") < 0)
                            return NULL;
                        if (!QuoteString(&ss->sprinter, atoms[i], 0))
                            return NULL;
                    }
                    if (Sprint(&ss->sprinter, "] = [") < 0)
                        return NULL;
                }

                for (size_t i = 0; i < atoms.length(); ++i) {
                    const char *rhs = rhsExprs[i];
                    if (!strcmp(rhs, SkipString))
                        continue;

                    if (i && Sprint(&ss->sprinter, ", ") < 0)
                        return NULL;

                    if (groupAssign) {
                        if (ss->sprinter.put(rhs) < 0)
                            return NULL;
                    } else if (!strncmp(rhs, DestructuredString, DestructuredStringLength)) {
                        if (ss->sprinter.put(rhs + DestructuredStringLength) < 0)
                            return NULL;
                    } else {
                        JS_ASSERT(atoms[i] != cx->runtime->atomState.emptyAtom);
                        if (!QuoteString(&ss->sprinter, atoms[i], 0))
                            return NULL;
                        if (*rhs) {
                            uint8_t prec = js_CodeSpec[ss->opcodes[letDepth + i]].prec;
                            const char *fmt = prec && prec < js_CodeSpec[JSOP_SETLOCAL].prec
                                              ? " = (%s)"
                                              : " = %s";
                            if (Sprint(&ss->sprinter, fmt, rhs) < 0)
                                return NULL;
                        }
                    }
                }

                if (groupAssign && Sprint(&ss->sprinter, "]") < 0)
                    return NULL;

                /* Clone the let head chars before clobbering the stack. */
                DupBuffer head(cx);
                if (!Dup(ss->sprinter.stringAt(headBegin), &head))
                    return NULL;
                if (!AssignBlockNamesToPushedSlots(cx, ss, atoms))
                    return NULL;

                /* Detect 'for (let ...)' desugared into 'let (...) {for}'. */
                jsbytecode *nextpc = pc + JSOP_ENTERLET0_LENGTH;
                if (*nextpc == JSOP_NOP) {
                    jssrcnote *nextsn = js_GetSrcNote(jp->script, nextpc);
                    if (nextsn && SN_TYPE(nextsn) == SRC_FOR) {
                        pc = nextpc;
                        todo = SprintNormalFor(cx, jp, ss, "let ", head.begin(), pc, &pc, &len);
                        break;
                    }
                }

                /* Decompile the body and then complete the let block/expr. */
                len = LetDataToOffset(letData);
                pc = nextpc;
                saveop = (JSOp) pc[len];
                todo = SprintLetBody(cx, jp, ss, pc, len, head.begin());
                break;
              }

              /*
               * With 'for (let lhs in rhs)' and 'switch (c) { let-decl }',
               * placeholder slots have already been pushed (by JSOP_UNDEFINED).
               * In both the for-let-in and switch-hoisted-let cases:
               *  - there is a non-let slot on top of the stack (hence enterlet1)
               *  - there is no further special let-handling required:
               *    for-let-in will decompile the let head when it decompiles
               *    the loop body prologue; there is no let head to decompile
               *    with switch.
               * Hence, the only thing to do is update the let vars' slots with
               * their names, taking care to preserve the iter/condition value
               * on top of the stack.
               */
              case JSOP_ENTERLET1:
              {
                obj = jp->script->getObject(GET_UINT32_INDEX(pc));
                StaticBlockObject &blockObj = obj->asStaticBlock();

                AtomVector atoms(cx);
                if (!GetBlockNames(cx, blockObj, &atoms))
                    return NULL;

                LOCAL_ASSERT(js_GetSrcNote(jp->script, pc) == NULL);
                LOCAL_ASSERT(ss->top - 1 == blockObj.stackDepth() + blockObj.slotCount());
                jsbytecode *nextpc = pc + JSOP_ENTERLET1_LENGTH;
                if (*nextpc == JSOP_GOTO) {
                    LOCAL_ASSERT(SN_TYPE(js_GetSrcNote(jp->script, nextpc)) == SRC_FOR_IN);
                } else {
                    LOCAL_ASSERT(*nextpc == JSOP_CONDSWITCH ||
                                 *nextpc == JSOP_TABLESWITCH ||
                                 *nextpc == JSOP_LOOKUPSWITCH);
                }

                DupBuffer rhs(cx);
                if (!Dup(PopStr(ss, JSOP_NOP), &rhs))
                    return NULL;
                if (!AssignBlockNamesToPushedSlots(cx, ss, atoms))
                    return NULL;
                if (!PushStr(ss, rhs.begin(), op))
                    return NULL;
                todo = -2;
                break;
              }

              case JSOP_CALLALIASEDVAR:
              case JSOP_GETALIASEDVAR:
              case JSOP_CALLLOCAL:
              case JSOP_GETLOCAL:
                if (IsVarSlot(jp, pc, &atom, &i))
                    goto do_name;
                LOCAL_ASSERT((unsigned)i < ss->top);
                sn = js_GetSrcNote(jp->script, pc);

#if JS_HAS_DESTRUCTURING
                if (sn && SN_TYPE(sn) == SRC_GROUPASSIGN) {
                    /*
                     * Distinguish a js_DecompileValueGenerator call that
                     * targets op alone, from decompilation of a full group
                     * assignment sequence, triggered by SRC_GROUPASSIGN
                     * annotating the first JSOP_GETLOCAL in the sequence.
                     */
                    if (endpc - pc > JSOP_GETLOCAL_LENGTH || pc > startpc) {
                        pc = DecompileGroupAssignment(ss, pc, endpc, sn, &todo);
                        if (!pc)
                            return NULL;
                        LOCAL_ASSERT(*pc == JSOP_POPN);
                        len = oplen = JSOP_POPN_LENGTH;
                        goto end_groupassignment;
                    }

                    /* Null sn to prevent bogus VarPrefix'ing below. */
                    sn = NULL;
                }
#endif

                rval = GetLocal(ss, i);
                todo = Sprint(&ss->sprinter, ss_format, VarPrefix(sn), rval);
                break;

              case JSOP_SETALIASEDVAR:
              case JSOP_SETLOCAL:
                if (IsVarSlot(jp, pc, &atom, &i))
                    goto do_setname;
                lval = GetLocal(ss, i);
                rval = PopStrDupe(ss, op, &rvalpc);
                goto do_setlval;

              case JSOP_INCALIASEDVAR:
              case JSOP_DECALIASEDVAR:
              case JSOP_INCLOCAL:
              case JSOP_DECLOCAL:
                if (IsVarSlot(jp, pc, &atom, &i))
                    goto do_incatom;
                lval = GetLocal(ss, i);
                goto do_inclval;

              case JSOP_ALIASEDVARINC:
              case JSOP_ALIASEDVARDEC:
              case JSOP_LOCALINC:
              case JSOP_LOCALDEC:
                if (IsVarSlot(jp, pc, &atom, &i))
                    goto do_atominc;
                lval = GetLocal(ss, i);
                goto do_lvalinc;

              case JSOP_RETRVAL:
                todo = -2;
                break;

              case JSOP_RETURN:
                LOCAL_ASSERT(jp->fun);
                fun = jp->fun;
                if (fun->flags & JSFUN_EXPR_CLOSURE) {
                    /* Turn on parens around comma-expression here. */
                    op = JSOP_SETNAME;
                    rval = PopStr(ss, op, &rvalpc);
                    bool parens = (*rval == '{');
                    if (parens)
                        js_printf(jp, "(");
                    SprintOpcodePermanent(jp, rval, rvalpc);
                    js_printf(jp, parens ? ")%s" : "%s",
                              ((fun->flags & JSFUN_LAMBDA) || !fun->atom)
                              ? ""
                              : ";");
                    todo = -2;
                    break;
                }
                /* FALL THROUGH */

              case JSOP_SETRVAL:
                rval = PopStr(ss, op, &rvalpc);
                if (*rval != '\0') {
                    js_printf(jp, "\t%s ", js_return_str);
                    SprintOpcodePermanent(jp, rval, rvalpc);
                    js_printf(jp, ";\n");
                } else {
                    js_printf(jp, "\t%s;\n", js_return_str);
                }
                todo = -2;
                break;

#if JS_HAS_GENERATORS
              case JSOP_YIELD:
#if JS_HAS_GENERATOR_EXPRS
                if (!ss->inGenExp || !(sn = js_GetSrcNote(jp->script, pc)))
#endif
                {
                    /* Turn off most parens. */
                    op = JSOP_SETNAME;
                    rval = POP_STR();
                    todo = (*rval != '\0')
                           ? Sprint(&ss->sprinter,
                                    (strncmp(rval, js_yield_str, 5) == 0 &&
                                     (rval[5] == ' ' || rval[5] == '\0'))
                                    ? "%s (%s)"
                                    : "%s %s",
                                    js_yield_str, rval)
                           : ss->sprinter.put(js_yield_str);
                    break;
                }

#if JS_HAS_GENERATOR_EXPRS
                LOCAL_ASSERT(SN_TYPE(sn) == SRC_HIDDEN);
                /* FALL THROUGH */
#endif

              case JSOP_ARRAYPUSH:
              {
                /* Turn off most parens. */
                op = JSOP_SETNAME;

                /* Pop the expression being pushed or yielded. */
                rval = POP_STR();

                /*
                 * Skip the for loop head stacked by JSOP_GOTO:SRC_FOR_IN until
                 * we hit a block local slot (note empty destructuring patterns
                 * result in unit-count blocks).
                 */
                unsigned pos = ss->top;
                while (pos != 0) {
                    op = (JSOp) ss->opcodes[--pos];
                    if (op == JSOP_ENTERBLOCK)
                        break;
                }
                JS_ASSERT(op == JSOP_ENTERBLOCK);

                /*
                 * Here, forpos must index the space before the left-most |for|
                 * in the single string of accumulated |for| heads and optional
                 * final |if (condition)|.
                 */
                unsigned forpos = pos + 1;
                LOCAL_ASSERT(forpos < ss->top);

                /*
                 * Now move pos downward over the block's local slots. Even an
                 * empty destructuring pattern has one (dummy) local.
                 */
                while (ss->opcodes[pos] == JSOP_ENTERBLOCK) {
                    if (pos == 0)
                        break;
                    --pos;
                }

#if JS_HAS_GENERATOR_EXPRS
                if (saveop == JSOP_YIELD) {
                    /*
                     * Generator expression: decompile just rval followed by
                     * the string starting at forpos. Leave the result string
                     * in ss->offsets[0] so it can be recovered by our caller
                     * (the JSOP_ANONFUNOBJ with SRC_GENEXP case). Bump the
                     * top of stack to balance yield, which is an expression
                     * (so has neutral stack balance).
                     */
                    LOCAL_ASSERT(pos == 0);
                    xval = ss->sprinter.stringAt(ss->offsets[forpos]);
                    ss->sprinter.setOffset(PAREN_SLOP);
                    todo = Sprint(&ss->sprinter, ss_format, rval, xval);
                    if (todo < 0)
                        return NULL;
                    ss->offsets[0] = todo;
                    ++ss->top;
                    return pc;
                }
#endif /* JS_HAS_GENERATOR_EXPRS */

                /*
                 * Array comprehension: retract the sprinter to the beginning
                 * of the array initialiser and decompile "[<rval> for ...]".
                 */
                JS_ASSERT(jp->script->nfixed + pos == GET_UINT16(pc));
                LOCAL_ASSERT(ss->opcodes[pos] == JSOP_NEWINIT);

                ptrdiff_t start = ss->offsets[pos];
                LOCAL_ASSERT(ss->sprinter[start] == '[' ||
                             ss->sprinter[start] == '#');
                LOCAL_ASSERT(forpos < ss->top);
                xval = ss->sprinter.stringAt(ss->offsets[forpos]);
                lval = ss->sprinter.stringAt(start);
                ss->sprinter.setOffset(lval);

                todo = Sprint(&ss->sprinter, sss_format, lval, rval, xval);
                if (todo < 0)
                    return NULL;
                ss->offsets[pos] = todo;
                todo = -2;
                break;
              }
#endif /* JS_HAS_GENERATORS */

              case JSOP_THROWING:
                todo = -2;
                break;

              case JSOP_THROW:
                sn = js_GetSrcNote(jp->script, pc);
                todo = -2;
                if (sn && SN_TYPE(sn) == SRC_HIDDEN)
                    break;
                rval = PopStr(ss, op, &rvalpc);
                js_printf(jp, "\t%s ", js_throw_str);
                SprintOpcodePermanent(jp, rval, rvalpc);
                js_printf(jp, ";\n");
                break;

              case JSOP_ITER:
                forOf = (GET_UINT8(pc) == JSITER_FOR_OF);
                foreach = (GET_UINT8(pc) & (JSITER_FOREACH | JSITER_KEYVALUE)) ==
                          JSITER_FOREACH;
                todo = -2;
                break;

              case JSOP_MOREITER:
                JS_NOT_REACHED("JSOP_MOREITER");
                break;

              case JSOP_ENDITER:
                sn = js_GetSrcNote(jp->script, pc);
                todo = -2;
                if (sn && SN_TYPE(sn) == SRC_HIDDEN)
                    break;
                (void) PopOff(ss, op);
                break;

              case JSOP_GOTO:
                sn = js_GetSrcNote(jp->script, pc);
                switch (sn ? SN_TYPE(sn) : SRC_NULL) {
                  case SRC_FOR_IN:
                    /*
                     * The bytecode around pc looks like this:
                     *     <<RHS>>
                     *     iter
                     * pc: goto C               [src_for_in(B, D)]
                     *  A: loophead
                     *     iternext
                     *     <<LHS = result_of_iternext>>
                     *  B: pop                  [maybe a src_decl_var/let]
                     *     <<S>>
                     *  C: moreiter
                     *     ifne A
                     *     enditer
                     *  D: ...
                     *
                     * In an array comprehension or generator expression, we
                     * construct the for-head and store it in the slot pushed
                     * by JSOP_ITER, then recurse to decompile S. The
                     * culminating JSOP_ARRAYPUSH or JSOP_YIELD instruction
                     * (which S must contain, by construction) glues all the
                     * clauses together.
                     *
                     * Otherwise this is a for-in statement. We eagerly output
                     * the for-head and recurse to decompile the controlled
                     * statement S.
                     *
                     * We never decompile the obligatory JSOP_POP,
                     * JSOP_MOREITER or JSOP_IFNE, though we do quick asserts
                     * to check that they are there.
                     */
                    LOCAL_ASSERT(pc[-JSOP_ITER_LENGTH] == JSOP_ITER);
                    LOCAL_ASSERT(pc[js_CodeSpec[op].length] == JSOP_LOOPHEAD);
                    LOCAL_ASSERT(pc[js_CodeSpec[op].length + JSOP_LOOPHEAD_LENGTH] == JSOP_ITERNEXT);
                    cond = GET_JUMP_OFFSET(pc);
                    next = js_GetSrcNoteOffset(sn, 0);
                    tail = js_GetSrcNoteOffset(sn, 1);
                    LOCAL_ASSERT(pc[next] == JSOP_POP);
                    LOCAL_ASSERT(pc[cond] == JSOP_LOOPENTRY);
                    cond += JSOP_LOOPENTRY_LENGTH;
                    LOCAL_ASSERT(pc[cond] == JSOP_MOREITER);
                    DECOMPILE_CODE(pc + oplen, next - oplen);
                    lval = POP_STR();

                    /*
                     * This string "<next>" comes from jsopcode.tbl. It stands
                     * for the result pushed by JSOP_ITERNEXT.
                     */
                    LOCAL_ASSERT(strcmp(lval + strlen(lval) - 9, " = <next>") == 0);
                    const_cast<char *>(lval)[strlen(lval) - 9] = '\0';
                    LOCAL_ASSERT(ss->top >= 1);

                    if (ss->inArrayInit || ss->inGenExp) {
                        rval = POP_STR();
                        if (ss->top >= 1 && ss->opcodes[ss->top - 1] == JSOP_FORLOCAL) {
                            ss->sprinter.setOffset(ss->offsets[ss->top] - PAREN_SLOP);
                            if (Sprint(&ss->sprinter, " %s (%s %s %s)",
                                       foreach ? js_for_each_str : js_for_str,
                                       lval,
                                       forOf ? "of" : "in",
                                       rval) < 0) {
                                return NULL;
                            }

                            /*
                             * Do not AddParenSlop here, as we will push the
                             * top-most offset again, which will add paren slop
                             * for us. We must push to balance the stack budget
                             * when nesting for heads in a comprehension.
                             */
                            todo = ss->offsets[ss->top - 1];
                        } else {
                            todo = Sprint(&ss->sprinter, " %s (%s %s %s)",
                                          foreach ? js_for_each_str : js_for_str,
                                          lval,
                                          forOf ? "of" : "in",
                                          rval);
                        }
                        if (todo < 0 || !PushOff(ss, todo, JSOP_FORLOCAL))
                            return NULL;
                        DECOMPILE_CODE(pc + next + JSOP_POP_LENGTH, cond - next - JSOP_POP_LENGTH);
                    } else {
                        /*
                         * As above, rval or an extension of it must remain
                         * stacked during loop body decompilation.
                         */
                        rval = GetStr(ss, ss->top - 1);
                        xval = VarPrefix(js_GetSrcNote(jp->script, pc + next));
                        js_printf(jp, "\t%s (%s%s %s %s) {\n",
                                  foreach ? js_for_each_str : js_for_str,
                                  xval,
                                  lval,
                                  forOf ? "of" : "in",
                                  rval);
                        jp->indent += 4;
                        DECOMPILE_CODE(pc + next + JSOP_POP_LENGTH, cond - next - JSOP_POP_LENGTH);
                        jp->indent -= 4;
                        js_printf(jp, "\t}\n");
                    }

                    pc += tail;
                    LOCAL_ASSERT(*pc == JSOP_IFNE);
                    len = js_CodeSpec[*pc].length;
                    break;

                  case SRC_WHILE:
                    cond = GET_JUMP_OFFSET(pc);
                    tail = js_GetSrcNoteOffset(sn, 0);
                    DECOMPILE_CODE(pc + cond, tail - cond);
                    js_printf(jp, "\twhile (");
                    rval = PopCondStr(ss, &rvalpc);
                    SprintOpcodePermanent(jp, rval, rvalpc);
                    js_printf(jp, ") {\n");
                    jp->indent += 4;
                    DECOMPILE_CODE(pc + oplen, cond - oplen);
                    jp->indent -= 4;
                    js_printf(jp, "\t}\n");
                    pc += tail;
                    LOCAL_ASSERT(*pc == JSOP_IFNE);
                    len = js_CodeSpec[*pc].length;
                    todo = -2;
                    break;

                  case SRC_CONT2LABEL:
                    GET_SOURCE_NOTE_ATOM(sn, atom);
                    rval = QuoteString(&ss->sprinter, atom, 0);
                    if (!rval)
                        return NULL;
                    ss->sprinter.setOffset(rval);
                    js_printf(jp, "\tcontinue %s;\n", rval);
                    break;

                  case SRC_CONTINUE:
                    js_printf(jp, "\tcontinue;\n");
                    break;

                  case SRC_BREAK2LABEL:
                    GET_SOURCE_NOTE_ATOM(sn, atom);
                    rval = QuoteString(&ss->sprinter, atom, 0);
                    if (!rval)
                        return NULL;
                    ss->sprinter.setOffset(rval);
                    js_printf(jp, "\tbreak %s;\n", rval);
                    break;

                  case SRC_HIDDEN:
                    break;

                  default:
                    js_printf(jp, "\tbreak;\n");
                    break;
                }
                todo = -2;
                break;

              case JSOP_IFEQ:
              {
                JSBool elseif = JS_FALSE;

              if_again:
                len = GET_JUMP_OFFSET(pc);
                sn = js_GetSrcNote(jp->script, pc);

                switch (sn ? SN_TYPE(sn) : SRC_NULL) {
                  case SRC_IF:
                  case SRC_IF_ELSE:
                    rval = PopCondStr(ss, &rvalpc);
                    if (ss->inArrayInit || ss->inGenExp) {
                        LOCAL_ASSERT(SN_TYPE(sn) == SRC_IF);
                        ss->sprinter.setOffset(ss->sprinter.getOffset() - PAREN_SLOP);
                        if (Sprint(&ss->sprinter, " if (%s)", rval) < 0)
                            return NULL;
                        AddParenSlop(ss);
                    } else {
                        js_printf(jp, elseif ? " if (" : "\tif (");
                        SprintOpcodePermanent(jp, rval, rvalpc);
                        js_printf(jp, ") {\n");
                        jp->indent += 4;
                    }

                    if (SN_TYPE(sn) == SRC_IF) {
                        DECOMPILE_CODE(pc + oplen, len - oplen);
                    } else {
                        LOCAL_ASSERT(!ss->inArrayInit && !ss->inGenExp);
                        tail = js_GetSrcNoteOffset(sn, 0);
                        DECOMPILE_CODE(pc + oplen, tail - oplen);
                        jp->indent -= 4;
                        pc += tail;
                        LOCAL_ASSERT(*pc == JSOP_GOTO);
                        oplen = js_CodeSpec[*pc].length;
                        len = GET_JUMP_OFFSET(pc);
                        js_printf(jp, "\t} else");

                        /*
                         * If the second offset for sn is non-zero, it tells
                         * the distance from the goto around the else, to the
                         * ifeq for the if inside the else that forms an "if
                         * else if" chain.  Thus cond spans the condition of
                         * the second if, so we simply decompile it and start
                         * over at label if_again.
                         */
                        cond = js_GetSrcNoteOffset(sn, 1);
                        if (cond != 0) {
                            cond -= tail;
                            DECOMPILE_CODE(pc + oplen, cond - oplen);
                            pc += cond;
                            oplen = js_CodeSpec[*pc].length;
                            elseif = JS_TRUE;
                            goto if_again;
                        }

                        js_printf(jp, " {\n");
                        jp->indent += 4;
                        DECOMPILE_CODE(pc + oplen, len - oplen);
                    }

                    if (!ss->inArrayInit && !ss->inGenExp) {
                        jp->indent -= 4;
                        js_printf(jp, "\t}\n");
                    }
                    todo = -2;
                    break;

                  case SRC_COND:
                    xval = PopStrDupe(ss, op, &xvalpc);
                    len = js_GetSrcNoteOffset(sn, 0);
                    DECOMPILE_CODE(pc + oplen, len - oplen);
                    lval = PopStrDupe(ss, op, &lvalpc);
                    pushpc = pc;
                    pc += len;
                    LOCAL_ASSERT(*pc == JSOP_GOTO);
                    oplen = js_CodeSpec[*pc].length;
                    len = GET_JUMP_OFFSET(pc);
                    DECOMPILE_CODE(pc + oplen, len - oplen);
                    rval = PopStrDupe(ss, op, &rvalpc);
                    todo = ss->sprinter.getOffset();
                    SprintOpcode(ss, xval, xvalpc, pushpc, todo);
                    ss->sprinter.put(" ? ");
                    SprintOpcode(ss, lval, lvalpc, pushpc, todo);
                    ss->sprinter.put(" : ");
                    SprintOpcode(ss, rval, rvalpc, pushpc, todo);
                    break;

                  default:
                    break;
                }
                break;
              }

              case JSOP_IFNE:
                LOCAL_ASSERT(0);
                break;

              case JSOP_OR:
                xval = "||";

              do_logical_connective:
                /* Top of stack is the first clause in a disjunction (||). */
                lval = PopStrDupe(ss, op, &lvalpc);
                done = pc + GET_JUMP_OFFSET(pc);
                pushpc = pc;
                pc += len;
                JS_ASSERT(*pc == JSOP_POP);
                pc += JSOP_POP_LENGTH;
                len = done - pc;
                if (!Decompile(ss, pc, len))
                    return NULL;
                rval = PopStrDupe(ss, op, &rvalpc);
                if (!rval)
                    return NULL;
                todo = ss->sprinter.getOffset();
                SprintOpcode(ss, lval, lvalpc, pushpc, todo);
                if (jp->pretty &&
                    jp->indent + 4 + strlen(lval) + 4 + strlen(rval) > 75) {
                    Sprint(&ss->sprinter, " %s\n", xval);
                    Sprint(&ss->sprinter, "%*s", jp->indent + 4, "");
                } else {
                    Sprint(&ss->sprinter, " %s ", xval);
                }
                SprintOpcode(ss, rval, rvalpc, pushpc, todo);
                break;

              case JSOP_AND:
                xval = "&&";
                goto do_logical_connective;

              case JSOP_ENUMELEM:
              case JSOP_ENUMCONSTELEM:
                /*
                 * The stack has the object under the (top) index expression.
                 * The "rval" property id is underneath those two on the stack.
                 * The for loop body net and gross lengths can now be adjusted
                 * to account for the length of the indexing expression that
                 * came after JSOP_FORELEM and before JSOP_ENUMELEM.
                 */
                atom = NULL;
                op = JSOP_NOP;          /* turn off parens around xval */
                xval = POP_STR();
                op = JSOP_GETELEM;      /* lval must have high precedence */
                lval = POP_STR();
                op = saveop;
                rval = POP_STR();
                LOCAL_ASSERT(strcmp(rval, forelem_cookie) == 0);
                if (*xval == '\0') {
                    todo = ss->sprinter.put(lval);
                } else {
                    todo = Sprint(&ss->sprinter,
                                  (JOF_OPMODE(lastop) == JOF_XMLNAME)
                                  ? dot_format
                                  : index_format,
                                  lval, xval);
                }
                break;

              case JSOP_GETTER:
              case JSOP_SETTER:
                todo = -2;
                break;

              case JSOP_DUP2:
                rval = GetStr(ss, ss->top-2);
                todo = ss->sprinter.put(rval);
                if (todo < 0 || !PushOff(ss, todo,
                                         (JSOp) ss->opcodes[ss->top-2])) {
                    return NULL;
                }
                /* FALL THROUGH */

              case JSOP_DUP:
#if JS_HAS_DESTRUCTURING
                sn = js_GetSrcNote(jp->script, pc);
                if (sn) {
                    if (SN_TYPE(sn) == SRC_DESTRUCT) {
                        pc = DecompileDestructuring(ss, pc, endpc);
                        if (!pc)
                            return NULL;

                        /* Left-hand side never needs parens. */
                        JS_ASSERT(js_CodeSpec[JSOP_POP].prec <= 3);
                        lval = PopStr(ss, JSOP_POP);

                        /* Make sure comma-expression on rhs gets parens. */
                        JS_ASSERT(js_CodeSpec[JSOP_SETNAME].prec > js_CodeSpec[JSOP_POP].prec);
                        rval = PopStr(ss, JSOP_SETNAME);

                        if (strcmp(rval, forelem_cookie) == 0) {
                            todo = Sprint(&ss->sprinter, ss_format,
                                          VarPrefix(sn), lval);

                            /* Skip POP so the SRC_FOR_IN code can pop for itself. */
                            if (*pc == JSOP_POP)
                                len = JSOP_POP_LENGTH;
                        } else {
                            todo = Sprint(&ss->sprinter, "%s%s = %s",
                                          VarPrefix(sn), lval, rval);
                        }

                        op = saveop = JSOP_ENUMELEM;
                        len = 0;
                    } else {
                        LOCAL_ASSERT(SN_TYPE(sn) == SRC_DESTRUCTLET);

                        ptrdiff_t offsetToLet = js_GetSrcNoteOffset(sn, 0);
                        LOCAL_ASSERT(*(pc + offsetToLet) == JSOP_ENTERLET0);

                        obj = jp->script->getObject(GET_UINT32_INDEX(pc + offsetToLet));
                        StaticBlockObject &blockObj = obj->asStaticBlock();

                        uint32_t blockDepth = blockObj.stackDepth();
                        LOCAL_ASSERT(blockDepth < ss->top);
                        LOCAL_ASSERT(ss->top <= blockDepth + blockObj.slotCount());

                        AtomVector atoms(cx);
                        if (!GetBlockNames(cx, blockObj, &atoms))
                            return NULL;

                        /*
                         * Skip any initializers preceding this one. E.g., in
                         *   let (w=1, x=2, [y,z] = a) { ... }
                         * skip 'w' and 'x' for the JSOP_DUP of '[y,z] = a'.
                         */
                        AtomRange letNames = atoms.all();
                        uint32_t curDepth = ss->top - 1 /* initializer */;
                        for (uint32_t i = blockDepth; i < curDepth; ++i)
                            letNames.popFront();

                        /*
                         * Pop and copy the rhs before it gets clobbered.
                         * Use JSOP_SETLOCAL's precedence since this is =.
                         */
                        DupBuffer rhs(cx);
                        if (!Dup(PopStr(ss, JSOP_SETLOCAL), &rhs))
                            return NULL;

                        /* Destructure, tracking how many vars were bound. */
                        size_t remainBefore = letNames.remain();
                        pc = DecompileDestructuring(ss, pc, endpc, &letNames);
                        if (!pc)
                            return NULL;
                        size_t remainAfter = letNames.remain();

                        /*
                         * Merge the lhs and rhs and prefix with a cookie to
                         * tell enterlet0 not to prepend "name = ".
                         */
                        const char *lhs = PopStr(ss, JSOP_NOP);
                        ptrdiff_t off = Sprint(&ss->sprinter, "%s%s = %s",
                                               DestructuredString, lhs, rhs.begin());
                        if (off < 0 || !PushOff(ss, off, JSOP_NOP))
                            return NULL;

                        /*
                         * Only one slot has been pushed (holding the entire
                         * decompiled destructuring expression). However, the
                         * abstract depth needs one slot per bound var, so push
                         * empty strings for the remainder. We don't have to
                         * worry about empty destructuring because the parser
                         * ensures that there is always at least one pushed
                         * slot for each destructuring lhs.
                         */
                        LOCAL_ASSERT(remainBefore >= remainAfter);
                        LOCAL_ASSERT(remainBefore > remainAfter || remainAfter > 0);
                        for (size_t i = remainBefore - 1; i > remainAfter; --i) {
                            if (!PushStr(ss, SkipString, JSOP_NOP))
                                return NULL;
                        }

                        LOCAL_ASSERT(*pc == JSOP_POP);
                        pc += JSOP_POP_LENGTH;

                        /* Eat up the JSOP_UNDEFINED following empty destructuring. */
                        if (remainBefore == remainAfter) {
                            LOCAL_ASSERT(*pc == JSOP_UNDEFINED);
                            pc += JSOP_UNDEFINED_LENGTH;
                        }

                        len = 0;
                        todo = -2;
                    }
                    break;
                }
#endif

                rval = GetStr(ss, ss->top-1);
                saveop = (JSOp) ss->opcodes[ss->top-1];
                todo = ss->sprinter.put(rval);
                break;

              case JSOP_SWAP:
                Swap(ss->offsets[ss->top-1], ss->offsets[ss->top-2]);
                Swap(ss->opcodes[ss->top-1], ss->opcodes[ss->top-2]);
                Swap(ss->bytecodes[ss->top-1], ss->bytecodes[ss->top-2]);
                todo = -2;
                break;

              case JSOP_SETARG:
                atom = GetArgOrVarAtom(jp, GET_ARGNO(pc));
                LOCAL_ASSERT(atom);
                goto do_setname;

              case JSOP_SETCONST:
              case JSOP_SETNAME:
              case JSOP_SETGNAME:
                LOAD_ATOM(0);

              do_setname:
                lval = QuoteString(&ss->sprinter, atom, 0);
                if (!lval)
                    return NULL;
                rval = PopStrDupe(ss, op, &rvalpc);
                if (op == JSOP_SETNAME || op == JSOP_SETGNAME)
                    (void) PopOff(ss, op);

              do_setlval:
                sn = js_GetSrcNote(jp->script, pc - 1);
                todo = ss->sprinter.getOffset();
                if (sn && SN_TYPE(sn) == SRC_ASSIGNOP) {
                    const char *token =
                        GetTokenForAssignment(jp, sn, lastop, pc, rvalpc,
                                              &lastlvalpc, &lastrvalpc);
                    Sprint(&ss->sprinter, "%s %s= ", lval, token);
                    SprintOpcode(ss, rval, rvalpc, pc, todo);
                } else {
                    sn = js_GetSrcNote(jp->script, pc);
                    const char *prefix = VarPrefix(sn);
                    Sprint(&ss->sprinter, "%s%s = ", prefix, lval);
                    SprintOpcode(ss, rval, rvalpc, pc, todo);
                }
                break;

              case JSOP_NEW:
              case JSOP_CALL:
              case JSOP_EVAL:
              case JSOP_FUNCALL:
              case JSOP_FUNAPPLY:
              {
                argc = GET_ARGC(pc);
                const char **argv = (const char **)
                    cx->malloc_((size_t)(argc + 1) * sizeof *argv);
                if (!argv)
                    return NULL;
                jsbytecode **argbytecodes = (jsbytecode **)
                    cx->malloc_((size_t)(argc + 1) * sizeof *argbytecodes);
                if (!argbytecodes) {
                    cx->free_(argv);
                    return NULL;
                }

                op = JSOP_SETNAME;
                for (i = argc; i > 0; i--)
                    argv[i] = PopStrDupe(ss, op, &argbytecodes[i]);

                /* Skip the JSOP_PUSHOBJ-created empty string. */
                LOCAL_ASSERT(ss->top >= 2);
                (void) PopOff(ss, op);

                /*
                 * Special case: new (x(y)(z)) must be parenthesized like so.
                 * Same for new (x(y).z) -- contrast with new x(y).z.
                 * See PROPAGATE_CALLNESS.
                 */
                op = (JSOp) ss->opcodes[ss->top - 1];
                argv[0] = PopStrDupe(ss,
                                     (saveop == JSOP_NEW &&
                                      (op == JSOP_CALL ||
                                       op == JSOP_EVAL ||
                                       op == JSOP_FUNCALL ||
                                       op == JSOP_FUNAPPLY ||
                                       op == JSOP_CALLPROP ||
                                       op == JSOP_CALLELEM))
                                     ? JSOP_NAME
                                     : saveop,
                                     &lvalpc);
                op = saveop;

                lval = "(", rval = ")";
                todo = ss->sprinter.getOffset();
                if (op == JSOP_NEW) {
                    if (argc == 0)
                        lval = rval = "";
                    Sprint(&ss->sprinter, "%s ", js_new_str);
                }
                SprintOpcode(ss, argv[0], lvalpc, pc, todo);
                ss->sprinter.put(lval);

                for (i = 1; i <= argc; i++) {
                    SprintOpcode(ss, argv[i], argbytecodes[i], pc, todo);
                    if (i < argc)
                        ss->sprinter.put(", ");
                }
                ss->sprinter.put(rval);

                cx->free_(argv);
                cx->free_(argbytecodes);

                break;
              }

              case JSOP_SETCALL:
                todo = Sprint(&ss->sprinter, "");
                break;

              case JSOP_DELNAME:
                LOAD_ATOM(0);
                lval = QuoteString(&ss->sprinter, atom, 0);
                if (!lval)
                    return NULL;
                ss->sprinter.setOffset(lval);
              do_delete_lval:
                todo = Sprint(&ss->sprinter, "%s %s", js_delete_str, lval);
                break;

              case JSOP_DELPROP:
                GET_ATOM_QUOTE_AND_FMT("%s %s[%s]", "%s %s.%s", rval);
                op = JSOP_GETPROP;
                lval = POP_STR();
                todo = Sprint(&ss->sprinter, fmt, js_delete_str, lval, rval);
                break;

              case JSOP_DELELEM:
                op = JSOP_NOP;          /* turn off parens */
                xval = POP_STR();
                op = JSOP_GETPROP;
                lval = POP_STR();
                if (*xval == '\0')
                    goto do_delete_lval;
                todo = Sprint(&ss->sprinter,
                              (JOF_OPMODE(lastop) == JOF_XMLNAME)
                              ? "%s %s.%s"
                              : "%s %s[%s]",
                              js_delete_str, lval, xval);
                break;

#if JS_HAS_XML_SUPPORT
              case JSOP_DELDESC:
                xval = POP_STR();
                op = JSOP_GETPROP;
                lval = POP_STR();
                todo = Sprint(&ss->sprinter, "%s %s..%s",
                              js_delete_str, lval, xval);
                break;
#endif

              case JSOP_TYPEOFEXPR:
              case JSOP_TYPEOF:
              case JSOP_VOID:
              {
                const char *prefix = (op == JSOP_VOID) ? js_void_str : js_typeof_str;
                rval = PopStrDupe(ss, op, &rvalpc);
                todo = ss->sprinter.getOffset();
                Sprint(&ss->sprinter, "%s ", prefix);
                SprintOpcode(ss, rval, rvalpc, pc, todo);
                break;
              }

              case JSOP_INCARG:
              case JSOP_DECARG:
                atom = GetArgOrVarAtom(jp, GET_ARGNO(pc));
                LOCAL_ASSERT(atom);
                goto do_incatom;

              case JSOP_INCNAME:
              case JSOP_DECNAME:
              case JSOP_INCGNAME:
              case JSOP_DECGNAME:
                LOAD_ATOM(0);
              do_incatom:
                lval = QuoteString(&ss->sprinter, atom, 0);
                if (!lval)
                    return NULL;
                ss->sprinter.setOffset(lval);
              do_inclval:
                todo = Sprint(&ss->sprinter, ss_format,
                              js_incop_strs[!(cs->format & JOF_INC)], lval);
                if (js_CodeSpec[*pc].format & JOF_DECOMPOSE)
                    len += GetDecomposeLength(pc, js_CodeSpec[*pc].length);
                break;

              case JSOP_INCPROP:
              case JSOP_DECPROP:
                GET_ATOM_QUOTE_AND_FMT(preindex_format, predot_format, rval);

                /*
                 * Force precedence below the numeric literal opcodes, so that
                 * 42..foo or 10000..toString(16), e.g., decompile with parens
                 * around the left-hand side of dot.
                 */
                op = JSOP_GETPROP;
                lval = POP_STR();
                todo = Sprint(&ss->sprinter, fmt,
                              js_incop_strs[!(cs->format & JOF_INC)],
                              lval, rval);
                len += GetDecomposeLength(pc, JSOP_INCPROP_LENGTH);
                break;

              case JSOP_INCELEM:
              case JSOP_DECELEM:
                op = JSOP_NOP;          /* turn off parens */
                xval = POP_STR();
                op = JSOP_GETELEM;
                lval = POP_STR();
                if (*xval != '\0') {
                    todo = Sprint(&ss->sprinter,
                                  (JOF_OPMODE(lastop) == JOF_XMLNAME)
                                  ? predot_format
                                  : preindex_format,
                                  js_incop_strs[!(cs->format & JOF_INC)],
                                  lval, xval);
                } else {
                    todo = Sprint(&ss->sprinter, ss_format,
                                  js_incop_strs[!(cs->format & JOF_INC)], lval);
                }
                len += GetDecomposeLength(pc, JSOP_INCELEM_LENGTH);
                break;

              case JSOP_ARGINC:
              case JSOP_ARGDEC:
                atom = GetArgOrVarAtom(jp, GET_ARGNO(pc));
                LOCAL_ASSERT(atom);
                goto do_atominc;

              case JSOP_NAMEINC:
              case JSOP_NAMEDEC:
              case JSOP_GNAMEINC:
              case JSOP_GNAMEDEC:
                LOAD_ATOM(0);
              do_atominc:
                lval = QuoteString(&ss->sprinter, atom, 0);
                if (!lval)
                    return NULL;
                ss->sprinter.setOffset(lval);
              do_lvalinc:
                todo = Sprint(&ss->sprinter, ss_format,
                              lval, js_incop_strs[!(cs->format & JOF_INC)]);
                if (js_CodeSpec[*pc].format & JOF_DECOMPOSE)
                    len += GetDecomposeLength(pc, js_CodeSpec[*pc].length);
                break;

              case JSOP_PROPINC:
              case JSOP_PROPDEC:
                GET_ATOM_QUOTE_AND_FMT(postindex_format, postdot_format, rval);

                /*
                 * Force precedence below the numeric literal opcodes, so that
                 * 42..foo or 10000..toString(16), e.g., decompile with parens
                 * around the left-hand side of dot.
                 */
                op = JSOP_GETPROP;
                lval = POP_STR();
                todo = Sprint(&ss->sprinter, fmt, lval, rval,
                              js_incop_strs[!(cs->format & JOF_INC)]);
                len += GetDecomposeLength(pc, JSOP_PROPINC_LENGTH);
                break;

              case JSOP_ELEMINC:
              case JSOP_ELEMDEC:
                op = JSOP_NOP;          /* turn off parens */
                xval = POP_STR();
                op = JSOP_GETELEM;
                lval = POP_STR();
                if (*xval != '\0') {
                    todo = Sprint(&ss->sprinter,
                                  (JOF_OPMODE(lastop) == JOF_XMLNAME)
                                  ? postdot_format
                                  : postindex_format,
                                  lval, xval,
                                  js_incop_strs[!(cs->format & JOF_INC)]);
                } else {
                    todo = Sprint(&ss->sprinter, ss_format,
                                  lval, js_incop_strs[!(cs->format & JOF_INC)]);
                }
                len += GetDecomposeLength(pc, JSOP_ELEMINC_LENGTH);
                break;

              case JSOP_GETPROP2:
                op = JSOP_GETPROP;
                (void) PopOff(ss, lastop);
                /* FALL THROUGH */

              case JSOP_CALLPROP:
              case JSOP_GETPROP:
              case JSOP_GETXPROP:
              case JSOP_LENGTH:
                LOAD_ATOM(0);

                GET_QUOTE_AND_FMT("[%s]", ".%s", rval);
                PROPAGATE_CALLNESS();
                lval = PopStr(ss, op, &lvalpc);
                todo = ss->sprinter.getOffset();
                SprintOpcode(ss, lval, lvalpc, pc, todo);
                Sprint(&ss->sprinter, fmt, rval);
                break;

              case JSOP_SETPROP:
              {
                LOAD_ATOM(0);
                GET_QUOTE_AND_FMT("[%s] %s= ", ".%s %s= ", xval);
                rval = PopStrDupe(ss, op, &rvalpc);

                /*
                 * Force precedence below the numeric literal opcodes, so that
                 * 42..foo or 10000..toString(16), e.g., decompile with parens
                 * around the left-hand side of dot.
                 */
                op = JSOP_GETPROP;
                lval = PopStr(ss, op, &lvalpc);
                sn = js_GetSrcNote(jp->script, pc - 1);
                const char *token =
                    GetTokenForAssignment(jp, sn, lastop, pc, rvalpc,
                                          &lastlvalpc, &lastrvalpc);
                todo = ss->sprinter.getOffset();
                SprintOpcode(ss, lval, lvalpc, pc, todo);
                Sprint(&ss->sprinter, fmt, xval, token);
                SprintOpcode(ss, rval, rvalpc, pc, todo);
                break;
              }

              case JSOP_GETELEM2:
                (void) PopOff(ss, lastop);
                /* FALL THROUGH */
              case JSOP_CALLELEM:
              case JSOP_GETELEM:
                op = JSOP_NOP;          /* turn off parens */
                xval = PopStrDupe(ss, op, &xvalpc);
                op = saveop;
                PROPAGATE_CALLNESS();
                lval = PopStr(ss, op, &lvalpc);
                todo = ss->sprinter.getOffset();
                SprintOpcode(ss, lval, lvalpc, pc, todo);
                if (*xval != '\0') {
                    bool xml = (JOF_OPMODE(lastop) == JOF_XMLNAME);
                    ss->sprinter.put(xml ? "." : "[");
                    SprintOpcode(ss, xval, xvalpc, pc, todo);
                    ss->sprinter.put(xml ? "" : "]");
                }
                break;

              case JSOP_SETELEM:
              {
                rval = PopStrDupe(ss, op, &rvalpc);
                op = JSOP_NOP;          /* turn off parens */
                xval = PopStrDupe(ss, op, &xvalpc);
                cs = &js_CodeSpec[ss->opcodes[ss->top]];
                op = JSOP_GETELEM;      /* lval must have high precedence */
                lval = PopStr(ss, op, &lvalpc);
                op = saveop;
                if (*xval == '\0')
                    goto do_setlval;
                sn = js_GetSrcNote(jp->script, pc - 1);
                bool xml = (JOF_MODE(cs->format) == JOF_XMLNAME);
                const char *token =
                    GetTokenForAssignment(jp, sn, lastop, pc, rvalpc,
                                          &lastlvalpc, &lastrvalpc);
                todo = ss->sprinter.getOffset();
                SprintOpcode(ss, lval, lvalpc, pc, todo);
                ss->sprinter.put(xml ? "." : "[");
                SprintOpcode(ss, xval, xvalpc, pc, todo);
                ss->sprinter.put(xml ? "" : "]");
                Sprint(&ss->sprinter, " %s= ", token);
                SprintOpcode(ss, rval, rvalpc, pc, todo);
                break;
              }

              case JSOP_CALLARG:
              case JSOP_GETARG:
                i = GET_ARGNO(pc);
                atom = GetArgOrVarAtom(jp, i);
#if JS_HAS_DESTRUCTURING
                if (!atom) {
                    todo = Sprint(&ss->sprinter, "%s[%d]", js_arguments_str, i);
                    break;
                }
#else
                LOCAL_ASSERT(atom);
#endif
                goto do_name;

              case JSOP_CALLNAME:
              case JSOP_NAME:
              case JSOP_GETGNAME:
              case JSOP_CALLGNAME:
                LOAD_ATOM(0);
              do_name:
                lval = "";
#if JS_HAS_XML_SUPPORT
              do_qname:
#endif
                sn = js_GetSrcNote(jp->script, pc);
                rval = QuoteString(&ss->sprinter, atom, inXML ? DONT_ESCAPE : 0);
                if (!rval)
                    return NULL;
                ss->sprinter.setOffset(rval);
                todo = Sprint(&ss->sprinter, sss_format,
                              VarPrefix(sn), lval, rval);
                break;

              case JSOP_UINT16:
                i = (int) GET_UINT16(pc);
                goto do_sprint_int;

              case JSOP_UINT24:
                i = (int) GET_UINT24(pc);
                goto do_sprint_int;

              case JSOP_INT8:
                i = GET_INT8(pc);
                goto do_sprint_int;

              case JSOP_INT32:
                i = GET_INT32(pc);
              do_sprint_int:
                todo = Sprint(&ss->sprinter, "%d", i);
                break;

              case JSOP_DOUBLE:
              {
                val = jp->script->getConst(GET_UINT32_INDEX(pc));
                todo = SprintDoubleValue(&ss->sprinter, val, &saveop);
                break;
              }

              case JSOP_STRING:
                LOAD_ATOM(0);
                rval = QuoteString(&ss->sprinter, atom, inXML ? DONT_ESCAPE : '"');
                if (!rval)
                    return NULL;
                todo = ss->sprinter.getOffsetOf(rval);
                break;

              case JSOP_LAMBDA:
#if JS_HAS_GENERATOR_EXPRS
                sn = js_GetSrcNote(jp->script, pc);
                if (sn && SN_TYPE(sn) == SRC_GENEXP) {
                    BindingVector *outerLocalNames;
                    JSScript *inner, *outer;
                    Vector<DecompiledOpcode> *decompiledOpcodes;
                    SprintStack ss2(cx);
                    JSFunction *outerfun;

                    fun = jp->script->getFunction(GET_UINT32_INDEX(pc));

                    /*
                     * All allocation when decompiling is LIFO, using malloc or,
                     * more commonly, arena-allocating from cx->tempLifoAlloc
                     * Therefore after InitSprintStack succeeds, we must release
                     * to mark before returning.
                     */
                    LifoAllocScope las(&cx->tempLifoAlloc());
                    outerLocalNames = jp->localNames;
                    if (!SetPrinterLocalNames(cx, fun->script(), jp))
                        return NULL;

                    inner = fun->script();
                    if (!InitSprintStack(cx, &ss2, jp, StackDepth(inner))) {
                        Foreground::delete_(jp->localNames);
                        jp->localNames = outerLocalNames;
                        return NULL;
                    }
                    ss2.inGenExp = JS_TRUE;

                    /*
                     * Recursively decompile this generator function as an
                     * un-parenthesized generator expression. The ss->inGenExp
                     * special case of JSOP_YIELD shares array comprehension
                     * decompilation code that leaves the result as the single
                     * string pushed on ss2.
                     */
                    outer = jp->script;
                    outerfun = jp->fun;
                    decompiledOpcodes = jp->decompiledOpcodes;
                    LOCAL_ASSERT(UnsignedPtrDiff(pc, outer->code) <= outer->length);
                    jp->script = inner;
                    jp->fun = fun;
                    jp->decompiledOpcodes = NULL;

                    /*
                     * Decompile only the main bytecode, to avoid tripping over
                     * new prolog ops that have stack effects.
                     */
                    ok = Decompile(&ss2, inner->main(), inner->length - inner->mainOffset)
                         != NULL;
                    jp->script = outer;
                    jp->fun = outerfun;
                    Foreground::delete_(jp->localNames);
                    jp->localNames = outerLocalNames;
                    jp->decompiledOpcodes = decompiledOpcodes;
                    if (!ok)
                        return NULL;

                    /*
                     * Advance over this op and its global |this| push, and
                     * arrange to advance over the call to this lambda.
                     */
                    pc += len;
                    LOCAL_ASSERT(*pc == JSOP_UNDEFINED);
                    pc += JSOP_UNDEFINED_LENGTH;
                    LOCAL_ASSERT(*pc == JSOP_NOTEARG);
                    pc += JSOP_NOTEARG_LENGTH;
                    LOCAL_ASSERT(*pc == JSOP_CALL);
                    LOCAL_ASSERT(GET_ARGC(pc) == 0);
                    len = JSOP_CALL_LENGTH;

                    /*
                     * Arrange to parenthesize this genexp unless:
                     *
                     *  1. It is the complete expression consumed by a control
                     *     flow bytecode such as JSOP_TABLESWITCH whose syntax
                     *     always parenthesizes the controlling expression.
                     *  2. It is the sole argument to a function call.
                     *
                     * But if this genexp runs up against endpc, parenthesize
                     * regardless.  (This can happen if we are called from
                     * DecompileExpression or recursively from case
                     * JSOP_{NOP,AND,OR}.)
                     *
                     * There's no special case for |if (genexp)| because the
                     * compiler optimizes that to |if (true)|.
                     */
                    pc2 = pc + len;
                    op = JSOp(*pc2);
                    if (op == JSOP_LOOPHEAD || op == JSOP_NOP || op == JSOP_NOTEARG)
                        pc2 += JSOP_NOP_LENGTH;
                    LOCAL_ASSERT(pc2 < endpc ||
                                 endpc < outer->code + outer->length);
                    LOCAL_ASSERT(ss2.top == 1);
                    ss2.opcodes[0] = JSOP_POP;
                    if (pc2 == endpc) {
                        op = JSOP_SETNAME;
                    } else {
                        op = (JSOp) *pc2;
                        op = ((js_CodeSpec[op].format & JOF_PARENHEAD) ||
                              ((js_CodeSpec[op].format & JOF_INVOKE) && GET_ARGC(pc2) == 1))
                             ? JSOP_POP
                             : JSOP_SETNAME;

                        /*
                         * Stack this result as if it's a name and not an
                         * anonymous function, so it doesn't get decompiled as
                         * a generator function in a getter or setter context.
                         * The precedence level is the same for JSOP_NAME and
                         * JSOP_LAMBDA.
                         */
                        LOCAL_ASSERT(js_CodeSpec[JSOP_NAME].prec ==
                                     js_CodeSpec[saveop].prec);
                        saveop = JSOP_NAME;
                    }

                    /*
                     * Alas, we have to malloc a copy of the result left on the
                     * top of ss2 because both ss and ss2 arena-allocate from
                     * cx's tempLifoAlloc
                     */
                    rval = JS_strdup(cx, PopStr(&ss2, op));
                    las.releaseEarly();
                    if (!rval)
                        return NULL;
                    todo = ss->sprinter.put(rval);
                    cx->free_((void *)rval);
                    break;
                }
#endif /* JS_HAS_GENERATOR_EXPRS */
                else if (sn && SN_TYPE(sn) == SRC_CONTINUE) {
                    /*
                     * Local function definitions have a lambda;setlocal;pop
                     * triple (annotated with SRC_CONTINUE) in the function
                     * prologue and a nop (annotated with SRC_FUNCDEF) at the
                     * actual position where the function definition should
                     * syntactically appear.
                     */
                    jsbytecode *nextpc = pc + JSOP_LAMBDA_LENGTH;
                    LOCAL_ASSERT(*nextpc == JSOP_SETLOCAL || *nextpc == JSOP_SETALIASEDVAR || *nextpc == JSOP_SETARG);
                    nextpc += js_CodeSpec[*nextpc].length;
                    LOCAL_ASSERT(*nextpc == JSOP_POP);
                    nextpc += JSOP_POP_LENGTH;
                    len = nextpc - pc;
                    todo = -2;
                    break;
                }

                /* Otherwise, this is a lambda expression. */
                fun = jp->script->getFunction(GET_UINT32_INDEX(pc));
                {
                    /*
                     * Always parenthesize expression closures. We can't force
                     * saveop to a low-precedence op to arrange for auto-magic
                     * parenthesization without confusing getter/setter code
                     * that checks for JSOP_LAMBDA.
                     */
                    bool grouped = !(fun->flags & JSFUN_EXPR_CLOSURE);
                    bool strict = jp->script->strictModeCode;
                    str = js_DecompileToString(cx, "lambda", fun, 0,
                                               false, grouped, strict,
                                               js_DecompileFunction);
                    if (!str)
                        return NULL;
                }
              sprint_string:
                todo = ss->sprinter.putString(str);
                break;

              case JSOP_CALLEE:
                JS_ASSERT(jp->fun && jp->fun->atom);
                todo = ss->sprinter.putString(jp->fun->atom);
                break;

              case JSOP_OBJECT:
                obj = jp->script->getObject(GET_UINT32_INDEX(pc));
                str = js_ValueToSource(cx, ObjectValue(*obj));
                if (!str)
                    return NULL;
                goto sprint_string;

              case JSOP_REGEXP:
                obj = jp->script->getRegExp(GET_UINT32_INDEX(pc));
                str = obj->asRegExp().toString(cx);
                if (!str)
                    return NULL;
                goto sprint_string;

              case JSOP_TABLESWITCH:
              {
                ptrdiff_t off, off2;
                int32_t j, n, low, high;
                TableEntry *table, *tmp;

                if (defaultsSwitch) {
                    defaultsSwitch = false;
                    len = GET_JUMP_OFFSET(pc);
                    if (jp->fun->hasRest()) {
                        // Jump over rest parameter things.
                        if (pc[len] == JSOP_SETARG || pc[len] == JSOP_SETALIASEDVAR)
                            len += GetBytecodeLength(pc + len);
                        LOCAL_ASSERT(pc[len] == JSOP_POP);
                        len += GetBytecodeLength(pc + len);
                    }
                    todo = -2;
                    break;
                }

                sn = js_GetSrcNote(jp->script, pc);
                LOCAL_ASSERT(sn && SN_TYPE(sn) == SRC_SWITCH);
                len = js_GetSrcNoteOffset(sn, 0);
                off = GET_JUMP_OFFSET(pc);
                pc2 = pc + JUMP_OFFSET_LEN;
                low = GET_JUMP_OFFSET(pc2);
                pc2 += JUMP_OFFSET_LEN;
                high = GET_JUMP_OFFSET(pc2);
                pc2 += JUMP_OFFSET_LEN;

                n = high - low + 1;
                if (n == 0) {
                    table = NULL;
                    j = 0;
                    ok = true;
                } else {
                    table = (TableEntry *)
                            cx->malloc_((size_t)n * sizeof *table);
                    if (!table)
                        return NULL;
                    for (i = j = 0; i < n; i++) {
                        table[j].label = NULL;
                        off2 = GET_JUMP_OFFSET(pc2);
                        if (off2) {
                            sn = js_GetSrcNote(jp->script, pc2);
                            if (sn) {
                                LOCAL_ASSERT(SN_TYPE(sn) == SRC_LABEL);
                                GET_SOURCE_NOTE_ATOM(sn, table[j].label);
                            }
                            table[j].key = INT_TO_JSVAL(low + i);
                            table[j].offset = off2;
                            table[j].order = j;
                            j++;
                        }
                        pc2 += JUMP_OFFSET_LEN;
                    }
                    tmp = (TableEntry *)
                          cx->malloc_((size_t)j * sizeof *table);
                    if (tmp) {
                        MergeSort(table, size_t(j), tmp, CompareTableEntries);
                        Foreground::free_(tmp);
                        ok = true;
                    } else {
                        ok = false;
                    }
                }

                if (ok)
                    ok = DecompileSwitch(ss, table, (unsigned)j, pc, len, off, false);
                cx->free_(table);
                if (!ok)
                    return NULL;
                todo = -2;
                break;
              }

              case JSOP_LOOKUPSWITCH:
              {
                ptrdiff_t off, off2;
                jsatomid npairs, k;
                TableEntry *table;

                sn = js_GetSrcNote(jp->script, pc);
                LOCAL_ASSERT(sn && SN_TYPE(sn) == SRC_SWITCH);
                len = js_GetSrcNoteOffset(sn, 0);
                off = GET_JUMP_OFFSET(pc);
                pc2 = pc + JUMP_OFFSET_LEN;
                npairs = GET_UINT16(pc2);
                pc2 += UINT16_LEN;

                table = (TableEntry *)
                    cx->malloc_((size_t)npairs * sizeof *table);
                if (!table)
                    return NULL;
                for (k = 0; k < npairs; k++) {
                    sn = js_GetSrcNote(jp->script, pc2);
                    if (sn) {
                        LOCAL_ASSERT(SN_TYPE(sn) == SRC_LABEL);
                        GET_SOURCE_NOTE_ATOM(sn, table[k].label);
                    } else {
                        table[k].label = NULL;
                    }
                    uint32_t constIndex = GET_UINT32_INDEX(pc2);
                    pc2 += UINT32_INDEX_LEN;
                    off2 = GET_JUMP_OFFSET(pc2);
                    pc2 += JUMP_OFFSET_LEN;
                    table[k].key = jp->script->getConst(constIndex);
                    table[k].offset = off2;
                }

                ok = DecompileSwitch(ss, table, (unsigned)npairs, pc, len, off,
                                     JS_FALSE);
                cx->free_(table);
                if (!ok)
                    return NULL;
                todo = -2;
                break;
              }

              case JSOP_CONDSWITCH:
              {
                ptrdiff_t off, off2, caseOff;
                int ncases;
                TableEntry *table;

                sn = js_GetSrcNote(jp->script, pc);
                LOCAL_ASSERT(sn && SN_TYPE(sn) == SRC_SWITCH);
                len = js_GetSrcNoteOffset(sn, 0);
                off = js_GetSrcNoteOffset(sn, 1);

                /*
                 * Count the cases using offsets from switch to first case,
                 * and case to case, stored in srcnote immediates.
                 */
                pc2 = pc;
                off2 = off;
                for (ncases = 0; off2 != 0; ncases++) {
                    pc2 += off2;
                    LOCAL_ASSERT(*pc2 == JSOP_CASE || *pc2 == JSOP_DEFAULT);
                    if (*pc2 == JSOP_DEFAULT) {
                        /* End of cases, but count default as a case. */
                        off2 = 0;
                    } else {
                        sn = js_GetSrcNote(jp->script, pc2);
                        LOCAL_ASSERT(sn && SN_TYPE(sn) == SRC_PCDELTA);
                        off2 = js_GetSrcNoteOffset(sn, 0);
                    }
                }

                /*
                 * Allocate table and rescan the cases using their srcnotes,
                 * stashing each case's delta from switch top in table[i].key,
                 * and the distance to its statements in table[i].offset.
                 */
                table = (TableEntry *)
                    cx->malloc_((size_t)ncases * sizeof *table);
                if (!table)
                    return NULL;
                pc2 = pc;
                off2 = off;
                for (i = 0; i < ncases; i++) {
                    pc2 += off2;
                    LOCAL_ASSERT(*pc2 == JSOP_CASE || *pc2 == JSOP_DEFAULT);
                    caseOff = pc2 - pc;
                    table[i].key = INT_TO_JSVAL((int32_t) caseOff);
                    table[i].offset = caseOff + GET_JUMP_OFFSET(pc2);
                    if (*pc2 == JSOP_CASE) {
                        sn = js_GetSrcNote(jp->script, pc2);
                        LOCAL_ASSERT(sn && SN_TYPE(sn) == SRC_PCDELTA);
                        off2 = js_GetSrcNoteOffset(sn, 0);
                    }
                }

                /*
                 * Find offset of default code by fetching the default offset
                 * from the end of table.  JSOP_CONDSWITCH always has a default
                 * case at the end.
                 */
                off = JSVAL_TO_INT(table[ncases-1].key);
                pc2 = pc + off;
                off += GET_JUMP_OFFSET(pc2);

                ok = DecompileSwitch(ss, table, (unsigned)ncases, pc, len, off,
                                     JS_TRUE);
                cx->free_(table);
                if (!ok)
                    return NULL;
                todo = -2;
                break;
              }

              case JSOP_CASE:
              {
                lval = PopStr(ss, op, &lvalpc);
                if (!lval)
                    return NULL;
                js_printf(jp, "\tcase ");
                SprintOpcodePermanent(jp, lval, lvalpc);
                js_printf(jp, ":\n");
                todo = -2;
                break;
              }

              case JSOP_DEFFUN:
                fun = jp->script->getFunction(GET_UINT32_INDEX(pc));
                todo = -2;
                goto do_function;

              case JSOP_HOLE:
                todo = ss->sprinter.put("", 0);
                break;

              case JSOP_NEWINIT:
              {
                i = GET_UINT8(pc);
                LOCAL_ASSERT(i == JSProto_Array || i == JSProto_Object);

                todo = ss->sprinter.getOffset();
                if (i == JSProto_Array) {
                    ++ss->inArrayInit;
                    if (ss->sprinter.put("[") < 0)
                        return NULL;
                } else {
                    if (ss->sprinter.put("{") < 0)
                        return NULL;
                }
                break;
              }

              case JSOP_NEWARRAY:
              {
                todo = ss->sprinter.getOffset();
                ++ss->inArrayInit;
                if (ss->sprinter.put("[") < 0)
                    return NULL;
                break;
              }

              case JSOP_NEWOBJECT:
              {
                todo = ss->sprinter.getOffset();
                if (ss->sprinter.put("{") < 0)
                    return NULL;
                break;
              }

              case JSOP_ENDINIT:
              {
                JSBool inArray;

                op = JSOP_NOP;           /* turn off parens */
                rval = PopStr(ss, op, &rvalpc);
                sn = js_GetSrcNote(jp->script, pc);

                /* Skip any #n= prefix to find the opening bracket. */
                for (xval = rval; *xval != '[' && *xval != '{' && *xval; xval++)
                    continue;
                inArray = (*xval == '[');
                if (inArray)
                    --ss->inArrayInit;
                todo = ss->sprinter.getOffset();
                SprintOpcode(ss, rval, rvalpc, pc, todo);
                Sprint(&ss->sprinter, "%s%c",
                       (sn && SN_TYPE(sn) == SRC_CONTINUE) ? ", " : "",
                       inArray ? ']' : '}');
                break;
              }

              {
                JSBool isFirst;
                const char *maybeComma;
                const char *maybeSpread;

              case JSOP_INITELEM:
              case JSOP_INITELEM_INC:
              case JSOP_SPREAD:
                JS_ASSERT(ss->top >= 3);
                isFirst = IsInitializerOp(ss->opcodes[ss->top - 3]);

                /* Turn off most parens. */
                rval = PopStr(ss, JSOP_SETNAME, &rvalpc);

                /* Turn off all parens for xval and lval, which we control. */
                xval = PopStr(ss, JSOP_NOP, &xvalpc);
                lval = PopStr(ss, JSOP_NOP, &lvalpc);
                sn = js_GetSrcNote(jp->script, pc);

                if (sn && SN_TYPE(sn) == SRC_INITPROP) {
                    atom = NULL;
                    goto do_initprop;
                }
                maybeComma = isFirst ? "" : ", ";
                maybeSpread = op == JSOP_SPREAD ? "..." : "";
                todo = Sprint(&ss->sprinter, "%s%s%s", lval, maybeComma, maybeSpread);
                SprintOpcode(ss, rval, rvalpc, pc, todo);
                if (op != JSOP_INITELEM && todo != -1) {
                    if (!UpdateDecompiledText(ss, pushpc, todo))
                        return NULL;
                    if (!PushOff(ss, todo, saveop, pushpc))
                        return NULL;
                    if (!PushStr(ss, "", JSOP_NOP))
                        return NULL;
                    todo = -2;
                }
                break;

              case JSOP_INITPROP:
                LOAD_ATOM(0);
                xval = QuoteString(&ss->sprinter, atom, jschar(IsIdentifier(atom) ? 0 : '\''));
                if (!xval)
                    return NULL;
                isFirst = IsInitializerOp(ss->opcodes[ss->top - 2]);
                rval = PopStrDupe(ss, op, &rvalpc);
                lval = PopStr(ss, op, &lvalpc);
                /* fall through */

              do_initprop:
                todo = ss->sprinter.getOffset();
                SprintOpcode(ss, lval, lvalpc, pc, todo);
                maybeComma = isFirst ? "" : ", ";
                if (lastop == JSOP_GETTER || lastop == JSOP_SETTER) {
                    const char *end = rval + strlen(rval);

                    if (*rval == '(')
                        ++rval, --end;
                    LOCAL_ASSERT(strncmp(rval, js_function_str, 8) == 0);
                    LOCAL_ASSERT(rval[8] == ' ');
                    rval += 8 + 1;
                    LOCAL_ASSERT(*end ? *end == ')' : end[-1] == '}');
                    Sprint(&ss->sprinter, "%s%s %s%s%.*s",
                           maybeComma,
                           (lastop == JSOP_GETTER)
                           ? js_get_str : js_set_str,
                           xval,
                           (rval[0] != '(') ? " " : "",
                           end - rval, rval);
                } else {
                    Sprint(&ss->sprinter, "%s%s: ", maybeComma, xval);
                    SprintOpcode(ss, rval, rvalpc, pc, todo);
                }
                break;
              }

              case JSOP_DEBUGGER:
                js_printf(jp, "\tdebugger;\n");
                todo = -2;
                break;

#if JS_HAS_XML_SUPPORT
              case JSOP_STARTXML:
              case JSOP_STARTXMLEXPR:
                inXML = op == JSOP_STARTXML;
                todo = -2;
                break;

              case JSOP_DEFXMLNS:
                rval = POP_STR();
                js_printf(jp, "\t%s %s %s = %s;\n",
                          js_default_str, js_xml_str, js_namespace_str, rval);
                todo = -2;
                break;

              case JSOP_ANYNAME:
                if (pc[JSOP_ANYNAME_LENGTH] == JSOP_TOATTRNAME) {
                    len += JSOP_TOATTRNAME_LENGTH;
                    todo = ss->sprinter.put("@*", 2);
                } else {
                    todo = ss->sprinter.put("*", 1);
                }
                break;
#endif

              case JSOP_QNAMEPART:
                LOAD_ATOM(0);
#if JS_HAS_XML_SUPPORT
                if (pc[JSOP_QNAMEPART_LENGTH] == JSOP_TOATTRNAME) {
                    saveop = JSOP_TOATTRNAME;
                    len += JSOP_TOATTRNAME_LENGTH;
                    lval = "@";
                    goto do_qname;
                }
#endif
                goto do_name;

#if JS_HAS_XML_SUPPORT
              case JSOP_QNAMECONST:
                LOAD_ATOM(0);
                rval = QuoteString(&ss->sprinter, atom, 0);
                if (!rval)
                    return NULL;
                ss->sprinter.setOffset(rval);
                lval = POP_STR();
                todo = Sprint(&ss->sprinter, "%s::%s", lval, rval);
                break;

              case JSOP_QNAME:
                rval = POP_STR();
                lval = POP_STR();
                todo = Sprint(&ss->sprinter, "%s::[%s]", lval, rval);
                break;

              case JSOP_TOATTRNAME:
                op = JSOP_NOP;           /* turn off parens */
                rval = POP_STR();
                todo = Sprint(&ss->sprinter, "@[%s]", rval);
                break;

              case JSOP_TOATTRVAL:
                todo = -2;
                break;

              case JSOP_ADDATTRNAME:
                rval = POP_STR();
                lval = POP_STR();
                todo = Sprint(&ss->sprinter, "%s %s", lval, rval);
                /* This gets reset by all XML tag expressions. */
                quoteAttr = JS_TRUE;
                break;

              case JSOP_ADDATTRVAL:
                rval = POP_STR();
                lval = POP_STR();
                if (quoteAttr)
                    todo = Sprint(&ss->sprinter, "%s=\"%s\"", lval, rval);
                else
                    todo = Sprint(&ss->sprinter, "%s=%s", lval, rval);
                break;

              case JSOP_BINDXMLNAME:
                /* Leave the name stacked and push a dummy string. */
                todo = Sprint(&ss->sprinter, "");
                break;

              case JSOP_SETXMLNAME:
                /* Pop the r.h.s., the dummy string, and the name. */
                rval = PopStrDupe(ss, op, &rvalpc);
                (void) PopOff(ss, op);
                lval = POP_STR();
                goto do_setlval;

              case JSOP_XMLELTEXPR:
              case JSOP_XMLTAGEXPR:
                todo = Sprint(&ss->sprinter, "{%s}", POP_STR());
                inXML = JS_TRUE;
                /* If we're an attribute value, we shouldn't quote this. */
                quoteAttr = JS_FALSE;
                break;

              case JSOP_TOXMLLIST:
                op = JSOP_NOP;           /* turn off parens */
                todo = Sprint(&ss->sprinter, "<>%s</>", POP_STR());
                inXML = JS_FALSE;
                break;

              case JSOP_TOXML:
              case JSOP_CALLXMLNAME:
              case JSOP_XMLNAME:
              case JSOP_FILTER:
                /* These ops indicate the end of XML expressions. */
                inXML = JS_FALSE;
                todo = -2;
                break;

              case JSOP_ENDFILTER:
                rval = POP_STR();
                PROPAGATE_CALLNESS();
                lval = POP_STR();
                todo = Sprint(&ss->sprinter, "%s.(%s)", lval, rval);
                break;

              case JSOP_DESCENDANTS:
                rval = POP_STR();
                PROPAGATE_CALLNESS();
                lval = POP_STR();
                todo = Sprint(&ss->sprinter, "%s..%s", lval, rval);
                break;

              case JSOP_XMLCDATA:
                LOAD_ATOM(0);
                todo = ss->sprinter.put("<![CDATA[", 9);
                if (!QuoteString(&ss->sprinter, atom, DONT_ESCAPE))
                    return NULL;
                ss->sprinter.put("]]>", 3);
                break;

              case JSOP_XMLCOMMENT:
                LOAD_ATOM(0);
                todo = ss->sprinter.put("<!--", 4);
                if (!QuoteString(&ss->sprinter, atom, DONT_ESCAPE))
                    return NULL;
                ss->sprinter.put("-->", 3);
                break;

              case JSOP_XMLPI:
                LOAD_ATOM(0);
                rval = JS_strdup(cx, POP_STR());
                if (!rval)
                    return NULL;
                todo = ss->sprinter.put("<?", 2);
                ok = QuoteString(&ss->sprinter, atom, 0) &&
                     (*rval == '\0' ||
                      (ss->sprinter.put(" ", 1) >= 0 &&
                       ss->sprinter.put(rval)));
                cx->free_((char *)rval);
                if (!ok)
                    return NULL;
                ss->sprinter.put("?>", 2);
                break;

              case JSOP_GETFUNNS:
                todo = ss->sprinter.put(js_function_str, 8);
                break;
#endif /* JS_HAS_XML_SUPPORT */

              case JSOP_ACTUALSFILLED:
                JS_ASSERT(!defaultsSwitch);
                defaultsSwitch = true;
                todo = -2;
                break;

              case JSOP_REST:
                // Ignore bytecode related to handling rest.
                pc += GetBytecodeLength(pc);
                if (*pc == JSOP_UNDEFINED)
                    pc += GetBytecodeLength(pc);
                if (*pc == JSOP_SETALIASEDVAR || *pc == JSOP_SETARG) {
                    pc += GetBytecodeLength(pc);
                    LOCAL_ASSERT(*pc == JSOP_POP);
                    len = GetBytecodeLength(pc);
                } else {
                    len = 0;
                }
                todo = -2;
                break;

              default:
                todo = -2;
                break;
            }
        }

        if (cx->isExceptionPending()) {
            /* OOMs while printing to a string do not immediately return. */
            return NULL;
        }

        if (todo < 0) {
            /* -2 means "don't push", -1 means reported error. */
            JS_ASSERT(todo == -2);
            if (todo == -1)
                return NULL;
        } else {
            if (!UpdateDecompiledText(ss, pushpc, todo))
                return NULL;
            if (!PushOff(ss, todo, saveop, pushpc))
                return NULL;
            if (js_CodeSpec[*pc].format & JOF_DECOMPOSE)
                CopyDecompiledTextForDecomposedOp(jp, pc);
        }

        if (op == JSOP_CALLXMLNAME) {
            todo = Sprint(&ss->sprinter, "");
            if (todo < 0 || !PushOff(ss, todo, saveop))
                return NULL;
        }

        pc += len;
    }

/*
 * Undefine local macros.
 */
#undef inXML
#undef DECOMPILE_CODE
#undef TOP_STR
#undef POP_STR
#undef POP_STR_PREC
#undef LOCAL_ASSERT
#undef GET_QUOTE_AND_FMT
#undef GET_ATOM_QUOTE_AND_FMT

    return pc;
}

static JSBool
DecompileCode(JSPrinter *jp, JSScript *script, jsbytecode *pc, unsigned len,
              unsigned pcdepth, unsigned initialStackDepth = 0)
{
    JSContext *cx = jp->sprinter.context;

    unsigned depth = StackDepth(script);
    JS_ASSERT(pcdepth <= depth);

    /* Initialize a sprinter for use with the offset stack. */
    LifoAllocScope las(&cx->tempLifoAlloc());
    SprintStack ss(cx);
    if (!InitSprintStack(cx, &ss, jp, depth))
        return false;

    /*
     * If we are called from js_DecompileValueGenerator with a portion of
     * script's bytecode that starts with a non-zero model stack depth given
     * by pcdepth, attempt to initialize the missing string offsets in ss to
     * |spindex| negative indexes from fp->sp for the activation fp in which
     * the error arose.
     *
     * See js_DecompileValueGenerator for how its |spindex| parameter is used,
     * and see also GetOff, which makes use of the ss.offsets[i] < -1 that are
     * potentially stored below.
     */
    ss.top = pcdepth;
    if (pcdepth != 0) {
        for (unsigned i = 0; i < pcdepth; i++) {
            ss.offsets[i] = -2 - (ptrdiff_t)i;
            ss.opcodes[i] = *jp->pcstack[i];
        }
    }

    for (unsigned i = 0; i < initialStackDepth; i++) {
        if (!PushStr(&ss, "", JSOP_NOP))
            return false;
    }

    /* Call recursive subroutine to do the hard work. */
    JSScript *oldscript = jp->script;
    BindingVector *oldLocalNames = jp->localNames;
    if (!SetPrinterLocalNames(cx, script, jp))
        return false;
    jp->script = script;

    /* Call recursive subroutine to do the hard work. */
    bool ok = Decompile(&ss, pc, len) != NULL;

    jp->script = oldscript;
    Foreground::delete_(jp->localNames);
    jp->localNames = oldLocalNames;

    /* If the given code didn't empty the stack, do it now. */
    if (ok && ss.top - initialStackDepth) {
        const char *last;
        do {
            last = ss.sprinter.stringAt(PopOff(&ss, JSOP_POP));
        } while (ss.top - initialStackDepth > pcdepth);
        js_printf(jp, "%s", last);
    }

    return ok;
}

/*
 * Decompile a function body, expression closure expression, or complete
 * script. Start at |pc|; go to the end of |script|. Include a directive
 * prologue, if appropriate.
 */
static JSBool
DecompileBody(JSPrinter *jp, JSScript *script, jsbytecode *pc)
{
    /* Print a strict mode code directive, if needed. */
    if (script->strictModeCode && !jp->strict) {
        if (jp->fun && (jp->fun->flags & JSFUN_EXPR_CLOSURE)) {
            /*
             * We have no syntax for strict function expressions;
             * at least give a hint.
             */
            js_printf(jp, "\t/* use strict */ \n");
        } else {
            js_printf(jp, "\t\"use strict\";\n");
        }
        jp->strict = true;
    }

    jsbytecode *end = script->code + script->length;
    return DecompileCode(jp, script, pc, end - pc, 0);
}

JSBool
js_DecompileScript(JSPrinter *jp, JSScript *script)
{
    return DecompileBody(jp, script, script->code);
}

JSString *
js_DecompileToString(JSContext *cx, const char *name, JSFunction *fun,
                     unsigned indent, JSBool pretty, JSBool grouped, JSBool strict,
                     JSDecompilerPtr decompiler)
{
    JSPrinter *jp;
    JSString *str;

    jp = js_NewPrinter(cx, name, fun, indent, pretty, grouped, strict);
    if (!jp)
        return NULL;
    if (decompiler(jp))
        str = js_GetPrinterOutput(jp);
    else
        str = NULL;
    js_DestroyPrinter(jp);
    return str;
}

static const char native_code_str[] = "\t[native code]\n";

JSBool
js_DecompileFunctionBody(JSPrinter *jp)
{
    JSScript *script;

    JS_ASSERT(jp->fun);
    JS_ASSERT(!jp->script);
    if (jp->fun->isNative() || jp->fun->isSelfHostedBuiltin()) {
        js_printf(jp, native_code_str);
        return JS_TRUE;
    }

    script = jp->fun->script();
    return DecompileBody(jp, script, script->code);
}

JSBool
js_DecompileFunction(JSPrinter *jp)
{
    JSContext *cx = jp->sprinter.context;

    RootedFunction fun(cx, jp->fun);
    JS_ASSERT(fun);
    JS_ASSERT(!jp->script);

    /*
     * If pretty, conform to ECMA-262 Edition 3, 15.3.4.2, by decompiling a
     * FunctionDeclaration.  Otherwise, check the JSFUN_LAMBDA flag and force
     * an expression by parenthesizing.
     */
    if (jp->pretty) {
        js_printf(jp, "\t");
    } else {
        if (!jp->grouped && (fun->flags & JSFUN_LAMBDA))
            js_puts(jp, "(");
    }

    js_printf(jp, "%s ", js_function_str);
    if (fun->atom && !QuoteString(&jp->sprinter, fun->atom, 0))
        return JS_FALSE;
    js_puts(jp, "(");

    if (fun->isNative() || fun->isSelfHostedBuiltin()) {
        js_printf(jp, ") {\n");
        jp->indent += 4;
        js_printf(jp, native_code_str);
        jp->indent -= 4;
        js_printf(jp, "\t}");
    } else {
        JSScript *script = fun->script();
#if JS_HAS_DESTRUCTURING
        SprintStack ss(cx);
#endif

        /* Print the parameters. */
        jsbytecode *pc = script->main();
        jsbytecode *endpc = pc + script->length;
        JSBool ok = JS_TRUE;

#if JS_HAS_DESTRUCTURING
        ss.printer = NULL;
        jp->script = script;
#endif
        
        jsbytecode *deftable = NULL;
        jsbytecode *defbegin = NULL;
        int32_t deflen = 0;
        uint16_t defstart = 0;
        unsigned nformal = fun->nargs - fun->hasRest();

        if (fun->hasDefaults()) {
            jsbytecode *defpc;
            for (defpc = pc; defpc < endpc; defpc += GetBytecodeLength(defpc)) {
                if (*defpc == JSOP_ACTUALSFILLED)
                    break;
            }
            LOCAL_ASSERT_RV(defpc < endpc, JS_FALSE);
            defpc += GetBytecodeLength(defpc);
            LOCAL_ASSERT_RV(*defpc == JSOP_TABLESWITCH, JS_FALSE);
            defbegin = defpc;
            deflen = GET_JUMP_OFFSET(defpc);
            defpc += JUMP_OFFSET_LEN;
            defstart = GET_JUMP_OFFSET(defpc);
            defpc += JUMP_OFFSET_LEN;
            defpc += JUMP_OFFSET_LEN; // Skip high
            deftable = defpc;
        }

        for (unsigned i = 0; i < fun->nargs; i++) {
            if (i > 0)
                js_puts(jp, ", ");

            bool isRest = fun->hasRest() && i == unsigned(fun->nargs) - 1;
            if (isRest)
                js_puts(jp, "...");
            JSAtom *param = GetArgOrVarAtom(jp, i);

#if JS_HAS_DESTRUCTURING
#define LOCAL_ASSERT(expr)      LOCAL_ASSERT_RV(expr, JS_FALSE)

            if (!param) {
                ptrdiff_t todo;
                const char *lval;

                LOCAL_ASSERT(*pc == JSOP_GETARG || *pc == JSOP_GETALIASEDVAR);
                pc += js_CodeSpec[*pc].length;
                LOCAL_ASSERT(*pc == JSOP_DUP);
                if (!ss.printer) {
                    ok = InitSprintStack(cx, &ss, jp, StackDepth(script));
                    if (!ok)
                        break;
                }
                pc = DecompileDestructuring(&ss, pc, endpc);
                if (!pc) {
                    ok = JS_FALSE;
                    break;
                }
                LOCAL_ASSERT(*pc == JSOP_POP);
                pc += JSOP_POP_LENGTH;
                lval = PopStr(&ss, JSOP_NOP);
                todo = jp->sprinter.put(lval);
                if (todo < 0) {
                    ok = JS_FALSE;
                    break;
                }
                continue;
            }

#endif
#undef LOCAL_ASSERT

            if (fun->hasDefaults() && deflen && i >= defstart && !isRest) {
#define TABLE_OFF(off) GET_JUMP_OFFSET(&deftable[(off)*JUMP_OFFSET_LEN])
                jsbytecode *casestart = defbegin + TABLE_OFF(i - defstart);
                jsbytecode *caseend = defbegin + ((i < nformal - 1) ? TABLE_OFF(i - defstart + 1) : deflen);
#undef TABLE_OFF
                unsigned exprlength = caseend - casestart - js_CodeSpec[JSOP_POP].length;
                if (!DecompileCode(jp, script, casestart, exprlength, 0, fun->hasRest()))
                    return JS_FALSE;
            } else if (!QuoteString(&jp->sprinter, param, 0)) {
                ok = JS_FALSE;
                break;
            }
        }

#if JS_HAS_DESTRUCTURING
        jp->script = NULL;
#endif
        if (!ok)
            return JS_FALSE;
        js_printf(jp, ") ");
        if (!(fun->flags & JSFUN_EXPR_CLOSURE)) {
            js_printf(jp, "{\n");
            jp->indent += 4;
        }

        ok = DecompileBody(jp, script, pc);
        if (!ok)
            return JS_FALSE;

        if (!(fun->flags & JSFUN_EXPR_CLOSURE)) {
            jp->indent -= 4;
            js_printf(jp, "\t}");
        }
    }

    if (!jp->pretty && !jp->grouped && (fun->flags & JSFUN_LAMBDA))
        js_puts(jp, ")");

    return JS_TRUE;
}

static JSObject *
GetBlockChainAtPC(JSContext *cx, JSScript *script, jsbytecode *pc)
{
    jsbytecode *start = script->main();

    JS_ASSERT(pc >= start && pc < script->code + script->length);

    JSObject *blockChain = NULL;
    for (jsbytecode *p = start; p < pc; p += GetBytecodeLength(p)) {
        JSOp op = JSOp(*p);

        switch (op) {
          case JSOP_ENTERBLOCK:
          case JSOP_ENTERLET0:
          case JSOP_ENTERLET1: {
            JSObject *child = script->getObject(p);
            JS_ASSERT_IF(blockChain, child->asBlock().stackDepth() >= blockChain->asBlock().stackDepth());
            blockChain = child;
            break;
          }
          case JSOP_LEAVEBLOCK:
          case JSOP_LEAVEBLOCKEXPR:
          case JSOP_LEAVEFORLETIN: {
            // Some LEAVEBLOCK instructions are due to early exits via
            // return/break/etc. from block-scoped loops and functions.  We
            // should ignore these instructions, since they don't really signal
            // the end of the block.
            jssrcnote *sn = js_GetSrcNote(script, p);
            if (!(sn && SN_TYPE(sn) == SRC_HIDDEN)) {
                JS_ASSERT(blockChain);
                blockChain = blockChain->asStaticBlock().enclosingBlock();
                JS_ASSERT_IF(blockChain, blockChain->isBlock());
            }
            break;
          }
          default:
            break;
        }
    }

    return blockChain;
}

class PCStack
{
    JSContext *cx;
    jsbytecode **stack;
    int depth_;

  public:
    explicit PCStack(JSContext *cx)
        : cx(cx),
          stack(NULL),
          depth_(0)
    {}
    ~PCStack();
    bool init(JSContext *cx, JSScript *script, jsbytecode *pc);
    int depth() const { return depth_; }
    jsbytecode *operator[](int i) const;
};

PCStack::~PCStack()
{
    cx->free_(stack);
}

bool
PCStack::init(JSContext *cx, JSScript *script, jsbytecode *pc)
{
    stack = static_cast<jsbytecode **>(cx->malloc_(StackDepth(script) * sizeof(*stack)));
    if (!stack)
        return false;
    depth_ = ReconstructPCStack(cx, script, pc, stack);
    JS_ASSERT(depth_ >= 0);
    return true;
}

/* Indexes the pcstack. */
jsbytecode *
PCStack::operator[](int i) const
{
    if (i < 0) {
        i += depth_;
        JS_ASSERT(i >= 0);
    }
    JS_ASSERT(i < depth_);
    return stack[i];
}

/*
 * The expression decompiler is invoked by error handling code to produce a
 * string representation of the erroring expression. As it's only a debugging
 * tool, it only supports basic expressions. For anything complicated, it simply
 * puts "(intermediate value)" into the error result.
 *
 * Here's the basic algorithm:
 *
 * 1. Find the stack location of the value whose expression we wish to
 * decompile. The error handler can explicitly pass this as an
 * argument. Otherwise, we search backwards down the stack for the offending
 * value.
 *
 * 2. Call ReconstructPCStack with the current frame's pc. This creates a stack
 * of pcs parallel to the interpreter stack; given an interpreter stack
 * location, the corresponding pc stack location contains the opcode that pushed
 * the value in the interpreter. Now, with the result of step 1, we have the
 * opcode responsible for pushing the value we want to decompile.
 *
 * 3. Pass the opcode to decompilePC. decompilePC is the main decompiler
 * routine, responsible for a string representation of the expression that
 * generated a certain stack location. decompilePC looks at one opcode and
 * returns the JS source equivalent of that opcode.
 *
 * 4. Expressions can, of course, contain subexpressions. For example, the
 * literals "4" and "5" are subexpressions of the addition operator in "4 +
 * 5". If we need to decompile a subexpression, we call decompilePC (step 2)
 * recursively on the operands' pcs. The result is a depth-first traversal of
 * the expression tree.
 *
 */
struct ExpressionDecompiler
{
    JSContext *cx;
    StackFrame *fp;
    RootedScript script;
    RootedFunction fun;
    BindingVector *localNames;
    Sprinter sprinter;

    ExpressionDecompiler(JSContext *cx, JSScript *script, JSFunction *fun)
        : cx(cx),
          script(cx, script),
          fun(cx, fun),
          localNames(NULL),
          sprinter(cx)
    {}
    ~ExpressionDecompiler();
    bool init();
    bool decompilePC(jsbytecode *pc);
    JSAtom *getVar(unsigned slot);
    JSAtom *getArg(unsigned slot);
    JSAtom *findLetVar(jsbytecode *pc, unsigned depth);
    JSAtom *loadAtom(jsbytecode *pc);
    bool quote(JSString *s, uint32_t quote);
    bool write(const char *s);
    bool write(JSString *s);
    bool getOutput(char **out);
};

bool
ExpressionDecompiler::decompilePC(jsbytecode *pc)
{
    JS_ASSERT(script->code <= pc && pc < script->code + script->length);

    PCStack pcstack(cx);
    if (!pcstack.init(cx, script, pc))
        return false;

    JSOp op = (JSOp)*pc;

    // None of these stack-writing ops generates novel values.
    JS_ASSERT(op != JSOP_CASE && op != JSOP_DUP && op != JSOP_DUP2);

    if (const char *token = CodeToken[op]) {
        // Handle simple cases of binary and unary operators.
        switch (js_CodeSpec[op].nuses) {
          case 2: {
            jssrcnote *sn = js_GetSrcNote(script, pc);
            if (!sn || SN_TYPE(sn) != SRC_ASSIGNOP)
                return write("(") &&
                       decompilePC(pcstack[-2]) &&
                       write(" ") &&
                       write(token) &&
                       write(" ") &&
                       decompilePC(pcstack[-1]) &&
                       write(")");
            break;
          }
          case 1:
            return write(token) &&
                   write("(") &&
                   decompilePC(pcstack[-1]) &&
                   write(")");
          default:
            break;
        }
    }

    switch (op) {
      case JSOP_GETGNAME:
      case JSOP_CALLGNAME:
      case JSOP_NAME:
      case JSOP_CALLNAME:
        return write(loadAtom(pc));
      case JSOP_GETARG:
      case JSOP_CALLARG: {
        unsigned slot = GET_ARGNO(pc);
        JSAtom *atom = getArg(slot);
        return write(atom);
      }
      case JSOP_GETLOCAL:
      case JSOP_CALLLOCAL: {
        unsigned i = GET_SLOTNO(pc);
        JSAtom *atom;
        if (i >= script->nfixed) {
            i -= script->nfixed;
            JS_ASSERT(i < unsigned(pcstack.depth()));
            atom = findLetVar(pc, i);
            if (!atom)
                return decompilePC(pcstack[i]); // Destructing temporary
        } else {
            atom = getVar(i);
        }
        JS_ASSERT(atom);
        return write(atom);
      }
      case JSOP_CALLALIASEDVAR:
      case JSOP_GETALIASEDVAR: {
        JSAtom *atom = ScopeCoordinateName(cx->runtime, script, pc);
        JS_ASSERT(atom);
        return write(atom);
      }
      case JSOP_LENGTH:
      case JSOP_GETPROP:
      case JSOP_CALLPROP: {
        JSAtom *prop = (op == JSOP_LENGTH) ? cx->runtime->atomState.lengthAtom : loadAtom(pc);
        if (!decompilePC(pcstack[-1]))
            return false;
        if (IsIdentifier(prop))
            return write(".") &&
                   quote(prop, '\0');
        else
            return write("[") &&
                   quote(prop, '\'') &&
                   write("]") >= 0;
        return true;
      }
      case JSOP_GETELEM:
      case JSOP_CALLELEM:
        return decompilePC(pcstack[-2]) &&
               write("[") &&
               decompilePC(pcstack[-1]) &&
               write("]");
      case JSOP_NULL:
        return write(js_null_str);
      case JSOP_TRUE:
        return write(js_true_str);
      case JSOP_FALSE:
        return write(js_false_str);
      case JSOP_ZERO:
      case JSOP_ONE:
      case JSOP_INT8:
      case JSOP_UINT16:
      case JSOP_UINT24:
      case JSOP_INT32: {
        int32_t i;
        switch (op) {
          case JSOP_ZERO:
            i = 0;
            break;
          case JSOP_ONE:
            i = 1;
            break;
          case JSOP_INT8:
            i = GET_INT8(pc);
            break;
          case JSOP_UINT16:
            i = GET_UINT16(pc);
            break;
          case JSOP_UINT24:
            i = GET_UINT24(pc);
            break;
          case JSOP_INT32:
            i = GET_INT32(pc);
            break;
          default:
            JS_NOT_REACHED("wat?");
        }
        return sprinter.printf("%d", i) >= 0;
      }
      case JSOP_STRING:
        return quote(loadAtom(pc), '"');
      case JSOP_UNDEFINED:
        return write(js_undefined_str);
      case JSOP_THIS:
        // |this| could convert to a very long object initialiser, so cite it by
        // its keyword name.
        return write(js_this_str);
      case JSOP_CALL:
      case JSOP_FUNCALL:
        return decompilePC(pcstack[-(GET_ARGC(pc) + 2)]) &&
               write("(...)");
      default:
        break;
    }
    return write("(intermediate value)");
}

ExpressionDecompiler::~ExpressionDecompiler()
{
    cx->delete_<BindingVector>(localNames);
}

bool
ExpressionDecompiler::init()
{
    if (!sprinter.init())
        return false;

    localNames = cx->new_<BindingVector>(cx);
    if (!localNames)
        return false;
    if (!FillBindingVector(script->bindings, localNames))
        return false;

    return true;
}

bool
ExpressionDecompiler::write(const char *s)
{
    return sprinter.put(s) >= 0;
}

bool
ExpressionDecompiler::write(JSString *s)
{
    return sprinter.putString(s) >= 0;
}

bool
ExpressionDecompiler::quote(JSString *s, uint32_t quote)
{
    return QuoteString(&sprinter, s, quote) >= 0;
}

JSAtom *
ExpressionDecompiler::loadAtom(jsbytecode *pc)
{
    return script->getAtom(GET_UINT32_INDEX(pc));
}

JSAtom *
ExpressionDecompiler::findLetVar(jsbytecode *pc, unsigned depth)
{
    if (script->hasObjects()) {
        JSObject *chain = GetBlockChainAtPC(cx, script, pc);
        if (!chain)
            return NULL;
        JS_ASSERT(chain->isBlock());
        do {
            BlockObject &block = chain->asBlock();
            uint32_t blockDepth = block.stackDepth();
            uint32_t blockCount = block.slotCount();
            if (uint32_t(depth - blockDepth) < uint32_t(blockCount)) {
                for (Shape::Range r(block.lastProperty()); !r.empty(); r.popFront()) {
                    const Shape &shape = r.front();
                    if (shape.shortid() == int(depth - blockDepth))
                        return JSID_TO_ATOM(shape.propid());
                }
            }
            chain = chain->getParent();
        } while (chain && chain->isBlock());
    }
    return NULL;
}

JSAtom *
ExpressionDecompiler::getArg(unsigned slot)
{
    JS_ASSERT(fun);
    JS_ASSERT(slot < script->bindings.count());
    return (*localNames)[slot].name();
}

JSAtom *
ExpressionDecompiler::getVar(unsigned slot)
{
    JS_ASSERT(fun);
    slot += fun->nargs;
    JS_ASSERT(slot < script->bindings.count());
    return (*localNames)[slot].name();
}

bool
ExpressionDecompiler::getOutput(char **res)
{
    ptrdiff_t len = sprinter.stringEnd() - sprinter.stringAt(0);
    *res = static_cast<char *>(cx->malloc_(len + 1));
    if (!*res)
        return false;
    js_memcpy(*res, sprinter.stringAt(0), len);
    (*res)[len] = 0;
    return true;
}

static bool
<<<<<<< HEAD
FindStartPC(JSContext *cx, ScriptFrameIter &iter, int spindex, Value v, jsbytecode **valuepc)
=======
FindStartPC(JSContext *cx, JSScript *script, int spindex, int skipStackHits,
            Value v, jsbytecode **valuepc)
>>>>>>> 43a061a9
{
    jsbytecode *current = *valuepc;

    if (spindex == JSDVG_IGNORE_STACK)
        return true;

    *valuepc = NULL;

    PCStack pcstack(cx);
    if (!pcstack.init(cx, iter.script(), current))
        return false;

    if (spindex == JSDVG_SEARCH_STACK) {
        size_t index = iter.numFrameSlots();
        Value s;

        // We search from fp->sp to base to find the most recently calculated
        // value matching v under assumption that it is it that caused
        // exception.
<<<<<<< HEAD
=======
        Value *stackBase = cx->regs().spForStackDepth(0);
        Value *sp = cx->regs().sp;
        int stackHits = 0;
>>>>>>> 43a061a9
        do {
            if (!index)
                return true;
<<<<<<< HEAD
            s = iter.frameSlotValue(--index);
        } while (s != v);
        if (index < size_t(pcstack.depth()))
            *valuepc = pcstack[index];
=======
        } while (*--sp != v || stackHits++ != skipStackHits);
        if (sp < stackBase + pcstack.depth())
            *valuepc = pcstack[sp - stackBase];
>>>>>>> 43a061a9
    } else {
        *valuepc = pcstack[spindex];
    }
    return true;
}

static bool
DecompileExpressionFromStack(JSContext *cx, int spindex, int skipStackHits, Value v, char **res)
{
    JS_ASSERT(spindex < 0 ||
              spindex == JSDVG_IGNORE_STACK ||
              spindex == JSDVG_SEARCH_STACK);

    *res = NULL;

    ScriptFrameIter frameIter(cx);

    if (frameIter.done())
        return true;

    if (!cx->hasfp() || !cx->fp()->isScriptFrame())
        return true;

    JSScript *script = frameIter.script();
    jsbytecode *valuepc = frameIter.pc();
    JSFunction *fun = frameIter.isFunctionFrame()
                      ? frameIter.callee()
                      : NULL;

    JS_ASSERT(script->code <= valuepc && valuepc < script->code + script->length);

    // Give up if in prologue.
    if (valuepc < script->main())
        return true;

<<<<<<< HEAD
    if (!FindStartPC(cx, frameIter, spindex, v, &valuepc))
=======
    if (!FindStartPC(cx, script, spindex, skipStackHits, v, &valuepc))
>>>>>>> 43a061a9
        return false;
    if (!valuepc)
        return true;

    ExpressionDecompiler ea(cx, script, fun);
    if (!ea.init())
        return false;
    if (!ea.decompilePC(valuepc))
        return false;

    return ea.getOutput(res);
}

char *
js::DecompileValueGenerator(JSContext *cx, int spindex, HandleValue v,
                            HandleString fallbackArg, int skipStackHits)
{
    RootedString fallback(cx, fallbackArg);
    {
        char *result;
        if (!DecompileExpressionFromStack(cx, spindex, skipStackHits, v, &result))
            return NULL;
        if (result) {
            if (strcmp(result, "(intermediate value)"))
                return result;
            cx->free_(result);
        }
    }
    if (!fallback) {
        if (v.isUndefined())
            return JS_strdup(cx, js_undefined_str); // Prevent users from seeing "(void 0)"
        fallback = js_ValueToSource(cx, v);
        if (!fallback)
            return NULL;
    }
    size_t length = fallback->length();
    const jschar *chars = fallback->getChars(cx);
    if (!chars)
        return NULL;
    return DeflateString(cx, chars, length);
}

static char *
DecompileExpression(JSContext *cx, JSScript *script, JSFunction *fun,
                    jsbytecode *pc)
{
    JS_ASSERT(script->code <= pc && pc < script->code + script->length);

    JSOp op = (JSOp) *pc;

    /* None of these stack-writing ops generates novel values. */
    JS_ASSERT(op != JSOP_CASE && op != JSOP_DUP && op != JSOP_DUP2);

    /*
     * |this| could convert to a very long object initialiser, so cite it by
     * its keyword name instead.
     */
    if (op == JSOP_THIS)
        return JS_strdup(cx, js_this_str);

    /*
     * JSOP_BINDNAME is special: it generates a value, the base object of a
     * reference.  But if it is the generating op for a diagnostic produced by
     * js_DecompileValueGenerator, the name being bound is irrelevant.  Just
     * fall back to the base object.
     */
    if (op == JSOP_BINDNAME)
        return FAILED_EXPRESSION_DECOMPILER;

    /* NAME ops are self-contained, others require left or right context. */
    const JSCodeSpec *cs = &js_CodeSpec[op];
    jsbytecode *begin = pc;
    jsbytecode *end = pc + cs->length;
    switch (JOF_MODE(cs->format)) {
      case JOF_PROP:
      case JOF_ELEM:
      case JOF_XMLNAME:
      case 0: {
        jssrcnote *sn = js_GetSrcNote(script, pc);
        if (!sn)
            return FAILED_EXPRESSION_DECOMPILER;
        switch (SN_TYPE(sn)) {
          case SRC_PCBASE:
            begin -= js_GetSrcNoteOffset(sn, 0);
            break;
          case SRC_PCDELTA:
            end = begin + js_GetSrcNoteOffset(sn, 0);
            begin += cs->length;
            break;
          default:
            return FAILED_EXPRESSION_DECOMPILER;
        }
        break;
      }
      default:;
    }

    /*
     * Include the trailing SWAP when decompiling CALLPROP or CALLELEM ops,
     * so that the result is the entire access rather than the lvalue.
     */
    if (op == JSOP_CALLPROP || op == JSOP_CALLELEM) {
        JS_ASSERT(*end == JSOP_SWAP);
        end += JSOP_SWAP_LENGTH;
    }

    ptrdiff_t len = end - begin;
    if (len <= 0)
        return FAILED_EXPRESSION_DECOMPILER;

    struct Guard {
        jsbytecode **pcstack;
        JSPrinter *printer;
        Guard() : pcstack(NULL), printer(NULL) {}
        ~Guard() {
            if (printer)
                js_DestroyPrinter(printer);
            Foreground::free_(pcstack);
        }
    } g;

    g.pcstack = (jsbytecode **)OffTheBooks::malloc_(StackDepth(script) * sizeof *g.pcstack);
    if (!g.pcstack)
        return NULL;

    int pcdepth = ReconstructPCStack(cx, script, begin, g.pcstack);
    if (pcdepth < 0)
         return FAILED_EXPRESSION_DECOMPILER;

    g.printer = js_NewPrinter(cx, "js_DecompileValueGenerator", fun, 0, false, false, false);
    if (!g.printer)
        return NULL;

    g.printer->dvgfence = end;
    g.printer->pcstack = g.pcstack;
    if (!DecompileCode(g.printer, script, begin, (unsigned) len, (unsigned) pcdepth))
        return NULL;

    return JS_strdup(cx, g.printer->sprinter.string());
}

unsigned
js_ReconstructStackDepth(JSContext *cx, JSScript *script, jsbytecode *pc)
{
    return ReconstructPCStack(cx, script, pc, NULL);
}

#define LOCAL_ASSERT(expr)      LOCAL_ASSERT_RV(expr, -1);

static int
SimulateOp(JSContext *cx, JSScript *script, JSOp op, const JSCodeSpec *cs,
           jsbytecode *pc, jsbytecode **pcstack, unsigned &pcdepth)
{
    unsigned nuses = StackUses(script, pc);
    unsigned ndefs = StackDefs(script, pc);
    LOCAL_ASSERT(pcdepth >= nuses);
    pcdepth -= nuses;
    LOCAL_ASSERT(pcdepth + ndefs <= StackDepth(script));

    /*
     * Fill the slots that the opcode defines withs its pc unless it just
     * reshuffles the stack. In the latter case we want to preserve the
     * opcode that generated the original value.
     */
    switch (op) {
      default:
        if (pcstack) {
            for (unsigned i = 0; i != ndefs; ++i)
                pcstack[pcdepth + i] = pc;
        }
        break;

      case JSOP_CASE:
        /* Keep the switch value. */
        JS_ASSERT(ndefs == 1);
        break;

      case JSOP_DUP:
        JS_ASSERT(ndefs == 2);
        if (pcstack)
            pcstack[pcdepth + 1] = pcstack[pcdepth];
        break;

      case JSOP_DUP2:
        JS_ASSERT(ndefs == 4);
        if (pcstack) {
            pcstack[pcdepth + 2] = pcstack[pcdepth];
            pcstack[pcdepth + 3] = pcstack[pcdepth + 1];
        }
        break;

      case JSOP_SWAP:
        JS_ASSERT(ndefs == 2);
        if (pcstack) {
            jsbytecode *tmp = pcstack[pcdepth + 1];
            pcstack[pcdepth + 1] = pcstack[pcdepth];
            pcstack[pcdepth] = tmp;
        }
        break;
    }
    pcdepth += ndefs;
    return pcdepth;
}

static int
ReconstructPCStack(JSContext *cx, JSScript *script, jsbytecode *target,
                   jsbytecode **pcstack)
{
    /*
     * Walk forward from script->main and compute the stack depth and stack of
     * operand-generating opcode PCs in pcstack.
     *
     * FIXME: Code to compute oplen copied from js_Disassemble1 and reduced.
     * FIXME: Optimize to use last empty-stack sequence point.
     */

    LOCAL_ASSERT(script->code <= target && target < script->code + script->length);
    jsbytecode *pc = script->code;
    unsigned pcdepth = 0;
    unsigned hpcdepth = unsigned(-1);
    ptrdiff_t oplen;
    for (; pc < target; pc += oplen) {
        JS_ASSERT_IF(script->hasAnalysis() && script->analysis()->maybeCode(pc),
                     script->analysis()->getCode(pc).stackDepth ==
                     ((hpcdepth == unsigned(-1)) ? pcdepth : hpcdepth));
        JSOp op = JSOp(*pc);
        const JSCodeSpec *cs = &js_CodeSpec[op];
        oplen = GetBytecodeLength(pc);

        if (cs->format & JOF_DECOMPOSE)
            continue;

        if (op == JSOP_GOTO) {
            ptrdiff_t jmpoff = GET_JUMP_OFFSET(pc);
            if (0 < jmpoff && pc + jmpoff <= target) {
                pc += jmpoff;
                oplen = 0;
                if (hpcdepth != unsigned(-1)) {
                    pcdepth = hpcdepth;
                    hpcdepth = unsigned(-1);
                }
                continue;
            }
        }

        /*
         * A (C ? T : E) expression requires skipping either T (if target is in
         * E) or both T and E (if target is after the whole expression) before
         * adjusting pcdepth based on the JSOP_IFEQ at pc that tests condition
         * C. We know that the stack depth can't change from what it was with
         * C on top of stack.
         */
        jssrcnote *sn = js_GetSrcNote(script, pc);
        if (sn && SN_TYPE(sn) == SRC_COND) {
            ptrdiff_t jmpoff = js_GetSrcNoteOffset(sn, 0);
            if (pc + jmpoff < target) {
                pc += jmpoff;
                op = JSOp(*pc);
                JS_ASSERT(op == JSOP_GOTO);
                cs = &js_CodeSpec[op];
                oplen = cs->length;
                JS_ASSERT(oplen > 0);
                ptrdiff_t jmplen = GET_JUMP_OFFSET(pc);
                if (pc + jmplen < target) {
                    oplen = (unsigned) jmplen;
                    continue;
                }

                /*
                 * Ok, target lies in E. Manually pop C off the model stack,
                 * since we have moved beyond the IFEQ now.
                 */
                LOCAL_ASSERT(pcdepth != 0);
                --pcdepth;
            }
        }

        /*
         * SRC_HIDDEN instructions annotate early-exit paths and do not affect
         * the stack depth when not taken. However, when pc points into an
         * early-exit path, hidden instructions need to be taken into account.
         */
        if (sn && SN_TYPE(sn) == SRC_HIDDEN) {
            if (hpcdepth == unsigned(-1))
                hpcdepth = pcdepth;
            if (SimulateOp(cx, script, op, cs, pc, pcstack, hpcdepth) < 0)
                return -1;
        } else {
            hpcdepth = unsigned(-1);
            if (SimulateOp(cx, script, op, cs, pc, pcstack, pcdepth) < 0)
                return -1;
        }

    }
    LOCAL_ASSERT(pc == target);
    if (hpcdepth != unsigned(-1))
        return hpcdepth;
    return pcdepth;
}

#undef LOCAL_ASSERT
#undef LOCAL_ASSERT_RV

namespace js {

bool
CallResultEscapes(jsbytecode *pc)
{
    /*
     * If we see any of these sequences, the result is unused:
     * - call / pop
     *
     * If we see any of these sequences, the result is only tested for nullness:
     * - call / ifeq
     * - call / not / ifeq
     */

    if (*pc != JSOP_CALL)
        return true;

    pc += JSOP_CALL_LENGTH;

    if (*pc == JSOP_POP)
        return false;

    if (*pc == JSOP_NOT)
        pc += JSOP_NOT_LENGTH;

    return (*pc != JSOP_IFEQ);
}

extern bool
IsValidBytecodeOffset(JSContext *cx, JSScript *script, size_t offset)
{
    // This could be faster (by following jump instructions if the target is <= offset).
    for (BytecodeRange r(script); !r.empty(); r.popFront()) {
        size_t here = r.frontOffset();
        if (here >= offset)
            return here == offset;
    }
    return false;
}

JS_FRIEND_API(size_t)
GetPCCountScriptCount(JSContext *cx)
{
    JSRuntime *rt = cx->runtime;

    if (!rt->scriptAndCountsVector)
        return 0;

    return rt->scriptAndCountsVector->length();
}

enum MaybeComma {NO_COMMA, COMMA};

static void
AppendJSONProperty(StringBuffer &buf, const char *name, MaybeComma comma = COMMA)
{
    if (comma)
        buf.append(',');

    buf.append('\"');
    buf.appendInflated(name, strlen(name));
    buf.appendInflated("\":", 2);
}

static void
AppendArrayJSONProperties(JSContext *cx, StringBuffer &buf,
                          double *values, const char **names, unsigned count, MaybeComma &comma)
{
    for (unsigned i = 0; i < count; i++) {
        if (values[i]) {
            AppendJSONProperty(buf, names[i], comma);
            comma = COMMA;
            NumberValueToStringBuffer(cx, DoubleValue(values[i]), buf);
        }
    }
}

JS_FRIEND_API(JSString *)
GetPCCountScriptSummary(JSContext *cx, size_t index)
{
    JSRuntime *rt = cx->runtime;

    if (!rt->scriptAndCountsVector || index >= rt->scriptAndCountsVector->length()) {
        JS_ReportErrorNumber(cx, js_GetErrorMessage, NULL, JSMSG_BUFFER_TOO_SMALL);
        return NULL;
    }

    ScriptAndCounts sac = (*rt->scriptAndCountsVector)[index];
    JSScript *script = sac.script;

    /*
     * OOM on buffer appends here will not be caught immediately, but since
     * StringBuffer uses a ContextAllocPolicy will trigger an exception on the
     * context if they occur, which we'll catch before returning.
     */
    StringBuffer buf(cx);

    buf.append('{');

    AppendJSONProperty(buf, "file", NO_COMMA);
    JSString *str = JS_NewStringCopyZ(cx, script->filename);
    if (!str || !(str = JS_ValueToSource(cx, StringValue(str))))
        return NULL;
    buf.append(str);

    AppendJSONProperty(buf, "line");
    NumberValueToStringBuffer(cx, Int32Value(script->lineno), buf);

    if (script->function()) {
        JSAtom *atom = script->function()->atom;
        if (atom) {
            AppendJSONProperty(buf, "name");
            if (!(str = JS_ValueToSource(cx, StringValue(atom))))
                return NULL;
            buf.append(str);
        }
    }

    double baseTotals[PCCounts::BASE_LIMIT] = {0.0};
    double accessTotals[PCCounts::ACCESS_LIMIT - PCCounts::BASE_LIMIT] = {0.0};
    double elementTotals[PCCounts::ELEM_LIMIT - PCCounts::ACCESS_LIMIT] = {0.0};
    double propertyTotals[PCCounts::PROP_LIMIT - PCCounts::ACCESS_LIMIT] = {0.0};
    double arithTotals[PCCounts::ARITH_LIMIT - PCCounts::BASE_LIMIT] = {0.0};

    for (unsigned i = 0; i < script->length; i++) {
        PCCounts &counts = sac.getPCCounts(script->code + i);
        if (!counts)
            continue;

        JSOp op = (JSOp)script->code[i];
        unsigned numCounts = PCCounts::numCounts(op);

        for (unsigned j = 0; j < numCounts; j++) {
            double value = counts.get(j);
            if (j < PCCounts::BASE_LIMIT) {
                baseTotals[j] += value;
            } else if (PCCounts::accessOp(op)) {
                if (j < PCCounts::ACCESS_LIMIT)
                    accessTotals[j - PCCounts::BASE_LIMIT] += value;
                else if (PCCounts::elementOp(op))
                    elementTotals[j - PCCounts::ACCESS_LIMIT] += value;
                else if (PCCounts::propertyOp(op))
                    propertyTotals[j - PCCounts::ACCESS_LIMIT] += value;
                else
                    JS_NOT_REACHED("Bad opcode");
            } else if (PCCounts::arithOp(op)) {
                arithTotals[j - PCCounts::BASE_LIMIT] += value;
            } else {
                JS_NOT_REACHED("Bad opcode");
            }
        }
    }

    AppendJSONProperty(buf, "totals");
    buf.append('{');

    MaybeComma comma = NO_COMMA;

    AppendArrayJSONProperties(cx, buf, baseTotals, countBaseNames,
                              JS_ARRAY_LENGTH(baseTotals), comma);
    AppendArrayJSONProperties(cx, buf, accessTotals, countAccessNames,
                              JS_ARRAY_LENGTH(accessTotals), comma);
    AppendArrayJSONProperties(cx, buf, elementTotals, countElementNames,
                              JS_ARRAY_LENGTH(elementTotals), comma);
    AppendArrayJSONProperties(cx, buf, propertyTotals, countPropertyNames,
                              JS_ARRAY_LENGTH(propertyTotals), comma);
    AppendArrayJSONProperties(cx, buf, arithTotals, countArithNames,
                              JS_ARRAY_LENGTH(arithTotals), comma);

    buf.append('}');
    buf.append('}');

    if (cx->isExceptionPending())
        return NULL;

    return buf.finishString();
}

struct AutoDestroyPrinter
{
    JSPrinter *jp;
    AutoDestroyPrinter(JSPrinter *jp) : jp(jp) {}
    ~AutoDestroyPrinter() { js_DestroyPrinter(jp); }
};

static bool
GetPCCountJSON(JSContext *cx, const ScriptAndCounts &sac, StringBuffer &buf)
{
    JSScript *script = sac.script;

    buf.append('{');
    AppendJSONProperty(buf, "text", NO_COMMA);

    Vector<DecompiledOpcode> decompiledOpcodes(cx);
    if (!decompiledOpcodes.reserve(script->length))
        return false;

    for (unsigned i = 0; i < script->length; i++)
        decompiledOpcodes.infallibleAppend(DecompiledOpcode());

    JSFunction *fun = script->function();
    JSPrinter *jp = js_NewPrinter(cx, "", fun, 4, true, false, false);
    if (!jp)
        return false;
    AutoDestroyPrinter destroy(jp);

    jp->decompiledOpcodes = &decompiledOpcodes;

    if (fun) {
        if (!js_DecompileFunction(jp))
            return false;
    } else {
        if (!js_DecompileScript(jp, script))
            return false;
    }
    JSString *str = js_GetPrinterOutput(jp);
    if (!str || !(str = JS_ValueToSource(cx, StringValue(str))))
        return false;

    buf.append(str);

    AppendJSONProperty(buf, "opcodes");
    buf.append('[');
    bool comma = false;

    SrcNoteLineScanner scanner(script->notes(), script->lineno);

    for (jsbytecode *pc = script->code;
         pc < script->code + script->length;
         pc += GetBytecodeLength(pc))
    {
        size_t offset = pc - script->code;

        JSOp op = (JSOp) *pc;

        if (comma)
            buf.append(',');
        comma = true;

        buf.append('{');

        AppendJSONProperty(buf, "id", NO_COMMA);
        NumberValueToStringBuffer(cx, Int32Value(pc - script->code), buf);

        scanner.advanceTo(offset);

        AppendJSONProperty(buf, "line");
        NumberValueToStringBuffer(cx, Int32Value(scanner.getLine()), buf);

        {
            const char *name = js_CodeName[op];
            AppendJSONProperty(buf, "name");
            buf.append('\"');
            buf.appendInflated(name, strlen(name));
            buf.append('\"');
        }

        DecompiledOpcode *search = &decompiledOpcodes[offset];
        size_t textBias = 0;
        while (search->parent) {
            textBias += search->parentOffset;
            if (search->parenthesized)
                textBias++;
            search = &decompiledOpcodes[search->parent - script->code];
        }

        int32_t printedOffset = search->parentOffset;
        if (printedOffset != -1) {
            printedOffset += textBias;
            if (search->parenthesized)
                printedOffset++;
            AppendJSONProperty(buf, "textOffset");
            NumberValueToStringBuffer(cx, Int32Value(printedOffset), buf);
        }

        const char *text = decompiledOpcodes[offset].text;
        if (text && *text != 0) {
            AppendJSONProperty(buf, "text");
            JSString *str = JS_NewStringCopyZ(cx, text);
            if (!str || !(str = JS_ValueToSource(cx, StringValue(str))))
                return false;
            buf.append(str);
        }

        PCCounts &counts = sac.getPCCounts(pc);
        unsigned numCounts = PCCounts::numCounts(op);

        AppendJSONProperty(buf, "counts");
        buf.append('{');

        MaybeComma comma = NO_COMMA;
        for (unsigned i = 0; i < numCounts; i++) {
            double value = counts.get(i);
            if (value > 0) {
                AppendJSONProperty(buf, PCCounts::countName(op, i), comma);
                comma = COMMA;
                NumberValueToStringBuffer(cx, DoubleValue(value), buf);
            }
        }

        buf.append('}');
        buf.append('}');
    }

    buf.append(']');
    buf.append('}');

    return !cx->isExceptionPending();
}

JS_FRIEND_API(JSString *)
GetPCCountScriptContents(JSContext *cx, size_t index)
{
    JSRuntime *rt = cx->runtime;

    if (!rt->scriptAndCountsVector || index >= rt->scriptAndCountsVector->length()) {
        JS_ReportErrorNumber(cx, js_GetErrorMessage, NULL, JSMSG_BUFFER_TOO_SMALL);
        return NULL;
    }

    const ScriptAndCounts &sac = (*rt->scriptAndCountsVector)[index];
    JSScript *script = sac.script;

    StringBuffer buf(cx);

    if (!script->function() && !script->compileAndGo)
        return buf.finishString();

    {
        JSAutoEnterCompartment ac;
        RootedObject target(cx, &script->global());
        if (!ac.enter(cx, target))
            return NULL;

        if (!GetPCCountJSON(cx, sac, buf))
            return NULL;
    }

    return buf.finishString();
}

} // namespace js<|MERGE_RESOLUTION|>--- conflicted
+++ resolved
@@ -6149,12 +6149,8 @@
 }
 
 static bool
-<<<<<<< HEAD
-FindStartPC(JSContext *cx, ScriptFrameIter &iter, int spindex, Value v, jsbytecode **valuepc)
-=======
-FindStartPC(JSContext *cx, JSScript *script, int spindex, int skipStackHits,
-            Value v, jsbytecode **valuepc)
->>>>>>> 43a061a9
+FindStartPC(JSContext *cx, ScriptFrameIter &iter, int spindex, int skipStackHits, Value v,
+            jsbytecode **valuepc)
 {
     jsbytecode *current = *valuepc;
 
@@ -6174,25 +6170,14 @@
         // We search from fp->sp to base to find the most recently calculated
         // value matching v under assumption that it is it that caused
         // exception.
-<<<<<<< HEAD
-=======
-        Value *stackBase = cx->regs().spForStackDepth(0);
-        Value *sp = cx->regs().sp;
         int stackHits = 0;
->>>>>>> 43a061a9
         do {
             if (!index)
                 return true;
-<<<<<<< HEAD
             s = iter.frameSlotValue(--index);
-        } while (s != v);
+        } while (s != v || stackHits++ != skipStackHits);
         if (index < size_t(pcstack.depth()))
             *valuepc = pcstack[index];
-=======
-        } while (*--sp != v || stackHits++ != skipStackHits);
-        if (sp < stackBase + pcstack.depth())
-            *valuepc = pcstack[sp - stackBase];
->>>>>>> 43a061a9
     } else {
         *valuepc = pcstack[spindex];
     }
@@ -6228,11 +6213,7 @@
     if (valuepc < script->main())
         return true;
 
-<<<<<<< HEAD
-    if (!FindStartPC(cx, frameIter, spindex, v, &valuepc))
-=======
-    if (!FindStartPC(cx, script, spindex, skipStackHits, v, &valuepc))
->>>>>>> 43a061a9
+    if (!FindStartPC(cx, frameIter, spindex, skipStackHits, v, &valuepc))
         return false;
     if (!valuepc)
         return true;
