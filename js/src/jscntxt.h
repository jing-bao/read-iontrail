--- conflicted
+++ resolved
@@ -680,19 +680,14 @@
     js::PerThreadData   mainThread;
 
     /*
-<<<<<<< HEAD
      * If non-null, then points to a collection of stack extents that
      * belong to the worker threads in parallel sections.  These are
      * to be used, for example, as additional ranges to scan when the GC
      * is conservatively scanning for roots.
      */
     js::gc::StackExtents *extraExtents;
-=======
-     * If non-zero, we were been asked to call the operation callback as soon
-     * as possible.
-     */
+
     volatile int32_t    interrupt;
->>>>>>> b31a4037
 
     /* Default compartment. */
     JSCompartment       *atomsCompartment;
