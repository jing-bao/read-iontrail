/* -*- Mode: C++; tab-width: 8; indent-tabs-mode: nil; c-basic-offset: 4 -*-
 * vim: set ts=8 sw=4 et tw=78:
 *
 * This Source Code Form is subject to the terms of the Mozilla Public
 * License, v. 2.0. If a copy of the MPL was not distributed with this
 * file, You can obtain one at http://mozilla.org/MPL/2.0/. */

#include "jsapi.h"
#include "jscntxt.h"
#include "jsgc.h"
#include "jsprf.h"
#include "jsutil.h"
#include "jswatchpoint.h"

#include "mozilla/Util.h"

#include "js/HashTable.h"
#include "gc/GCInternals.h"

#include "jsobjinlines.h"
#include "jsgcinlines.h"

#ifdef MOZ_VALGRIND
# include <valgrind/memcheck.h>
#endif

using namespace js;
using namespace js::gc;
using namespace mozilla;

#if defined(DEBUG) && defined(JS_GC_ZEAL) && defined(JSGC_ROOT_ANALYSIS) && !defined(JS_THREADSAFE)

JS_ALWAYS_INLINE bool
CheckStackRootThing(uintptr_t *w, void *address, ThingRootKind kind)
{
    if (kind != THING_ROOT_BINDINGS)
        return address == static_cast<void*>(w);

    Bindings *bp = static_cast<Bindings*>(address);
    return w >= (uintptr_t*)bp && w < (uintptr_t*)(bp + 1);
}

struct Rooter {
    Rooted<void*> *rooter;
    ThingRootKind kind;
};

static void
CheckStackRoot(JSRuntime *rt, uintptr_t *w, Rooter *begin, Rooter *end)
{
    /* Mark memory as defined for valgrind, as in MarkWordConservatively. */
#ifdef MOZ_VALGRIND
    VALGRIND_MAKE_MEM_DEFINED(&w, sizeof(w));
#endif

    void *thing = GetAddressableGCThing(rt, *w);
    if (!thing)
        return;

    /* Don't check atoms as these will never be subject to generational collection. */
    if (IsAtomsCompartment(reinterpret_cast<Cell *>(thing)->compartment()))
        return;

    /*
     * Note that |thing| may be in a free list (InFreeList(aheader, thing)),
     * but we can skip that check because poisoning the pointer can't hurt; the
     * pointer still cannot be used for a non-gcthing.
     */

    for (Rooter *p = begin; p != end; p++) {
        if (CheckStackRootThing(w, p->rooter->address(), p->kind))
            return;
    }

    SkipRoot *skip = TlsPerThreadData.get()->skipGCRooters;
    while (skip) {
        if (skip->contains(reinterpret_cast<uint8_t*>(w), sizeof(w)))
            return;
        skip = skip->previous();
    }
    for (ContextIter cx(rt); !cx.done(); cx.next()) {
        skip = cx->skipGCRooters;
        while (skip) {
            if (skip->contains(reinterpret_cast<uint8_t*>(w), sizeof(w)))
                return;
            skip = skip->previous();
        }
    }

    /*
     * Only poison the last byte in the word. It is easy to get accidental
     * collisions when a value that does not occupy a full word is used to
     * overwrite a now-dead GC thing pointer. In this case we want to avoid
     * damaging the smaller value.
     */
    PoisonPtr(w);
}

static void
CheckStackRootsRange(JSRuntime *rt, uintptr_t *begin, uintptr_t *end, Rooter *rbegin, Rooter *rend)
{
    JS_ASSERT(begin <= end);
    for (uintptr_t *i = begin; i != end; ++i)
        CheckStackRoot(rt, i, rbegin, rend);
}

static void
CheckStackRootsRangeAndSkipIon(JSRuntime *rt, uintptr_t *begin, uintptr_t *end, Rooter *rbegin, Rooter *rend)
{
    /*
     * Regions of the stack between Ion activiations are marked exactly through
     * a different mechanism. We need to skip these regions when checking the
     * stack so that we do not poison IonMonkey's things.
     */
    uintptr_t *i = begin;

#if JS_STACK_GROWTH_DIRECTION < 0 && defined(JS_ION)
    for (ion::IonActivationIterator ion(rt); ion.more(); ++ion) {
        uintptr_t *ionMin, *ionEnd;
        ion.ionStackRange(ionMin, ionEnd);

        uintptr_t *upto = Min(ionMin, end);
        if (upto > i)
            CheckStackRootsRange(rt, i, upto, rbegin, rend);
        else
            break;
        i = ionEnd;
    }
#endif

    /* The topmost Ion activiation may be beyond our prior top. */
    if (i < end)
        CheckStackRootsRange(rt, i, end, rbegin, rend);
}

static int
CompareRooters(const void *vpA, const void *vpB)
{
    const Rooter *a = static_cast<const Rooter *>(vpA);
    const Rooter *b = static_cast<const Rooter *>(vpB);
    // There should be no duplicates, and we wouldn't care about their order anyway.
    return (a->rooter < b->rooter) ? -1 : 1;
}

/*
 * In the pathological cases that dominate much of the test case runtime,
 * rooting analysis spends tons of time scanning the stack during a tight-ish
 * loop. Since statically, everything is either rooted or it isn't, these scans
 * are almost certain to be worthless. Detect these cases by checking whether
 * the addresses of the top several rooters in the stack are recurring. Note
 * that there may be more than one CheckRoots call within the loop, so we may
 * alternate between a couple of stacks rather than just repeating the same one
 * over and over, so we need more than a depth-1 memory.
 */
static bool
SuppressCheckRoots(Vector<Rooter, 0, SystemAllocPolicy> &rooters)
{
    static const unsigned int NumStackMemories = 6;
    static const size_t StackCheckDepth = 10;

    static uint32_t stacks[NumStackMemories];
    static unsigned int numMemories = 0;
    static unsigned int oldestMemory = 0;

    // Ugh. Sort the rooters. This should really be an O(n) rank selection
    // followed by a sort. Interestingly, however, the overall scan goes a bit
    // *faster* with this sort. Better branch prediction of the later
    // partitioning pass, perhaps.
    qsort(rooters.begin(), rooters.length(), sizeof(Rooter), CompareRooters);

    // Forward-declare a variable so its address can be used to mark the
    // current top of the stack
    unsigned int pos;

    // Compute the hash of the current stack
    uint32_t hash = HashGeneric(&pos);
    for (unsigned int i = 0; i < Min(StackCheckDepth, rooters.length()); i++)
        hash = AddToHash(hash, rooters[rooters.length() - i - 1].rooter);

    // Scan through the remembered stacks to find the current stack
    for (pos = 0; pos < numMemories; pos++) {
        if (stacks[pos] == hash) {
            // Skip this check. Technically, it is incorrect to not update the
            // LRU queue position, but it'll cost us at most one extra check
            // for every time a hot stack falls out of the window.
            return true;
        }
    }

    // Replace the oldest remembered stack with our current stack
    stacks[oldestMemory] = hash;
    oldestMemory = (oldestMemory + 1) % NumStackMemories;
    if (numMemories < NumStackMemories)
        numMemories++;

    return false;
}

void
JS::CheckStackRoots(JSContext *cx)
{
    JSRuntime *rt = cx->runtime;

    if (rt->gcZeal_ != ZealStackRootingSafeValue && rt->gcZeal_ != ZealStackRootingValue)
        return;
    if (rt->gcZeal_ == ZealStackRootingSafeValue && !rt->gcExactScanningEnabled)
        return;

    // If this assertion fails, it means that an AutoAssertNoGC was placed
    // around code that could trigger GC, and is therefore wrong. The
    // AutoAssertNoGC should be removed and the code it was guarding should be
    // modified to properly root any gcthings, and very possibly any code
    // calling that function should also be modified if it was improperly
    // assuming that GC could not happen at all within the called function.
    // (The latter may not apply if the AutoAssertNoGC only protected a portion
    // of a function, so the callers were already assuming that GC could
    // happen.)
    JS_ASSERT(!InNoGCScope());

    // GCs can't happen when analysis/inference/compilation are active.
    if (cx->compartment->activeAnalysis)
        return;

    // Can switch to the atoms compartment during analysis.
    if (IsAtomsCompartment(cx->compartment)) {
        for (CompartmentsIter c(rt); !c.done(); c.next()) {
            if (c.get()->activeAnalysis)
                return;
        }
    }

    AutoCopyFreeListToArenas copy(rt);

    ConservativeGCData *cgcd = &rt->conservativeGC;
    cgcd->recordStackTop();

    JS_ASSERT(cgcd->hasStackToScan());
    uintptr_t *stackMin, *stackEnd;
#if JS_STACK_GROWTH_DIRECTION > 0
    stackMin = rt->nativeStackBase;
    stackEnd = cgcd->nativeStackTop;
#else
    stackMin = cgcd->nativeStackTop + 1;
    stackEnd = reinterpret_cast<uintptr_t *>(rt->nativeStackBase);
#endif

    // Gather up all of the rooters
    Vector< Rooter, 0, SystemAllocPolicy> rooters;
    for (unsigned i = 0; i < THING_ROOT_LIMIT; i++) {
        for (ContextIter cx(rt); !cx.done(); cx.next()) {
            Rooted<void*> *rooter = cx->thingGCRooters[i];
            while (rooter) {
                Rooter r = { rooter, ThingRootKind(i) };
                JS_ALWAYS_TRUE(rooters.append(r));
                rooter = rooter->previous();
            }
        }
    }

    if (SuppressCheckRoots(rooters))
        return;

    // Truncate stackEnd to just after the address of the youngest
    // already-scanned rooter on the stack, to avoid re-scanning the rest of
    // the stack.
    void *firstScanned = NULL;
    for (Rooter *p = rooters.begin(); p != rooters.end(); p++) {
        if (p->rooter->scanned) {
            uintptr_t *addr = reinterpret_cast<uintptr_t*>(p->rooter);
#if JS_STACK_GROWTH_DIRECTION < 0
            if (stackEnd > addr)
#else
            if (stackEnd < addr)
#endif
            {
                stackEnd = addr;
                firstScanned = p->rooter;
            }
        }
    }

    // Partition the stack by the already-scanned start address. Put everything
    // that needs to be searched at the end of the vector.
    Rooter *firstToScan = rooters.begin();
    if (firstScanned) {
        for (Rooter *p = rooters.begin(); p != rooters.end(); p++) {
#if JS_STACK_GROWTH_DIRECTION < 0
            if (p->rooter >= firstScanned)
#else
            if (p->rooter <= firstScanned)
#endif
            {
                Swap(*firstToScan, *p);
                ++firstToScan;
            }
        }
    }

    JS_ASSERT(stackMin <= stackEnd);
    CheckStackRootsRangeAndSkipIon(rt, stackMin, stackEnd, firstToScan, rooters.end());
    CheckStackRootsRange(rt, cgcd->registerSnapshot.words,
                         ArrayEnd(cgcd->registerSnapshot.words),
                         firstToScan, rooters.end());

    // Mark all rooters as scanned
    for (Rooter *p = rooters.begin(); p != rooters.end(); p++)
        p->rooter->scanned = true;
}

#endif /* DEBUG && JS_GC_ZEAL && JSGC_ROOT_ANALYSIS && !JS_THREADSAFE */

#ifdef JS_GC_ZEAL

/*
 * Write barrier verification
 *
 * The next few functions are for write barrier verification.
 *
 * The VerifyBarriers function is a shorthand. It checks if a verification phase
 * is currently running. If not, it starts one. Otherwise, it ends the current
 * phase and starts a new one.
 *
 * The user can adjust the frequency of verifications, which causes
 * VerifyBarriers to be a no-op all but one out of N calls. However, if the
 * |always| parameter is true, it starts a new phase no matter what.
 *
 * Pre-Barrier Verifier:
 *   When StartVerifyBarriers is called, a snapshot is taken of all objects in
 *   the GC heap and saved in an explicit graph data structure. Later,
 *   EndVerifyBarriers traverses the heap again. Any pointer values that were in
 *   the snapshot and are no longer found must be marked; otherwise an assertion
 *   triggers. Note that we must not GC in between starting and finishing a
 *   verification phase.
 *
 * Post-Barrier Verifier:
 *   When StartVerifyBarriers is called, we create a virtual "Nursery Set" which
 *   future allocations are recorded in and turn on the StoreBuffer. Later,
 *   EndVerifyBarriers traverses the heap and ensures that the set of cross-
 *   generational pointers we find is a subset of the pointers recorded in our
 *   StoreBuffer.
 */

struct EdgeValue
{
    void *thing;
    JSGCTraceKind kind;
    char *label;
};

struct VerifyNode
{
    void *thing;
    JSGCTraceKind kind;
    uint32_t count;
    EdgeValue edges[1];
};

typedef HashMap<void *, VerifyNode *, DefaultHasher<void *>, SystemAllocPolicy> NodeMap;

/*
 * The verifier data structures are simple. The entire graph is stored in a
 * single block of memory. At the beginning is a VerifyNode for the root
 * node. It is followed by a sequence of EdgeValues--the exact number is given
 * in the node. After the edges come more nodes and their edges.
 *
 * The edgeptr and term fields are used to allocate out of the block of memory
 * for the graph. If we run out of memory (i.e., if edgeptr goes beyond term),
 * we just abandon the verification.
 *
 * The nodemap field is a hashtable that maps from the address of the GC thing
 * to the VerifyNode that represents it.
 */
struct VerifyPreTracer : JSTracer {
    /* The gcNumber when the verification began. */
    uint64_t number;

    /* This counts up to gcZealFrequency to decide whether to verify. */
    int count;

    /* This graph represents the initial GC "snapshot". */
    VerifyNode *curnode;
    VerifyNode *root;
    char *edgeptr;
    char *term;
    NodeMap nodemap;

    VerifyPreTracer() : root(NULL) {}
    ~VerifyPreTracer() { js_free(root); }
};

/*
 * This function builds up the heap snapshot by adding edges to the current
 * node.
 */
static void
AccumulateEdge(JSTracer *jstrc, void **thingp, JSGCTraceKind kind)
{
    VerifyPreTracer *trc = (VerifyPreTracer *)jstrc;

    trc->edgeptr += sizeof(EdgeValue);
    if (trc->edgeptr >= trc->term) {
        trc->edgeptr = trc->term;
        return;
    }

    VerifyNode *node = trc->curnode;
    uint32_t i = node->count;

    node->edges[i].thing = *thingp;
    node->edges[i].kind = kind;
    node->edges[i].label = trc->debugPrinter ? NULL : (char *)trc->debugPrintArg;
    node->count++;
}

static VerifyNode *
MakeNode(VerifyPreTracer *trc, void *thing, JSGCTraceKind kind)
{
    NodeMap::AddPtr p = trc->nodemap.lookupForAdd(thing);
    if (!p) {
        VerifyNode *node = (VerifyNode *)trc->edgeptr;
        trc->edgeptr += sizeof(VerifyNode) - sizeof(EdgeValue);
        if (trc->edgeptr >= trc->term) {
            trc->edgeptr = trc->term;
            return NULL;
        }

        node->thing = thing;
        node->count = 0;
        node->kind = kind;
        trc->nodemap.add(p, thing, node);
        return node;
    }
    return NULL;
}

static VerifyNode *
NextNode(VerifyNode *node)
{
    if (node->count == 0)
        return (VerifyNode *)((char *)node + sizeof(VerifyNode) - sizeof(EdgeValue));
    else
        return (VerifyNode *)((char *)node + sizeof(VerifyNode) +
                             sizeof(EdgeValue)*(node->count - 1));
}

void
gc::StartVerifyPreBarriers(JSRuntime *rt)
{
    if (rt->gcVerifyPreData ||
        rt->gcIncrementalState != NO_INCREMENTAL ||
        !IsIncrementalGCSafe(rt))
    {
        return;
    }

    AutoPrepareForTracing prep(rt);

    for (GCChunkSet::Range r(rt->gcChunkSet.all()); !r.empty(); r.popFront())
        r.front()->bitmap.clear();

    VerifyPreTracer *trc = js_new<VerifyPreTracer>();

    rt->gcNumber++;
    trc->number = rt->gcNumber;
    trc->count = 0;

    JS_TracerInit(trc, rt, AccumulateEdge);

    const size_t size = 64 * 1024 * 1024;
    trc->root = (VerifyNode *)js_malloc(size);
    JS_ASSERT(trc->root);
    trc->edgeptr = (char *)trc->root;
    trc->term = trc->edgeptr + size;

    if (!trc->nodemap.init())
        return;

    /* Create the root node. */
    trc->curnode = MakeNode(trc, NULL, JSGCTraceKind(0));

    /* We want MarkRuntime to save the roots to gcSavedRoots. */
    rt->gcIncrementalState = MARK_ROOTS;

    /* Make all the roots be edges emanating from the root node. */
    MarkRuntime(trc);

    VerifyNode *node = trc->curnode;
    if (trc->edgeptr == trc->term)
        goto oom;

    /* For each edge, make a node for it if one doesn't already exist. */
    while ((char *)node < trc->edgeptr) {
        for (uint32_t i = 0; i < node->count; i++) {
            EdgeValue &e = node->edges[i];
            VerifyNode *child = MakeNode(trc, e.thing, e.kind);
            if (child) {
                trc->curnode = child;
                JS_TraceChildren(trc, e.thing, e.kind);
            }
            if (trc->edgeptr == trc->term)
                goto oom;
        }

        node = NextNode(node);
    }

    rt->gcVerifyPreData = trc;
    rt->gcIncrementalState = MARK;
    rt->gcMarker.start();
    for (CompartmentsIter c(rt); !c.done(); c.next())
        PurgeJITCaches(c);
<<<<<<< HEAD
        c->setNeedsBarrier(true, JSCompartment::UpdateIon);
        c->allocator.arenas.purge();
=======

    for (ZonesIter zone(rt); !zone.done(); zone.next()) {
        zone->setNeedsBarrier(true, Zone::UpdateIon);
        zone->allocator.arenas.purge();
>>>>>>> d4a81cab
    }

    return;

oom:
    rt->gcIncrementalState = NO_INCREMENTAL;
    trc->~VerifyPreTracer();
    js_free(trc);
}

static bool
IsMarkedOrAllocated(Cell *cell)
{
    return cell->isMarked() || cell->arenaHeader()->allocatedDuringIncremental;
}

const static uint32_t MAX_VERIFIER_EDGES = 1000;

/*
 * This function is called by EndVerifyBarriers for every heap edge. If the edge
 * already existed in the original snapshot, we "cancel it out" by overwriting
 * it with NULL. EndVerifyBarriers later asserts that the remaining non-NULL
 * edges (i.e., the ones from the original snapshot that must have been
 * modified) must point to marked objects.
 */
static void
CheckEdge(JSTracer *jstrc, void **thingp, JSGCTraceKind kind)
{
    VerifyPreTracer *trc = (VerifyPreTracer *)jstrc;
    VerifyNode *node = trc->curnode;

    /* Avoid n^2 behavior. */
    if (node->count > MAX_VERIFIER_EDGES)
        return;

    for (uint32_t i = 0; i < node->count; i++) {
        if (node->edges[i].thing == *thingp) {
            JS_ASSERT(node->edges[i].kind == kind);
            node->edges[i].thing = NULL;
            return;
        }
    }
}

static void
AssertMarkedOrAllocated(const EdgeValue &edge)
{
    if (!edge.thing || IsMarkedOrAllocated(static_cast<Cell *>(edge.thing)))
        return;

    char msgbuf[1024];
    const char *label = edge.label ? edge.label : "<unknown>";

    JS_snprintf(msgbuf, sizeof(msgbuf), "[barrier verifier] Unmarked edge: %s", label);
    MOZ_ReportAssertionFailure(msgbuf, __FILE__, __LINE__);
    MOZ_CRASH();
}

void
gc::EndVerifyPreBarriers(JSRuntime *rt)
{
    AutoPrepareForTracing prep(rt);

    VerifyPreTracer *trc = (VerifyPreTracer *)rt->gcVerifyPreData;

    if (!trc)
        return;

    bool compartmentCreated = false;

    /* We need to disable barriers before tracing, which may invoke barriers. */
    for (ZonesIter zone(rt); !zone.done(); zone.next()) {
        if (!zone->needsBarrier())
            compartmentCreated = true;

        zone->setNeedsBarrier(false, Zone::UpdateIon);
    }

    for (CompartmentsIter c(rt); !c.done(); c.next())
        PurgeJITCaches(c);

    /*
     * We need to bump gcNumber so that the methodjit knows that jitcode has
     * been discarded.
     */
    JS_ASSERT(trc->number == rt->gcNumber);
    rt->gcNumber++;

    rt->gcVerifyPreData = NULL;
    rt->gcIncrementalState = NO_INCREMENTAL;

    if (!compartmentCreated && IsIncrementalGCSafe(rt)) {
        JS_TracerInit(trc, rt, CheckEdge);

        /* Start after the roots. */
        VerifyNode *node = NextNode(trc->root);
        while ((char *)node < trc->edgeptr) {
            trc->curnode = node;
            JS_TraceChildren(trc, node->thing, node->kind);

            if (node->count <= MAX_VERIFIER_EDGES) {
                for (uint32_t i = 0; i < node->count; i++)
                    AssertMarkedOrAllocated(node->edges[i]);
            }

            node = NextNode(node);
        }
    }

    rt->gcMarker.reset();
    rt->gcMarker.stop();

    trc->~VerifyPreTracer();
    js_free(trc);
}

/*** Post-Barrier Verifyier ***/

struct VerifyPostTracer : JSTracer {
    /* The gcNumber when the verification began. */
    uint64_t number;

    /* This counts up to gcZealFrequency to decide whether to verify. */
    int count;
};

/*
 * The post-barrier verifier runs the full store buffer and a fake nursery when
 * running and when it stops, walks the full heap to ensure that all the
 * important edges were inserted into the storebuffer.
 */
void
gc::StartVerifyPostBarriers(JSRuntime *rt)
{
#ifdef JSGC_GENERATIONAL
    if (!rt->gcExactScanningEnabled ||
        rt->gcVerifyPostData ||
        rt->gcIncrementalState != NO_INCREMENTAL)
    {
        return;
    }
    VerifyPostTracer *trc = js_new<VerifyPostTracer>();
    rt->gcVerifyPostData = trc;
    rt->gcNumber++;
    trc->number = rt->gcNumber;
    trc->count = 0;
    for (CompartmentsIter c(rt); !c.done(); c.next()) {
        if (IsAtomsCompartment(c))
            continue;

        if (!c->gcNursery.enable())
            goto oom;

        if (!c->gcStoreBuffer.enable())
            goto oom;
    }
    return;
oom:
    trc->~VerifyPostTracer();
    js_free(trc);
    rt->gcVerifyPostData = NULL;
    for (CompartmentsIter c(rt); !c.done(); c.next()) {
        c->gcNursery.disable();
        c->gcStoreBuffer.disable();
    }
#endif
}

#ifdef JSGC_GENERATIONAL
static void
AssertStoreBufferContainsEdge(StoreBuffer *storebuf, void *loc, void *dst)
{
    if (storebuf->containsEdgeAt(loc))
        return;

    char msgbuf[1024];
    JS_snprintf(msgbuf, sizeof(msgbuf), "[post-barrier verifier] Missing edge @ %p to %p",
                loc, dst);
    MOZ_ReportAssertionFailure(msgbuf, __FILE__, __LINE__);
    MOZ_CRASH();
}

void
PostVerifierVisitEdge(JSTracer *jstrc, void **thingp, JSGCTraceKind kind)
{
    VerifyPostTracer *trc = (VerifyPostTracer *)jstrc;
    Cell *dst = (Cell *)*thingp;
    JSCompartment *comp = dst->compartment();

    /*
     * Note: watchpoint markAll will give us cross-compartment pointers into the
     * atoms compartment.
     */
    if (IsAtomsCompartment(comp))
        return;

    /* Filter out non cross-generational edges. */
    if (!comp->gcNursery.isInside(dst))
        return;

    /*
     * Note: since Value travels through the stack to get Cell**, we need to use
     * the annotated location in the tracer instead of the indirect location for
     * these edges.
     */
    Cell *loc = (Cell *)(trc->realLocation != NULL ? trc->realLocation : thingp);

    AssertStoreBufferContainsEdge(&comp->gcStoreBuffer, loc, dst);
}
#endif

void
js::gc::EndVerifyPostBarriers(JSRuntime *rt)
{
#ifdef JSGC_GENERATIONAL
    AutoPrepareForTracing prep(rt);

    VerifyPostTracer *trc = (VerifyPostTracer *)rt->gcVerifyPostData;
    JS_TracerInit(trc, rt, PostVerifierVisitEdge);
    trc->count = 0;

    if (!rt->gcExactScanningEnabled)
        goto oom;

    for (CompartmentsIter c(rt); !c.done(); c.next()) {
        if (c->gcStoreBuffer.hasOverflowed())
            continue;
        if (!c->gcStoreBuffer.coalesceForVerification())
            goto oom;
    }

    /* Walk the heap. */
    for (CompartmentsIter c(rt); !c.done(); c.next()) {
        if (!c->gcStoreBuffer.isEnabled() ||
             c->gcStoreBuffer.hasOverflowed() ||
             IsAtomsCompartment(c))
        {
            continue;
        }

        if (c->watchpointMap)
            c->watchpointMap->markAll(trc);

        for (size_t kind = 0; kind < FINALIZE_LIMIT; ++kind) {
            for (CellIterUnderGC cells(c, AllocKind(kind)); !cells.done(); cells.next()) {
                Cell *src = cells.getCell();
                if (!c->gcNursery.isInside(src))
                    JS_TraceChildren(trc, src, MapAllocToTraceKind(AllocKind(kind)));
            }
        }
    }

oom:
    trc->~VerifyPostTracer();
    js_free(trc);
    rt->gcVerifyPostData = NULL;
    for (CompartmentsIter c(rt); !c.done(); c.next()) {
        c->gcNursery.disable();
        c->gcStoreBuffer.disable();
        c->gcStoreBuffer.releaseVerificationData();
    }
#endif
}

/*** Barrier Verifier Scheduling ***/

static void
VerifyPreBarriers(JSRuntime *rt)
{
    if (rt->gcVerifyPreData)
        EndVerifyPreBarriers(rt);
    else
        StartVerifyPreBarriers(rt);
}

static void
VerifyPostBarriers(JSRuntime *rt)
{
    if (rt->gcVerifyPostData)
        EndVerifyPostBarriers(rt);
    else
        StartVerifyPostBarriers(rt);
}

void
gc::VerifyBarriers(JSRuntime *rt, VerifierType type)
{
    if (type == PreBarrierVerifier)
        VerifyPreBarriers(rt);
    else
        VerifyPostBarriers(rt);
}

static void
MaybeVerifyPreBarriers(JSRuntime *rt, bool always)
{
    if (rt->gcZeal() != ZealVerifierPreValue)
        return;

    if (rt->mainThread.suppressGC)
        return;

    if (VerifyPreTracer *trc = (VerifyPreTracer *)rt->gcVerifyPreData) {
        if (++trc->count < rt->gcZealFrequency && !always)
            return;

        EndVerifyPreBarriers(rt);
    }
    StartVerifyPreBarriers(rt);
}

static void
MaybeVerifyPostBarriers(JSRuntime *rt, bool always)
{
    if (rt->gcZeal() != ZealVerifierPostValue)
        return;

    if (rt->mainThread.suppressGC)
        return;

    if (VerifyPostTracer *trc = (VerifyPostTracer *)rt->gcVerifyPostData) {
        if (++trc->count < rt->gcZealFrequency && !always)
            return;

        EndVerifyPostBarriers(rt);
    }
    StartVerifyPostBarriers(rt);
}

void
js::gc::MaybeVerifyBarriers(JSContext *cx, bool always)
{
    MaybeVerifyPreBarriers(cx->runtime, always);
    MaybeVerifyPostBarriers(cx->runtime, always);
}

void
js::gc::FinishVerifier(JSRuntime *rt)
{
    if (VerifyPreTracer *trc = (VerifyPreTracer *)rt->gcVerifyPreData) {
        trc->~VerifyPreTracer();
        js_free(trc);
    }
#ifdef JSGC_GENERATIONAL
    if (VerifyPostTracer *trc = (VerifyPostTracer *)rt->gcVerifyPostData) {
        trc->~VerifyPostTracer();
        js_free(trc);
        for (CompartmentsIter c(rt); !c.done(); c.next()) {
            c->gcNursery.disable();
            c->gcStoreBuffer.disable();
        }
    }
#endif
}

#endif /* JS_GC_ZEAL */<|MERGE_RESOLUTION|>--- conflicted
+++ resolved
@@ -509,15 +509,10 @@
     rt->gcMarker.start();
     for (CompartmentsIter c(rt); !c.done(); c.next())
         PurgeJITCaches(c);
-<<<<<<< HEAD
-        c->setNeedsBarrier(true, JSCompartment::UpdateIon);
-        c->allocator.arenas.purge();
-=======
 
     for (ZonesIter zone(rt); !zone.done(); zone.next()) {
         zone->setNeedsBarrier(true, Zone::UpdateIon);
         zone->allocator.arenas.purge();
->>>>>>> d4a81cab
     }
 
     return;
