# -*- Mode: makefile -*-
#
# This Source Code Form is subject to the terms of the Mozilla Public
# License, v. 2.0. If a copy of the MPL was not distributed with this
# file, You can obtain one at http://mozilla.org/MPL/2.0/.

DEPTH		= @DEPTH@
topsrcdir	= @top_srcdir@
srcdir		= @srcdir@

run_for_side_effects := $(shell echo "MAKE: $(MAKE)")
include $(DEPTH)/config/autoconf.mk

LIBRARY_NAME	    = mozjs
STATIC_LIBRARY_NAME = js_static

LIBS		= $(NSPR_LIBS)

# JavaScript must be built shared, even for static builds, as it is used by
# other modules which are always built shared. Failure to do so results in
# the js code getting copied into xpinstall and jsd as well as mozilla-bin,
# and then the static data cells used for locking no longer work.
#
# In fact, we now build both a static and a shared library, as the
# JS shell would like to link to the static library.

ifdef JS_SHARED_LIBRARY
FORCE_SHARED_LIB = 1
endif
FORCE_STATIC_LIB = 1
DIST_INSTALL = 1

###############################################
# BEGIN include sources for low-level code shared with mfbt
#
MFBT_ROOT = $(srcdir)/../../mfbt
VPATH += $(MFBT_ROOT)
include $(MFBT_ROOT)/exported_headers.mk

VPATH		+= \
		$(srcdir) \
		$(srcdir)/builtin \
		$(srcdir)/devtools \
		$(srcdir)/ds \
		$(srcdir)/frontend \
		$(srcdir)/gc \
		$(srcdir)/vm \
		$(NULL)

CPPSRCS		= \
		jsalloc.cpp \
		jsanalyze.cpp \
		jsapi.cpp \
		jsarray.cpp \
		jsatom.cpp \
		jsbool.cpp \
		jsclone.cpp \
		jscntxt.cpp \
		jscompartment.cpp \
		jsdate.cpp \
		jsdbgapi.cpp \
		jsdhash.cpp \
		jsdtoa.cpp \
		jsexn.cpp \
		jsfriendapi.cpp \
		jsfun.cpp \
		jsgc.cpp \
		jscrashreport.cpp \
		jsinfer.cpp \
		jsinterp.cpp \
		jsiter.cpp \
		jslog2.cpp \
		jsmath.cpp \
		jsmemorymetrics.cpp \
		jsnativestack.cpp \
		jsnum.cpp \
		jsobj.cpp \
		json.cpp \
		jsonparser.cpp \
		jsopcode.cpp \
		jsproxy.cpp \
		jsprf.cpp \
		jsprobes.cpp \
		jspropertycache.cpp \
		jspropertytree.cpp \
		jsreflect.cpp \
		jsscript.cpp \
		jsstr.cpp \
		jstypedarray.cpp \
		jsutil.cpp \
		jswatchpoint.cpp \
		jsweakmap.cpp \
		jsworkers.cpp \
		ThreadPool.cpp \
		Monitor.cpp \
		ForkJoin.cpp \
		jswrapper.cpp \
		prmjtime.cpp \
		sharkctl.cpp \
		ArgumentsObject.cpp \
		DateTime.cpp \
		Debugger.cpp \
		GlobalObject.cpp \
		Object.cpp \
		ObjectImpl.cpp \
		PropertyKey.cpp \
		ScopeObject.cpp \
		Shape.cpp \
		Stack.cpp \
		String.cpp \
		BytecodeCompiler.cpp \
		BytecodeEmitter.cpp \
		CharacterEncoding.cpp \
		FoldConstants.cpp \
		Intl.cpp \
		NameFunctions.cpp \
		ParallelArray.cpp \
		ParseMaps.cpp \
		ParseNode.cpp \
		Parser.cpp \
		SPSProfiler.cpp \
		SelfHosting.cpp \
		TokenStream.cpp \
		TestingFunctions.cpp \
		Profilers.cpp \
		LifoAlloc.cpp \
		Eval.cpp \
		MapObject.cpp \
		RegExpObject.cpp \
		RegExpStatics.cpp \
		RegExp.cpp \
		RootMarking.cpp \
		Marking.cpp \
		Memory.cpp \
		Statistics.cpp \
		StoreBuffer.cpp \
		Iteration.cpp \
		Zone.cpp \
		Verifier.cpp \
		StringBuffer.cpp \
		Unicode.cpp \
		Xdr.cpp \
		Module.cpp \
		$(NULL)

ifdef MOZ_INSTRUMENTS
CPPSRCS		+= \
		Instruments.cpp \
		$(NULL)
endif

# Changes to internal header files, used externally, massively slow down
# browser builds.  Don't add new files here unless you know what you're
# doing!
INSTALLED_HEADERS = \
		js-config.h \
		jscpucfg.h \
		js.msg \
		jsalloc.h \
		jsapi.h \
		jsclass.h \
		jsclist.h \
		jsdbgapi.h \
		jsdhash.h \
		jsfriendapi.h \
		jslock.h \
		json.h \
		jsproxy.h \
		jsprf.h \
		jsprototypes.h \
		jsprvtd.h \
		jspubtd.h \
		jstypes.h \
		jsutil.h \
		jsversion.h \
		jswrapper.h \
		$(NULL)

######################################################
# BEGIN include exported headers from the JS engine
#
#       Ultimately, after cleansing INSTALLED_HEADERS,
#       these will be the ONLY headers exported by
#       the js engine
#
VPATH		+= \
		$(srcdir)/../public \
		$(NULL)

EXPORTS_NAMESPACES += js

# If you add a header here, add it to js/src/jsapi-tests/testIntTypesABI.cpp so
# that we ensure we don't over-expose our internal integer typedefs.  Note that
# LegacyIntTypes.h below is deliberately exempted from this requirement.
EXPORTS_js = \
		Anchor.h \
		CallArgs.h \
		CharacterEncoding.h \
		GCAPI.h \
		HashTable.h \
		HeapAPI.h \
		LegacyIntTypes.h \
		MemoryMetrics.h \
		PropertyKey.h \
		RequiredDefines.h \
		RootingAPI.h \
		TemplateLib.h \
		Utility.h \
		Value.h \
		Vector.h \
		$(NULL)

###############################################
# BEGIN enable non-releasable features
#
ifeq (,$(filter beta release esr,$(MOZ_UPDATE_CHANNEL)))
DEFINES += -DENABLE_TYPEDARRAY_MOVE
DEFINES += -DENABLE_PARALLEL_JS
endif

ifdef ENABLE_TRACE_LOGGING

###############################################
# BEGIN include sources for trace logging
#
CPPSRCS += 	TraceLogging.cpp

endif

ifdef ENABLE_METHODJIT

###############################################
# BEGIN include sources for the method JIT
#
VPATH += 	$(srcdir)/methodjit

CPPSRCS += 	MethodJIT.cpp \
		StubCalls.cpp \
		Compiler.cpp \
		FrameState.cpp \
		FastArithmetic.cpp \
		FastBuiltins.cpp \
		FastOps.cpp \
		LoopState.cpp \
		StubCompiler.cpp \
		MonoIC.cpp \
		PolyIC.cpp \
		ImmutableSync.cpp \
		InvokeHelpers.cpp \
		Retcon.cpp \
		TrampolineCompiler.cpp \
		$(NULL)

# Ion
ifdef ENABLE_ION
VPATH +=	$(srcdir)/ion
VPATH +=	$(srcdir)/ion/shared

CPPSRCS +=	MIR.cpp \
		BaselineCompiler.cpp \
		BaselineIC.cpp \
		BaselineFrame.cpp \
		BaselineFrameInfo.cpp \
		BaselineJIT.cpp \
		BaselineInspector.cpp \
		BaselineBailouts.cpp \
		BacktrackingAllocator.cpp \
		Bailouts.cpp \
		BitSet.cpp \
		C1Spewer.cpp \
		CodeGenerator.cpp \
		CodeGenerator-shared.cpp \
		Ion.cpp \
		IonAnalysis.cpp \
		IonBuilder.cpp \
		IonCaches.cpp \
		IonFrames.cpp \
		IonMacroAssembler.cpp \
		IonSpewer.cpp \
		JSONSpewer.cpp \
		LICM.cpp \
		LinearScan.cpp \
		LIR.cpp \
		LiveRangeAllocator.cpp \
		Lowering.cpp \
		Lowering-shared.cpp \
		MCallOptimize.cpp \
		MIRGraph.cpp \
		MoveResolver.cpp \
		EdgeCaseAnalysis.cpp \
		RegisterAllocator.cpp \
		Snapshots.cpp \
		Safepoints.cpp \
		StupidAllocator.cpp \
		TypeOracle.cpp \
		TypePolicy.cpp \
		ValueNumbering.cpp \
		RangeAnalysis.cpp \
		VMFunctions.cpp \
		ParallelFunctions.cpp \
		AliasAnalysis.cpp \
		ParallelArrayAnalysis.cpp \
		UnreachableCodeElimination.cpp \
		BaselineCompiler-shared.cpp \
		EffectiveAddressAnalysis.cpp \
		AsmJS.cpp \
		AsmJSLink.cpp \
		AsmJSSignalHandlers.cpp \
		$(NULL)
endif #ENABLE_ION
ifeq (86, $(findstring 86,$(TARGET_CPU)))
ifdef ENABLE_ION
CPPSRCS +=	CodeGenerator-x86-shared.cpp
CPPSRCS +=	IonFrames-x86-shared.cpp
CPPSRCS +=	MoveEmitter-x86-shared.cpp
CPPSRCS +=	Assembler-x86-shared.cpp
CPPSRCS +=	Lowering-x86-shared.cpp
CPPSRCS +=	BaselineCompiler-x86-shared.cpp
CPPSRCS +=	BaselineIC-x86-shared.cpp
endif #ENABLE_ION
ifeq (x86_64, $(TARGET_CPU))
ifdef _MSC_VER
ASFILES +=	TrampolineMasmX64.asm
endif
ifeq ($(OS_ARCH),WINNT)
ifdef GNU_CC
ASFILES +=	TrampolineMingwX64.s
endif
endif
ifdef SOLARIS_SUNPRO_CXX
ASFILES +=	TrampolineSUNWX64.s
endif
ifdef ENABLE_ION
VPATH +=	$(srcdir)/ion/x64
CPPSRCS += 	Lowering-x64.cpp \
		CodeGenerator-x64.cpp \
		Trampoline-x64.cpp \
		Assembler-x64.cpp \
		Bailouts-x64.cpp \
		MacroAssembler-x64.cpp \
		BaselineCompiler-x64.cpp \
		BaselineIC-x64.cpp \
		$(NULL)
endif #ENABLE_ION
else
ifdef ENABLE_ION
VPATH +=	$(srcdir)/ion/x86
CPPSRCS +=	Lowering-x86.cpp \
		CodeGenerator-x86.cpp \
		Trampoline-x86.cpp \
		Assembler-x86.cpp \
		Bailouts-x86.cpp \
		MacroAssembler-x86.cpp \
		BaselineCompiler-x86.cpp \
		BaselineIC-x86.cpp \
		$(NULL)
endif #ENABLE_ION
ifdef SOLARIS_SUNPRO_CXX
ASFILES +=	TrampolineSUNWX86.s
endif
endif
endif
ifdef ENABLE_ION
ifeq (arm, $(findstring arm, $(TARGET_CPU)))
ifdef ENABLE_ION
VPATH +=	$(srcdir)/ion/arm
CPPSRCS +=	Lowering-arm.cpp \
		CodeGenerator-arm.cpp \
		Trampoline-arm.cpp \
		Assembler-arm.cpp \
		Bailouts-arm.cpp \
		IonFrames-arm.cpp \
		MoveEmitter-arm.cpp \
		Architecture-arm.cpp \
		MacroAssembler-arm.cpp \
		BaselineCompiler-arm.cpp \
		BaselineIC-arm.cpp \
		$(NULL)
endif #ENABLE_ION
endif
endif #ENABLE_ION
ifeq (sparc, $(findstring sparc,$(TARGET_CPU)))
ASFILES +=	TrampolineSparc.s
endif
ifeq (mips, $(findstring mips,$(TARGET_CPU)))
CPPSRCS +=	TrampolineMIPS.cpp
endif
#
# END enclude sources for the method JIT
#############################################

endif

###############################################
# BEGIN include sources for the Nitro assembler
#

VPATH += 	$(srcdir)/assembler \
		$(srcdir)/assembler/wtf \
		$(srcdir)/assembler/jit \
		$(srcdir)/yarr \
		$(NONE)

CPPSRCS += 	ExecutableAllocator.cpp \
		PageBlock.cpp \
		YarrInterpreter.cpp \
		YarrPattern.cpp \
		YarrSyntaxChecker.cpp \
		YarrCanonicalizeUCS2.cpp \
		$(NONE)

ifdef ENABLE_METHODJIT_SPEW
CPPSRCS += Logging.cpp
endif

ifneq (,$(filter-out OS2 WINNT,$(OS_ARCH)))
CPPSRCS += ExecutableAllocatorPosix.cpp \
           OSAllocatorPosix.cpp \
           $(NONE)
endif
ifeq ($(OS_ARCH),WINNT)
CPPSRCS += ExecutableAllocatorWin.cpp \
           OSAllocatorWin.cpp \
           $(NONE)
endif
ifeq ($(OS_ARCH),OS2)
CPPSRCS += ExecutableAllocatorOS2.cpp \
           OSAllocatorOS2.cpp \
           $(NONE)
endif

ifneq (,$(ENABLE_METHODJIT)$(ENABLE_ION)$(ENABLE_YARR_JIT))
VPATH += 	$(srcdir)/assembler/assembler \
		$(srcdir)/methodjit \
		$(NONE)

CPPSRCS +=	ARMAssembler.cpp \
		MacroAssemblerARM.cpp \
		MacroAssemblerX86Common.cpp \
		$(NONE)

ifdef ENABLE_YARR_JIT
CPPSRCS +=	YarrJIT.cpp
endif

ifeq (86, $(findstring 86,$(TARGET_CPU)))
ifeq (x86_64, $(TARGET_CPU))
#CPPSRCS		+= only_on_x86_64.cpp
else
#CPPSRCS		+= only_on_x86.cpp
endif
endif
ifeq (arm, $(findstring arm, $(TARGET_CPU)))
#CPPSRCS		+= only_on_arm.cpp
endif

endif

#
# END enclude sources for the Nitro assembler
#############################################

ifdef JS_HAS_CTYPES
VPATH += $(srcdir)/ctypes

CPPSRCS += \
    CTypes.cpp \
    Library.cpp \
    $(NULL)

ifdef MOZ_NATIVE_FFI
LOCAL_INCLUDES = $(MOZ_FFI_CFLAGS)
else
LOCAL_INCLUDES = -Ictypes/libffi/include
endif

LOCAL_INCLUDES += \
    -I. \
    $(NULL)


ifdef MOZ_NATIVE_FFI
EXTRA_DSO_LDOPTS += $(MOZ_FFI_LIBS)
else
ifeq ($(OS_ARCH),OS2)
SHARED_LIBRARY_LIBS += \
    ctypes/libffi/.libs/ffi.a \
    $(NULL)
else
SHARED_LIBRARY_LIBS += \
    ctypes/libffi/.libs/libffi.$(LIB_SUFFIX) \
    $(NULL)
endif
endif

endif # JS_HAS_CTYPES

LOCAL_INCLUDES += -I$(MFBT_ROOT)/double-conversion

ifdef HAVE_DTRACE
INSTALLED_HEADERS += \
		$(CURDIR)/javascript-trace.h \
		$(NULL)
endif

# PerfMeasurement is available regardless of low-level support for it;
# it just doesn't necessarily do anything useful.  There is one
# implementation source file per supported operating system, plus a stub
# for unsupported OSes, plus the Javascript wrapper.
VPATH += $(srcdir)/perf
INSTALLED_HEADERS += jsperf.h
CPPSRCS += jsperf.cpp
ifdef HAVE_LINUX_PERF_EVENT_H
CPPSRCS += pm_linux.cpp
else
CPPSRCS += pm_stub.cpp
endif

EXPORTS = $(INSTALLED_HEADERS)

DASH_R		= -r

ifneq (,$(filter OS2 WINNT,$(OS_ARCH)))
SDK_LIBRARY = $(IMPORT_LIBRARY)
else
SDK_LIBRARY = $(SHARED_LIBRARY)
endif

# for compiler bug (http://support.microsoft.com/kb/982107) for MSVC x64
ifdef _MSC_VER
ifneq (,$(filter 1400 1500,$(_MSC_VER)))
ifeq ($(OS_TEST),x86_64)
ASFILES += jswin64.asm
endif
endif
endif

include $(topsrcdir)/config/config.mk

ifeq (,$(MOZ_GLUE_PROGRAM_LDFLAGS))
# When building standalone, we need to include mfbt sources, and to declare
# "exported" mfbt symbols on its behalf when we use its headers.
include $(MFBT_ROOT)/sources.mk
DEFINES += -DIMPL_MFBT
endif

EXTRA_DSO_LDOPTS += $(NSPR_LIBS)

ifndef BUILD_OPT
MOCHAFILE	= 1
endif

# Define keyword generator before rules.mk, see bug 323979 comment 50

HOST_CPPSRCS += jskwgen.cpp
HOST_SIMPLE_PROGRAMS += host_jskwgen$(HOST_BIN_SUFFIX)
GARBAGE += jsautokw.h host_jskwgen$(HOST_BIN_SUFFIX)

HOST_CPPSRCS += jsoplengen.cpp
HOST_SIMPLE_PROGRAMS += host_jsoplengen$(HOST_BIN_SUFFIX)
GARBAGE += jsautooplen.h host_jsoplengen$(HOST_BIN_SUFFIX)

GARBAGE += selfhosted.out.h

USE_HOST_CXX = 1

ifdef HAVE_DTRACE
ifneq ($(OS_ARCH),Darwin)
DTRACE_PROBE_OBJ = $(LIBRARY_NAME)-dtrace.$(OBJ_SUFFIX)
endif
MOZILLA_DTRACE_SRC = $(srcdir)/devtools/javascript-trace.d
endif

default::

ifneq (,$(CROSS_COMPILE)$(filter-out WINNT OS2,$(OS_ARCH)))
# nsinstall doesn't get built until we enter config/ in the exports phase,
# so we'll have to manually ensure it gets built here if we want to use
# $(EXPORTS)
export:: config/nsinstall$(HOST_BIN_SUFFIX)
$(PUBLIC) $(SDK_PUBLIC): config/nsinstall$(HOST_BIN_SUFFIX)

config/nsinstall$(HOST_BIN_SUFFIX): $(srcdir)/config/nsinstall.c $(srcdir)/config/pathsub.c
	$(MAKE) -C config/ nsinstall$(HOST_BIN_SUFFIX)
endif

include $(topsrcdir)/config/rules.mk

ifdef JS_HAS_CTYPES
ifndef MOZ_NATIVE_FFI
# Build libffi proper as part of the 'exports' target, so things get built
# in the right order.
export::
		$(call SUBMAKE,,ctypes/libffi)

distclean clean::
		$(call SUBMAKE,$@,ctypes/libffi)
endif
endif

# ICU headers need to be available whether we build with the complete
# Internationalization API or not - ICU stubs rely on them.

LOCAL_INCLUDES += \
    -I$(topsrcdir)/../../intl/icu/source/common \
    -I$(topsrcdir)/../../intl/icu/source/i18n \
    $(NULL)

# The "find any vanilla new/new[] calls" script is tailored to Linux, so
# only run it there.  That should be enough to catch any such calls that
# creep in.
check-vanilla-new:
	$(srcdir)/config/find_vanilla_new_calls $(LIBRARY)

ifeq ($(OS_ARCH),Linux)
check:: check-vanilla-new
endif

# Help ensure that the number of OOM errors in SpiderMonkey doesn't increase.
# If the number of OOM errors changes, update the number below. We intend this
# number to go down over time, by fixing OOMs.
check-ooms:
	$(wildcard $(RUN_TEST_PROGRAM)) $(PYTHON) -u $(srcdir)/config/find_OOM_errors.py --regression 125

ifeq ($(MOZ_DEBUG),1)
#check:: check-ooms
endif

ifdef MOZ_VALGRIND
ifndef MOZ_ASAN
JITTEST_VALGRIND_FLAG = --valgrind
endif
endif

check-jit-test::
	$(wildcard $(RUN_TEST_PROGRAM)) $(PYTHON) -u $(srcdir)/jit-test/jit_test.py \
	        --no-slow --no-progress --tinderbox --tbpl $(JITTEST_VALGRIND_FLAG) \
	        $(DIST)/bin/js$(BIN_SUFFIX)

check:: check-jit-test

# jstests doesn't have a --jitflags option, so we need to loop, updating the
# exit code (RC) after each invocation.
# FIXME: MethodJIT doesn't work for 1 test case (bug 644393), so
# --no-extensions is set to skip that test. Remove as soon as possible.
check-jstests:
	RC=0; \
	for f in `echo "$(JITFLAGS)" | tr ',' '\n'`; \
		do \
			$(wildcard $(RUN_TEST_PROGRAM)) $(PYTHON) -u $(srcdir)/tests/jstests.py \
				--tinderbox --no-progress \
				--no-extensions \
				--timeout 300 \
				--args="`echo $$f | sed 's/\(.\)/ -\1/g'`" \
				$(DIST)/bin/js$(BIN_SUFFIX); \
			RC=$$(( $$RC || $$?)); \
		done; \
	exit $$RC

# FIXME:
# We want to run check-jstests as part of |make check| on all platforms, on
# tinderbox. However, some configurations don't work quite right just yet.
# Rather than risking regressions in major configurations while fixing these
# secondary configuration, we work around them and fix the bugs later.
#
#   Bug 652154: On Windows, SM(!m !t) don't work because of path problems with
#				their unusual directory layout
#
#   Bug 652155: On Mac, SM(d) doesn't work for unknown reasons

ifeq ($(OS_ARCH),WINNT)
ifdef ENABLE_METHODJIT
endif
else
ifndef HAVE_DTRACE
#check:: check-jstests
endif
endif

DIST_GARBAGE = config.cache config.log config.status* \
   config/autoconf.mk \
   unallmakefiles js-config js-config.h js-confdefs.h

distclean::
	cat unallmakefiles | $(XARGS) rm -f
	$(RM) $(DIST_GARBAGE)

DEFINES		+= -DEXPORT_JS_API

INCLUDES	+= -I$(srcdir)

ifdef JS_THREADSAFE
DEFINES		+= -DJS_THREADSAFE
endif

ifdef JS_HAS_CTYPES
DEFINES		+= -DJS_HAS_CTYPES
DEFINES         += -DDLL_PREFIX=\"$(DLL_PREFIX)\" -DDLL_SUFFIX=\"$(DLL_SUFFIX)\"
endif

ifdef JS_VERSION
DEFINES		+= -DJS_VERSION=$(JS_VERSION)
endif

ifneq ($(findstring -L,$(NSPR_LIBS)),)
NSPR_STATIC_PATH = $(subst -L,,$(findstring -L,$(NSPR_LIBS)))
else
NSPR_STATIC_PATH = $(DIST)/lib
endif

ifdef MOZ_VTUNE
#CXXFLAGS += -IC:/Program\ Files/Intel/VTune/Analyzer/Include
#EXTRA_DSO_LDOPTS += C:/Program\ Files/Intel/VTune/Analyzer/Lib/VtuneApi.lib
#LIBS +=  C:/Program\ Files/Intel/VTune/Analyzer/Lib/VtuneApi.lib
endif

ifdef MOZ_ETW
# This will get the ETW provider resources into the library mozjs.dll
RESFILE = ETWProvider.res
endif

# HP-UX does not require the extra linking of "-lm"
ifeq (,$(filter HP-UX WINNT OS2,$(OS_ARCH)))
EXTRA_LIBS	+= -lm
endif

CFLAGS += $(MOZ_ZLIB_CFLAGS)
EXTRA_LIBS += $(MOZ_ZLIB_LIBS)
# Enable zlib usage if zlib has been located. When building the browser on
# Windows, MOZ_ZLIB_LIBS is empty because zlib is part of libmozglue. We thus
# also enable zlib if mozglue is present.
ifneq (,$(MOZ_ZLIB_LIBS)$(MOZ_GLUE_LDFLAGS))
DEFINES += -DUSE_ZLIB
endif

# Prevent floating point errors caused by VC++ optimizations
ifdef _MSC_VER
# XXX We should add this to CXXFLAGS, too?
CFLAGS += -fp:precise

ifeq ($(CPU_ARCH),x86)
# Workaround compiler bug on PGO (Bug 721284)
MonoIC.$(OBJ_SUFFIX): CXXFLAGS += -GL-
Compiler.$(OBJ_SUFFIX): CXXFLAGS += -GL-
# Ditto (Bug 772303)
RegExp.$(OBJ_SUFFIX): CXXFLAGS += -GL-
endif
# Ditto (Bug 810661)
ifeq ($(CPU_ARCH),x86_64)
CTypes.$(OBJ_SUFFIX): CXXFLAGS += -GL-
endif
endif # _MSC_VER

ifeq ($(OS_ARCH),FreeBSD)
EXTRA_LIBS	+= -pthread
endif
ifeq ($(OS_ARCH),Linux)
EXTRA_LIBS	+= -ldl
endif
# Silence warnings on AIX/HP-UX from non-GNU compilers
ifndef GNU_CC
ifeq ($(OS_ARCH),AIX)
# Suppress warnings from xlC
# 1540-1281: offsetof() on null non-POD types
# 1540-1608: anonymous unions using static data members
CFLAGS		+= -qsuppress=1540-1281 -qsuppress=1540-1608
CXXFLAGS	+= -qsuppress=1540-1281 -qsuppress=1540-1608
endif
ifeq ($(OS_ARCH),HP-UX)
# Suppress warnings from aCC
# 3055: anonymous unions declaring types
# 4189: offsetof() on non-POD types
CFLAGS		+= +W3055,4189
CXXFLAGS	+= +W3055,4189
endif
endif
ifeq ($(OS_ARCH),SunOS)
ifeq ($(TARGET_CPU),sparc)

ifdef GNU_CC
CFLAGS   += -mcpu=v9
CXXFLAGS += -mcpu=v9
endif # GNU_CC

endif
ifeq ($(OS_RELEASE),4.1)
EXTRA_LIBS	+= -ldl -lnsl
else
EXTRA_LIBS	+= -lposix4 -ldl -lnsl -lsocket
endif
endif

# An AIX Optimization bug causes PR_dtoa() & JS_dtoa to produce wrong result.
# This suppresses optimization for this single compilation unit.
ifeq ($(OS_ARCH),AIX)
jsatom.o: jsatom.cpp Makefile.in
	$(REPORT_BUILD)
	@$(MAKE_DEPS_AUTO_CXX)
	$(CXX) -o $@ -c $(filter-out $(MOZ_OPTIMIZE_FLAGS), $(COMPILE_CFLAGS)) $<
jsdtoa.o: jsdtoa.cpp Makefile.in
	$(REPORT_BUILD)
	@$(MAKE_DEPS_AUTO_CXX)
	$(CXX) -o $@ -c $(filter-out $(MOZ_OPTIMIZE_FLAGS), $(COMPILE_CFLAGS)) $<
endif

# Compute the linker flags that programs linking against SpiderMonkey should
# pass to get SpiderMonkey and its dependencies, beyond just the -L and -l
# for the SpiderMonkey library itself.
# - EXTRA_DSO_LDOPTS includes the NSPR -L and -l flags.
# - OS_LIBS includes libraries selected by the configure script.
# - EXTRA_LIBS includes libraries selected by this Makefile.
JS_CONFIG_LIBS=$(EXTRA_DSO_LDOPTS) $(OS_LIBS) $(EXTRA_LIBS)

# The configure script invokes this rule explicitly at configure time!
# It's important that js-config be ready by the time we're done
# configuring, because we may be running other configure scripts that
# would like to run js-config themselves, before js is built.
#
# This file and rules.mk go through a certain amount of work to decide
# which libraries to build, what to name them, and what flags to pass
# when linking them (and thus what flags its own clients must pass).
# All this information needs to go into the js-config script.  To
# avoid trying to re-compute all that in the configure script, we just
# have the configure script generate this Makefile, and then invoke
# this rule.
at=@
js-config: js-config.in Makefile $(DEPTH)/config/autoconf.mk $(topsrcdir)/config/config.mk $(topsrcdir)/config/rules.mk
	$(RM) js-config.tmp
	sed < $< > js-config.tmp \
	-e 's|$(at)prefix$(at)|$(prefix)|' \
	-e 's|$(at)exec_prefix$(at)|$(exec_prefix)|' \
	-e 's|$(at)includedir$(at)|$(includedir)|' \
	-e 's|$(at)libdir$(at)|$(libdir)|' \
	-e 's|$(at)MOZILLA_VERSION$(at)|$(MOZILLA_VERSION)|' \
	-e 's|$(at)LIBRARY_NAME$(at)|$(LIBRARY_NAME)|' \
	-e 's|$(at)NSPR_CFLAGS$(at)|$(NSPR_CFLAGS)|' \
	-e 's|$(at)JS_CONFIG_LIBS$(at)|$(JS_CONFIG_LIBS)|' \
	-e 's|$(at)MOZ_JS_LIBS$(at)|$(MOZ_JS_LIBS)|' \
	&& mv js-config.tmp $@ && chmod +x $@

SCRIPTS = js-config
SDK_BINARY = js-config

######################################################
# BEGIN SpiderMonkey header installation
#
# Mozilla/Gecko/Firefox mostly doesn't concern itself with defining a sensible
# install target, because it's shipping primarily packaged builds.  And even if
# it did, those builds wouldn't really have reason to include header files.  So
# we have to install public headers ourselves, rather than using something from
# config/rules.mk or similar.
#
# The overall directory structure of the installed headers looks like so:
#
#   $(includedir)/
#      $(MODULE)/
#        jsapi.h, jspubtd.h, etc. (all of INSTALLED_HEADERS)
#        js/
#          js/public/* headers (all are public)
#        ds/
#          js/src/ds/* public headers
#        gc/
#          js/src/gc/* public headers
#        mozilla/
#          mfbt headers
#
# Currently $(MODULE) is just js, but we'll soon be changing it to include the
# SpiderMonkey version, so that headers for multiple SpiderMonkey installs can
# exist on a system at once.  (This permits embedders depending on system
# SpiderMonkey to independently update their embeddings to newer SpiderMonkey
# releases at different paces.)
#
# It is expected that embedders will then add -I$(includedir)/$(MODULE) to
# their compiler invocations, which will then expose all of jsapi.h and friends
# as they've always been exported.  (This will happen naturally for anyone using
# pkgconfig systems to determine compiler/linker flags and the like.)  Headers
# in subdirectories will show up as "mozilla/Assertions.h" and so on.  Also,
# this system keeps #include "js/CharacterEncoding.h" in internal headers
# working -- not that this is required, but it does simplify things.  (At some
# point we may want to convert SpiderMonkey, and maybe Gecko, to this system, in
# the interest of being a more conventional embedder, but it's probably a ways
# off.)
#
# Eventually we'll probably trim this structure down to having the mfbt headers
# in mozilla/, and every SpiderMonkey-specific header in js/*.  In the meantime
# this is the structure implemented below.
#

install:: $(INSTALLED_HEADERS)
	$(SYSINSTALL) $^ $(DESTDIR)$(includedir)/$(MODULE)

install:: $(EXPORTS_js)
	$(SYSINSTALL) $^ $(DESTDIR)$(includedir)/$(MODULE)/js

install:: $(EXPORTS_mozilla)
	$(SYSINSTALL) $^ $(DESTDIR)$(includedir)/$(MODULE)/mozilla

#
# END SpiderMonkey header installation
#############################################

install:: $(SCRIPTS)
	$(SYSINSTALL) $^ $(DESTDIR)$(bindir)

install:: $(LIBRARY) $(SHARED_LIBRARY) $(IMPORT_LIBRARY)
ifneq (,$(LIBRARY))
	$(SYSINSTALL) $(LIBRARY) $(DESTDIR)$(libdir)
endif
ifneq (,$(SHARED_LIBRARY))
	$(SYSINSTALL) $(SHARED_LIBRARY) $(DESTDIR)$(libdir)
endif
ifneq (,$(IMPORT_LIBRARY))
	$(SYSINSTALL) $(IMPORT_LIBRARY) $(DESTDIR)$(libdir)
endif
	$(MAKE) -C shell install

# Extra dependencies and rules for auto-generated headers
host_jskwgen.$(OBJ_SUFFIX): jsversion.h vm/Keywords.h

# Use CURDIR to avoid finding a jsautokw.h in the source tree (from a
# previous build?) via VPATH when we're building in a separate tree.
$(CURDIR)/jsautokw.h: host_jskwgen$(HOST_BIN_SUFFIX)
	./host_jskwgen$(HOST_BIN_SUFFIX) $@

host_jsoplengen.$(OBJ_SUFFIX): jsopcode.tbl

# Use CURDIR to avoid finding a jsautooplen.h in the source tree (from
# a previous build?) via VPATH when we're building in a separate tree.
$(CURDIR)/jsautooplen.h: host_jsoplengen$(HOST_BIN_SUFFIX)
	./host_jsoplengen$(HOST_BIN_SUFFIX) $@

# Force auto-header generation before compiling any source that may use them
$(patsubst %.cc,%.$(OBJ_SUFFIX),$(CPPSRCS:%.cpp=%.$(OBJ_SUFFIX))): $(CURDIR)/jsautokw.h $(CURDIR)/jsautooplen.h

ifdef MOZ_ETW
ETWProvider.h ETWProvider.rc ETWProvider.mof: ETWProvider.man
	$(MC) -um -mof $^

jsprobes.$(OBJ_SUFFIX): ETWProvider.h

ETWProvider.res: ETWProvider.rc
	$(RC) -r -i "$(SDKDIR)Include" $^

export:: ETWProvider.res

install:: ETWProvider.mof ETWProvider.man
	$(SYSINSTALL) $^ $(DESTDIR)$(bindir)

endif

ifdef HAVE_DTRACE
$(CURDIR)/javascript-trace.h: $(srcdir)/devtools/javascript-trace.d
	dtrace -h -s $(srcdir)/devtools/javascript-trace.d -o javascript-trace.h.in
	sed -e 's/if _DTRACE_VERSION/ifdef INCLUDE_MOZILLA_DTRACE/' \
	    -e '/const/!s/char \*/const char */g' \
	    javascript-trace.h.in > javascript-trace.h

# We can't automatically generate dependencies on auto-generated headers;
# we have to list them explicitly.
$(addsuffix .$(OBJ_SUFFIX),jsprobes jsinterp jsobj): $(CURDIR)/javascript-trace.h
endif

ifdef HAVE_LINUX_PERF_EVENT_H
pm_linux.$(OBJ_SUFFIX): CXXFLAGS += $(LINUX_HEADERS_INCLUDES)
endif

# Prepare self-hosted JS code for embedding
export:: selfhosting
selfhosting:: selfhosted.out.h

selfhosting_srcs := \
  $(srcdir)/builtin/Utilities.js \
  $(srcdir)/builtin/Array.js \
<<<<<<< HEAD
  $(srcdir)/builtin/ParallelArray.js \
=======
  $(srcdir)/builtin/Date.js \
>>>>>>> b31a4037
  $(srcdir)/builtin/Intl.js \
  $(srcdir)/builtin/IntlData.js \
  $(srcdir)/builtin/Number.js \
  $(srcdir)/builtin/ParallelArray.js \
  $(srcdir)/builtin/String.js \
  $(NULL)

selfhosted_out_h_deps := \
  $(selfhosting_srcs) \
  $(srcdir)/js.msg \
  $(srcdir)/builtin/embedjs.py \
  $(NULL)

ifeq ($(MOZ_DEBUG),1)
selfhosting_defines += -DDEBUG
endif

ifneq (,$(MOZ_ZLIB_LIBS)$(MOZ_GLUE_LDFLAGS))
selfhosting_defines += -DUSE_ZLIB
endif

selfhosted.out.h: $(selfhosted_out_h_deps)
	$(PYTHON) $(srcdir)/builtin/embedjs.py $(selfhosting_defines) \
	  -p '$(CPP)' -m $(srcdir)/js.msg -o $@ $(selfhosting_srcs)

###############################################
# BEGIN kludges for the Nitro assembler
#

# Needed to "configure" it correctly.  Unfortunately these
# flags wind up being applied to all code in js/src, not just
# the code in js/src/assembler.
CXXFLAGS += -DUSE_SYSTEM_MALLOC=1 -DENABLE_ASSEMBLER=1

ifneq (,$(ENABLE_YARR_JIT)$(ENABLE_METHODJIT))
CXXFLAGS +=  -DENABLE_JIT=1
endif

INCLUDES +=	-I$(srcdir)/assembler -I$(srcdir)/yarr

ifdef ENABLE_METHODJIT
# Build a standalone test program that exercises the assembler
# sources a bit.
TESTMAIN_OBJS = \
		Assertions.$(OBJ_SUFFIX) \
		ExecutableAllocator.$(OBJ_SUFFIX) \
		ARMAssembler.$(OBJ_SUFFIX) \
		MacroAssemblerARM.$(OBJ_SUFFIX) \
		TestMain.$(OBJ_SUFFIX) \
		jsutil.$(OBJ_SUFFIX) \
		jslog2.$(OBJ_SUFFIX)

ifeq ($(OS_ARCH),WINNT)
TESTMAIN_OBJS += ExecutableAllocatorWin.$(OBJ_SUFFIX)
else
TESTMAIN_OBJS += ExecutableAllocatorPosix.$(OBJ_SUFFIX)
endif

TestMain$(HOST_BIN_SUFFIX): $(TESTMAIN_OBJS)
	$(CXX) -o TestMain$(HOST_BIN_SUFFIX) $(TESTMAIN_OBJS)
endif

#
# END kludges for the Nitro assembler
###############################################<|MERGE_RESOLUTION|>--- conflicted
+++ resolved
@@ -971,11 +971,8 @@
 selfhosting_srcs := \
   $(srcdir)/builtin/Utilities.js \
   $(srcdir)/builtin/Array.js \
-<<<<<<< HEAD
   $(srcdir)/builtin/ParallelArray.js \
-=======
   $(srcdir)/builtin/Date.js \
->>>>>>> b31a4037
   $(srcdir)/builtin/Intl.js \
   $(srcdir)/builtin/IntlData.js \
   $(srcdir)/builtin/Number.js \
