--- conflicted
+++ resolved
@@ -334,8 +334,5 @@
 MSG_DEF(JSMSG_THROW_TYPE_ERROR,       252, 0, JSEXN_TYPEERR, "'caller', 'callee', and 'arguments' properties may not be accessed on strict mode functions or the arguments objects for calls to them")
 MSG_DEF(JSMSG_BAD_TOISOSTRING_PROP,   253, 0, JSEXN_TYPEERR, "toISOString property is not callable")
 MSG_DEF(JSMSG_BAD_PARSE_NODE,         254, 0, JSEXN_INTERNALERR, "bad parse node")
-<<<<<<< HEAD
-MSG_DEF(JSMSG_NEED_DEBUG_MODE,        255, 0, JSEXN_ERR, "function can be called only in debug mode")
-=======
 MSG_DEF(JSMSG_NOT_EXPECTED_TYPE,      255, 3, JSEXN_TYPEERR, "{0}: expected {1}, got {2}")
->>>>>>> 6011a740
+MSG_DEF(JSMSG_NEED_DEBUG_MODE,        256, 0, JSEXN_ERR, "function can be called only in debug mode")