--- conflicted
+++ resolved
@@ -259,26 +259,18 @@
 bool
 nsPluginInstanceOwner::UseAsyncRendering()
 {
-<<<<<<< HEAD
-=======
 #ifdef XP_MACOSX
   if (mUseAsyncRendering) {
     return true;
   }
-
-  nsRefPtr<ImageContainer> container;
-  if (mObjectFrame) {
-    container = mObjectFrame->GetImageContainer();
-  }
-#endif
-
->>>>>>> 5f43e163
+#endif
+
   bool useAsyncRendering;
   bool result = (mInstance &&
           NS_SUCCEEDED(mInstance->UseAsyncPainting(&useAsyncRendering)) &&
           useAsyncRendering
 #ifndef XP_MACOSX
-           && (!mPluginWindow ||
+          && (!mPluginWindow ||
            mPluginWindow->type == NPWindowTypeDrawable)
 #endif
           );
@@ -2791,22 +2783,6 @@
     }
     mWidget->Destroy();
   }
-<<<<<<< HEAD
-#endif
-
-#ifdef MOZ_WIDGET_ANDROID
-
-  PRInt32 model = mInstance->GetANPDrawingModel();
-  if (model == kSurface_ANPDrawingModel) {
-    RemovePluginView();
-  } else if (model == kOpenGL_ANPDrawingModel && mLayer) {
-    delete mLayer;
-    mLayer = nsnull;
-  }
-
-#endif
-=======
->>>>>>> 5f43e163
 
   return NS_OK;
 }
