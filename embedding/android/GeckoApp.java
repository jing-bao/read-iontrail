/* -*- Mode: Java; c-basic-offset: 4; tab-width: 20; indent-tabs-mode: nil; -*-
 * ***** BEGIN LICENSE BLOCK *****
 * Version: MPL 1.1/GPL 2.0/LGPL 2.1
 *
 * The contents of this file are subject to the Mozilla Public License Version
 * 1.1 (the "License"); you may not use this file except in compliance with
 * the License. You may obtain a copy of the License at
 * http://www.mozilla.org/MPL/
 *
 * Software distributed under the License is distributed on an "AS IS" basis,
 * WITHOUT WARRANTY OF ANY KIND, either express or implied. See the License
 * for the specific language governing rights and limitations under the
 * License.
 *
 * The Original Code is Mozilla Android code.
 *
 * The Initial Developer of the Original Code is Mozilla Foundation.
 * Portions created by the Initial Developer are Copyright (C) 2009-2010
 * the Initial Developer. All Rights Reserved.
 *
 * Contributor(s):
 *   Vladimir Vukicevic <vladimir@pobox.com>
 *   Matt Brubeck <mbrubeck@mozilla.com>
 *   Vivien Nicolas <vnicolas@mozilla.com>
 *
 * Alternatively, the contents of this file may be used under the terms of
 * either the GNU General Public License Version 2 or later (the "GPL"), or
 * the GNU Lesser General Public License Version 2.1 or later (the "LGPL"),
 * in which case the provisions of the GPL or the LGPL are applicable instead
 * of those above. If you wish to allow use of your version of this file only
 * under the terms of either the GPL or the LGPL, and not to allow others to
 * use your version of this file under the terms of the MPL, indicate your
 * decision by deleting the provisions above and replace them with the notice
 * and other provisions required by the GPL or the LGPL. If you do not delete
 * the provisions above, a recipient may use your version of this file under
 * the terms of any one of the MPL, the GPL or the LGPL.
 *
 * ***** END LICENSE BLOCK ***** */

package org.mozilla.gecko;

import java.io.*;
import java.util.*;
import java.util.zip.*;
import java.nio.*;
import java.nio.channels.FileChannel;
import java.util.concurrent.*;
import java.lang.reflect.*;

import android.os.*;
import android.app.*;
import android.text.*;
import android.view.*;
import android.view.inputmethod.*;
import android.content.*;
import android.content.res.*;
import android.graphics.*;
import android.widget.*;
import android.hardware.*;

import android.util.*;
import android.net.*;
import android.database.*;
import android.database.sqlite.*;
import android.provider.*;
import android.content.pm.*;
import android.content.pm.PackageManager.*;
import dalvik.system.*;

abstract public class GeckoApp
    extends Activity
{
    private static final String LOG_FILE_NAME     = "GeckoApp";

    public static final String ACTION_ALERT_CLICK = "org.mozilla.gecko.ACTION_ALERT_CLICK";
    public static final String ACTION_ALERT_CLEAR = "org.mozilla.gecko.ACTION_ALERT_CLEAR";
    public static final String ACTION_WEBAPP      = "org.mozilla.gecko.WEBAPP";
    public static final String ACTION_DEBUG       = "org.mozilla.gecko.DEBUG";
    public static final String ACTION_BOOKMARK    = "org.mozilla.gecko.BOOKMARK";

    public static LinearLayout mainLayout;
    public static RelativeLayout geckoLayout;
    public static GeckoSurfaceView surfaceView;
    public static SurfaceView cameraView;
    public static GeckoApp mAppContext;
    public static boolean mFullscreen = false;
    public static File sGREDir = null;
    public Handler mMainHandler;
    private IntentFilter mConnectivityFilter;
    private BroadcastReceiver mConnectivityReceiver;
    public static Button mAwesomeBar;
    public static ProgressBar mProgressBar;
    private SessionHistory mSessionHistory;

    enum LaunchState {Launching, WaitButton,
                      Launched, GeckoRunning, GeckoExiting};
    private static LaunchState sLaunchState = LaunchState.Launching;
    private static boolean sTryCatchAttached = false;

    private static final int FILE_PICKER_REQUEST = 1;
    private static final int AWESOMEBAR_REQUEST = 2;
    private static final int CAMERA_CAPTURE_REQUEST = 3;

    static boolean checkLaunchState(LaunchState checkState) {
        synchronized(sLaunchState) {
            return sLaunchState == checkState;
        }
    }

    static void setLaunchState(LaunchState setState) {
        synchronized(sLaunchState) {
            sLaunchState = setState;
        }
    }

    // if mLaunchState is equal to checkState this sets mLaunchState to setState
    // and return true. Otherwise we return false.
    static boolean checkAndSetLaunchState(LaunchState checkState, LaunchState setState) {
        synchronized(sLaunchState) {
            if (sLaunchState != checkState)
                return false;
            sLaunchState = setState;
            return true;
        }
    }

    void showErrorDialog(String message)
    {
        new AlertDialog.Builder(this)
            .setMessage(message)
            .setCancelable(false)
            .setPositiveButton(R.string.exit_label,
                               new DialogInterface.OnClickListener() {
                                   public void onClick(DialogInterface dialog,
                                                       int id)
                                   {
                                       GeckoApp.this.finish();
                                       System.exit(0);
                                   }
                               }).show();
    }

    public static final String PLUGIN_ACTION = "android.webkit.PLUGIN";

    /**
     * A plugin that wish to be loaded in the WebView must provide this permission
     * in their AndroidManifest.xml.
     */
    public static final String PLUGIN_PERMISSION = "android.webkit.permission.PLUGIN";

    private static final String LOGTAG = "PluginManager";

    private static final String PLUGIN_SYSTEM_LIB = "/system/lib/plugins/";

    private static final String PLUGIN_TYPE = "type";
    private static final String TYPE_NATIVE = "native";
    public ArrayList<PackageInfo> mPackageInfoCache = new ArrayList<PackageInfo>();

    String[] getPluginDirectories() {

        Log.w(LOGTAG, "zerdatime " + new Date().getTime() + " - start of getPluginDirectories");

        ArrayList<String> directories = new ArrayList<String>();
        PackageManager pm = this.mAppContext.getPackageManager();
        List<ResolveInfo> plugins = pm.queryIntentServices(new Intent(PLUGIN_ACTION),
                PackageManager.GET_SERVICES | PackageManager.GET_META_DATA);

        synchronized(mPackageInfoCache) {

            // clear the list of existing packageInfo objects
            mPackageInfoCache.clear();


            for (ResolveInfo info : plugins) {

                // retrieve the plugin's service information
                ServiceInfo serviceInfo = info.serviceInfo;
                if (serviceInfo == null) {
                    Log.w(LOGTAG, "Ignore bad plugin");
                    continue;
                }

                Log.w(LOGTAG, "Loading plugin: " + serviceInfo.packageName);


                // retrieve information from the plugin's manifest
                PackageInfo pkgInfo;
                try {
                    pkgInfo = pm.getPackageInfo(serviceInfo.packageName,
                                    PackageManager.GET_PERMISSIONS
                                    | PackageManager.GET_SIGNATURES);
                } catch (Exception e) {
                    Log.w(LOGTAG, "Can't find plugin: " + serviceInfo.packageName);
                    continue;
                }
                if (pkgInfo == null) {
                    Log.w(LOGTAG, "Loading plugin: " + serviceInfo.packageName + ". Could not load package information.");
                    continue;
                }

                /*
                 * find the location of the plugin's shared library. The default
                 * is to assume the app is either a user installed app or an
                 * updated system app. In both of these cases the library is
                 * stored in the app's data directory.
                 */
                String directory = pkgInfo.applicationInfo.dataDir + "/lib";
                final int appFlags = pkgInfo.applicationInfo.flags;
                final int updatedSystemFlags = ApplicationInfo.FLAG_SYSTEM |
                                               ApplicationInfo.FLAG_UPDATED_SYSTEM_APP;
                // preloaded system app with no user updates
                if ((appFlags & updatedSystemFlags) == ApplicationInfo.FLAG_SYSTEM) {
                    directory = PLUGIN_SYSTEM_LIB + pkgInfo.packageName;
                }

                // check if the plugin has the required permissions
                String permissions[] = pkgInfo.requestedPermissions;
                if (permissions == null) {
                    Log.w(LOGTAG, "Loading plugin: " + serviceInfo.packageName + ". Does not have required permission.");
                    continue;
                }
                boolean permissionOk = false;
                for (String permit : permissions) {
                    if (PLUGIN_PERMISSION.equals(permit)) {
                        permissionOk = true;
                        break;
                    }
                }
                if (!permissionOk) {
                    Log.w(LOGTAG, "Loading plugin: " + serviceInfo.packageName + ". Does not have required permission (2).");
                    continue;
                }

                // check to ensure the plugin is properly signed
                Signature signatures[] = pkgInfo.signatures;
                if (signatures == null) {
                    Log.w(LOGTAG, "Loading plugin: " + serviceInfo.packageName + ". Not signed.");
                    continue;
                }

                // determine the type of plugin from the manifest
                if (serviceInfo.metaData == null) {
                    Log.e(LOGTAG, "The plugin '" + serviceInfo.name + "' has no type defined");
                    continue;
                }

                String pluginType = serviceInfo.metaData.getString(PLUGIN_TYPE);
                if (!TYPE_NATIVE.equals(pluginType)) {
                    Log.e(LOGTAG, "Unrecognized plugin type: " + pluginType);
                    continue;
                }

                try {
                    Class<?> cls = getPluginClass(serviceInfo.packageName, serviceInfo.name);

                    //TODO implement any requirements of the plugin class here!
                    boolean classFound = true;

                    if (!classFound) {
                        Log.e(LOGTAG, "The plugin's class' " + serviceInfo.name + "' does not extend the appropriate class.");
                        continue;
                    }

                } catch (NameNotFoundException e) {
                    Log.e(LOGTAG, "Can't find plugin: " + serviceInfo.packageName);
                    continue;
                } catch (ClassNotFoundException e) {
                    Log.e(LOGTAG, "Can't find plugin's class: " + serviceInfo.name);
                    continue;
                }

                // if all checks have passed then make the plugin available
                mPackageInfoCache.add(pkgInfo);
                directories.add(directory);
            }
        }

        String [] result = directories.toArray(new String[directories.size()]);
        Log.w(LOGTAG, "zerdatime " + new Date().getTime() + " - end of getPluginDirectories");
        return result;
    }

    Class<?> getPluginClass(String packageName, String className)
            throws NameNotFoundException, ClassNotFoundException {
        Context pluginContext = this.mAppContext.createPackageContext(packageName,
                Context.CONTEXT_INCLUDE_CODE |
                Context.CONTEXT_IGNORE_SECURITY);
        ClassLoader pluginCL = pluginContext.getClassLoader();
        return pluginCL.loadClass(className);
    }

    // Returns true when the intent is going to be handled by gecko launch
    boolean launch(Intent intent)
    {
        Log.w(LOGTAG, "zerdatime " + new Date().getTime() + " - launch");

        if (!checkAndSetLaunchState(LaunchState.Launching, LaunchState.Launched))
            return false;

        class GeckoTask extends AsyncTask<Intent, Void, Void> {
            protected Void doInBackground(Intent... intents) {
                Intent intent = intents[0];
                File cacheFile = GeckoAppShell.getCacheDir();
                File libxulFile = new File(cacheFile, "libxul.so");

                if ((!libxulFile.exists() ||
                     new File(getApplication().getPackageResourcePath()).lastModified() >= libxulFile.lastModified())) {
                    File[] libs = cacheFile.listFiles(new FilenameFilter() {
                            public boolean accept(File dir, String name) {
                                return name.endsWith(".so");
                            }
                        });
                    if (libs != null) {
                        for (int i = 0; i < libs.length; i++) {
                            libs[i].delete();
                        }
                    }
                 }
 
                // At some point while loading the gecko libs our default locale gets set
                // so just save it to locale here and reset it as default after the join
                Locale locale = Locale.getDefault();
                GeckoAppShell.loadGeckoLibs(
                    getApplication().getPackageResourcePath());
                Locale.setDefault(locale);
                Resources res = getBaseContext().getResources();
                Configuration config = res.getConfiguration();
                config.locale = locale;
                res.updateConfiguration(config, res.getDisplayMetrics());

                Log.w(LOGTAG, "zerdatime " + new Date().getTime() + " - runGecko");

                // and then fire us up
                try {
                    String env = intent.getStringExtra("env0");
                    GeckoAppShell.runGecko(getApplication().getPackageResourcePath(),
                                           intent.getStringExtra("args"),
                                           intent.getDataString());
                } catch (Exception e) {
                    Log.e(LOG_FILE_NAME, "top level exception", e);
                    StringWriter sw = new StringWriter();
                    e.printStackTrace(new PrintWriter(sw));
                    GeckoAppShell.reportJavaCrash(sw.toString());
                }
                return null;
            }
        }

        if (intent == null)
            intent = getIntent();

        new GeckoTask().execute(intent);

        return true;
    }

    @Override
    public boolean onCreateOptionsMenu(Menu menu)
    {
        final Activity self = this;

        MenuInflater inflater = getMenuInflater();
        inflater.inflate(R.layout.gecko_menu, menu);
        return true;
    }

    @Override
    public boolean onOptionsItemSelected(MenuItem item) {
        switch (item.getItemId()) {
           case R.id.quit:
               quit();
               return true;
           case R.id.bookmarks:
               Intent intent = new Intent(this, GeckoBookmarks.class);
               SessionHistory.HistoryEntry he = getSessionHistory().getHistoryEntryAt(0);
               if (he != null) {
                intent.setData(android.net.Uri.parse(he.mUri));
                intent.putExtra("title", he.mTitle);
                startActivity(intent);
               }
               return true;
           default:
               return super.onOptionsItemSelected(item);
        }
    }

    private void quit() {
        Log.i(LOG_FILE_NAME, "pleaseKillMe");
        if (surfaceView != null)
            surfaceView.saveLast(true);
        System.exit(0);
    }

    SessionHistory getSessionHistory() {
        return mSessionHistory;
    }

    /** Called when the activity is first created. */
    @Override
    public void onCreate(Bundle savedInstanceState)
    {
        Log.w(LOGTAG, "zerdatime " + new Date().getTime() + " - onCreate");

        if (Build.VERSION.SDK_INT >= 9) {
            StrictMode.setThreadPolicy(new StrictMode.ThreadPolicy.Builder()
                                       .detectDiskReads().detectDiskWrites().detectNetwork()
                                       .penaltyLog().build());
            StrictMode.setVmPolicy(new StrictMode.VmPolicy.Builder().penaltyLog().build());
        }

        super.onCreate(savedInstanceState);
        
        getWindow().setFlags(mFullscreen ?
                             WindowManager.LayoutParams.FLAG_FULLSCREEN : 0,
                             WindowManager.LayoutParams.FLAG_FULLSCREEN);
        getWindow().setSoftInputMode(WindowManager.LayoutParams.SOFT_INPUT_STATE_ALWAYS_HIDDEN);
        
        setContentView(R.layout.gecko_app);
        mAppContext = this;

        // setup gecko layout
        geckoLayout = (RelativeLayout) findViewById(R.id.geckoLayout);

        if (surfaceView == null) {
            surfaceView = new GeckoSurfaceView(this);
            geckoLayout.addView(surfaceView);
        } else if (geckoLayout.getChildCount() == 0) {
           //surfaceView still holds to the old one during rotation. re-add it to new activity
           ((ViewGroup) surfaceView.getParent()).removeAllViews();
           geckoLayout.addView(surfaceView);
        }

        surfaceView.loadStartupBitmap();

        Log.w(LOGTAG, "zerdatime " + new Date().getTime() + " - UI almost up");

        if (sGREDir == null)
            sGREDir = new File(this.getApplicationInfo().dataDir);

        mSessionHistory = new SessionHistory(this);

        mMainHandler = new Handler();

        if (!sTryCatchAttached) {
            sTryCatchAttached = true;
            mMainHandler.post(new Runnable() {
                public void run() {
                    try {
                        Looper.loop();
                    } catch (Exception e) {
                        Log.e(LOG_FILE_NAME, "top level exception", e);
                        StringWriter sw = new StringWriter();
                        e.printStackTrace(new PrintWriter(sw));
                        GeckoAppShell.reportJavaCrash(sw.toString());
                    }
                    // resetting this is kinda pointless, but oh well
                    sTryCatchAttached = false;
                }
            });
        }

        mainLayout = (LinearLayout) findViewById(R.id.mainLayout);
        mProgressBar = (ProgressBar) findViewById(R.id.progressBar);

        // setup awesome bar
        mAwesomeBar = (Button) findViewById(R.id.awesomeBar);
        mAwesomeBar.setOnClickListener(new EditText.OnClickListener() {
            public void onClick(View v) {
                onSearchRequested();
            }
        });

<<<<<<< HEAD
        ImageButton reload = (ImageButton) findViewById(R.id.reload);
        reload.setOnClickListener(new ImageButton.OnClickListener() {
            public void onClick(View v) {
                doReload();
            }
        });
=======
        if (cameraView == null) {
            cameraView = new SurfaceView(this);
            cameraView.getHolder().setType(SurfaceHolder.SURFACE_TYPE_PUSH_BUFFERS);
        }

        if (surfaceView == null)
            surfaceView = new GeckoSurfaceView(this);
        else
            mainLayout.removeAllViews();

        mainLayout = new AbsoluteLayout(this);
        mainLayout.addView(surfaceView,
                           new AbsoluteLayout.LayoutParams(AbsoluteLayout.LayoutParams.MATCH_PARENT, // level 8
                                                           AbsoluteLayout.LayoutParams.MATCH_PARENT,
                                                           0,
                                                           0));

        // Some phones (eg. nexus S) need at least a 8x16 preview size
        mainLayout.addView(cameraView, new AbsoluteLayout.LayoutParams(8, 16, 0, 0));

        setContentView(mainLayout,
                       new ViewGroup.LayoutParams(ViewGroup.LayoutParams.FILL_PARENT,
                                                  ViewGroup.LayoutParams.FILL_PARENT));
>>>>>>> 3f1e9d79

        mConnectivityFilter = new IntentFilter();
        mConnectivityFilter.addAction(ConnectivityManager.CONNECTIVITY_ACTION);
        mConnectivityReceiver = new GeckoConnectivityReceiver();

        final GeckoApp self = this;
 
        mMainHandler.postDelayed(new Runnable() {
            public void run() {

                Log.w(LOGTAG, "zerdatime " + new Date().getTime() + " - pre checkLaunchState");

                /*
                  XXXX see bug 635342
                   We want to disable this code if possible.  It is about 145ms in runtime
                SharedPreferences settings = getPreferences(Activity.MODE_PRIVATE);
                String localeCode = settings.getString(getPackageName() + ".locale", "");
                if (localeCode != null && localeCode.length() > 0)
                    GeckoAppShell.setSelectedLocale(localeCode);
                */

                if (!checkLaunchState(LaunchState.Launched)) {
                    return;
                }

                if (false) {
                    checkAndLaunchUpdate();
                }
            }
        }, 50);
    }

    @Override
    protected void onNewIntent(Intent intent) {
        Log.w(LOGTAG, "zerdatime " + new Date().getTime() + " - onNewIntent");

        if (checkLaunchState(LaunchState.GeckoExiting)) {
            // We're exiting and shouldn't try to do anything else just incase
            // we're hung for some reason we'll force the process to exit
            System.exit(0);
            return;
        }
        final String action = intent.getAction();
        if (ACTION_DEBUG.equals(action) &&
            checkAndSetLaunchState(LaunchState.Launching, LaunchState.WaitButton)) {
            final Button launchButton = new Button(this);
            launchButton.setText("Launch"); // don't need to localize
            launchButton.setOnClickListener(new Button.OnClickListener() {
                public void onClick (View v) {
                    // hide the button so we can't be launched again
                    mainLayout.removeView(launchButton);
                    setLaunchState(LaunchState.Launching);
                    launch(null);
                }
            });
            mainLayout.addView(launchButton, 300, 200);
            return;
        }
        if (checkLaunchState(LaunchState.WaitButton) || launch(intent))
            return;

        if (Intent.ACTION_MAIN.equals(action)) {
            Log.i(LOG_FILE_NAME, "Intent : ACTION_MAIN");
            GeckoAppShell.sendEventToGecko(new GeckoEvent(""));
        }
        else if (Intent.ACTION_VIEW.equals(action)) {
            String uri = intent.getDataString();
            GeckoAppShell.sendEventToGecko(new GeckoEvent(uri));
            Log.i(LOG_FILE_NAME,"onNewIntent: "+uri);
        }
        else if (ACTION_WEBAPP.equals(action)) {
            String uri = intent.getStringExtra("args");
            GeckoAppShell.sendEventToGecko(new GeckoEvent(uri));
            Log.i(LOG_FILE_NAME,"Intent : WEBAPP - " + uri);
        }
        else if (ACTION_BOOKMARK.equals(action)) {
            String args = intent.getStringExtra("args");
            GeckoAppShell.sendEventToGecko(new GeckoEvent(args));
            Log.i(LOG_FILE_NAME,"Intent : BOOKMARK - " + args);
        }
    }

    @Override
    public void onPause()
    {
        Log.i(LOG_FILE_NAME, "pause");
        GeckoAppShell.sendEventToGecko(new GeckoEvent(GeckoEvent.ACTIVITY_PAUSING));
        // The user is navigating away from this activity, but nothing
        // has come to the foreground yet; for Gecko, we may want to
        // stop repainting, for example.

        // Whatever we do here should be fast, because we're blocking
        // the next activity from showing up until we finish.

        // onPause will be followed by either onResume or onStop.
        super.onPause();

        unregisterReceiver(mConnectivityReceiver);
    }

    @Override
    public void onResume()
    {
        Log.i(LOG_FILE_NAME, "resume");
        if (checkLaunchState(LaunchState.GeckoRunning))
            GeckoAppShell.onResume();
        // After an onPause, the activity is back in the foreground.
        // Undo whatever we did in onPause.
        super.onResume();

        // Just in case. Normally we start in onNewIntent
        if (checkLaunchState(LaunchState.Launching))
            onNewIntent(getIntent());

        registerReceiver(mConnectivityReceiver, mConnectivityFilter);
    }

    @Override
    public void onStop()
    {
        Log.i(LOG_FILE_NAME, "stop");
        // We're about to be stopped, potentially in preparation for
        // being destroyed.  We're killable after this point -- as I
        // understand it, in extreme cases the process can be terminated
        // without going through onDestroy.
        //
        // We might also get an onRestart after this; not sure what
        // that would mean for Gecko if we were to kill it here.
        // Instead, what we should do here is save prefs, session,
        // etc., and generally mark the profile as 'clean', and then
        // dirty it again if we get an onResume.


        GeckoAppShell.sendEventToGecko(new GeckoEvent(GeckoEvent.ACTIVITY_STOPPING));
        super.onStop();
    }

    @Override
    public void onRestart()
    {
        Log.i(LOG_FILE_NAME, "restart");
        super.onRestart();
    }

    @Override
    public void onStart()
    {
        Log.w(LOGTAG, "zerdatime " + new Date().getTime() + " - onStart");

        Log.i(LOG_FILE_NAME, "start");
        GeckoAppShell.sendEventToGecko(new GeckoEvent(GeckoEvent.ACTIVITY_START));
        super.onStart();
    }

    @Override
    public void onDestroy()
    {
        Log.i(LOG_FILE_NAME, "destroy");

        mSessionHistory.cleanup();

        // Tell Gecko to shutting down; we'll end up calling System.exit()
        // in onXreExit.
        if (isFinishing())
            GeckoAppShell.sendEventToGecko(new GeckoEvent(GeckoEvent.ACTIVITY_SHUTDOWN));

        super.onDestroy();
    }

    @Override
    public void onConfigurationChanged(android.content.res.Configuration newConfig)
    {
        Log.i(LOG_FILE_NAME, "configuration changed");
        // nothing, just ignore
        super.onConfigurationChanged(newConfig);
    }

    @Override
    public void onLowMemory()
    {
        Log.e(LOG_FILE_NAME, "low memory");
        if (checkLaunchState(LaunchState.GeckoRunning))
            GeckoAppShell.onLowMemory();
        super.onLowMemory();
    }

    abstract public String getPackageName();
    abstract public String getContentProcessName();

    public void addEnvToIntent(Intent intent) {
        Map<String,String> envMap = System.getenv();
        Set<Map.Entry<String,String>> envSet = envMap.entrySet();
        Iterator<Map.Entry<String,String>> envIter = envSet.iterator();
        StringBuffer envstr = new StringBuffer();
        int c = 0;
        while (envIter.hasNext()) {
            Map.Entry<String,String> entry = envIter.next();
            intent.putExtra("env" + c, entry.getKey() + "="
                            + entry.getValue());
            c++;
        }
    }

    public void doRestart() {
        try {
            String action = "org.mozilla.gecko.restart";
            Intent intent = new Intent(action);
            intent.setClassName(getPackageName(),
                                getPackageName() + ".Restarter");
            addEnvToIntent(intent);
            intent.setFlags(Intent.FLAG_ACTIVITY_NEW_TASK |
                            Intent.FLAG_ACTIVITY_MULTIPLE_TASK);
            Log.i(LOG_FILE_NAME, intent.toString());
            GeckoAppShell.killAnyZombies();
            startActivity(intent);
        } catch (Exception e) {
            Log.i(LOG_FILE_NAME, "error doing restart", e);
        }
        finish();
        // Give the restart process time to start before we die
        GeckoAppShell.waitForAnotherGeckoProc();
    }

    public void handleNotification(String action, String alertName, String alertCookie) {
        GeckoAppShell.handleNotification(action, alertName, alertCookie);
    }

    private void checkAndLaunchUpdate() {
        Log.i(LOG_FILE_NAME, "Checking for an update");

        int statusCode = 8; // UNEXPECTED_ERROR
        File baseUpdateDir = null;
        if (Build.VERSION.SDK_INT >= 8)
            baseUpdateDir = getExternalFilesDir(Environment.DIRECTORY_DOWNLOADS);
        else
            baseUpdateDir = new File(Environment.getExternalStorageDirectory().getPath(), "download");

        File updateDir = new File(new File(baseUpdateDir, "updates"),"0");

        File updateFile = new File(updateDir, "update.apk");
        File statusFile = new File(updateDir, "update.status");

        if (!statusFile.exists() || !readUpdateStatus(statusFile).equals("pending"))
            return;

        if (!updateFile.exists())
            return;

        Log.i(LOG_FILE_NAME, "Update is available!");

        // Launch APK
        File updateFileToRun = new File(updateDir, getPackageName() + "-update.apk");
        try {
            if (updateFile.renameTo(updateFileToRun)) {
                String amCmd = "/system/bin/am start -a android.intent.action.VIEW " +
                               "-n com.android.packageinstaller/.PackageInstallerActivity -d file://" +
                               updateFileToRun.getPath();
                Log.i(LOG_FILE_NAME, amCmd);
                Runtime.getRuntime().exec(amCmd);
                statusCode = 0; // OK
            } else {
                Log.i(LOG_FILE_NAME, "Cannot rename the update file!");
                statusCode = 7; // WRITE_ERROR
            }
        } catch (Exception e) {
            Log.i(LOG_FILE_NAME, "error launching installer to update", e);
        }

        // Update the status file
        String status = statusCode == 0 ? "succeeded\n" : "failed: "+ statusCode + "\n";

        OutputStream outStream;
        try {
            byte[] buf = status.getBytes("UTF-8");
            outStream = new FileOutputStream(statusFile);
            outStream.write(buf, 0, buf.length);
            outStream.close();
        } catch (Exception e) {
            Log.i(LOG_FILE_NAME, "error writing status file", e);
        }

        if (statusCode == 0)
            System.exit(0);
    }

    private String readUpdateStatus(File statusFile) {
        String status = "";
        try {
            BufferedReader reader = new BufferedReader(new FileReader(statusFile));
            status = reader.readLine();
            reader.close();
        } catch (Exception e) {
            Log.i(LOG_FILE_NAME, "error reading update status", e);
        }
        return status;
    }

    private SynchronousQueue<String> mFilePickerResult = new SynchronousQueue<String>();
    public String showFilePicker(String aMimeType) {
        Intent intent = new Intent(Intent.ACTION_GET_CONTENT);
        intent.addCategory(Intent.CATEGORY_OPENABLE);
        intent.setType(aMimeType);
        GeckoApp.this.
            startActivityForResult(
                Intent.createChooser(intent, getString(R.string.choose_file)),
                FILE_PICKER_REQUEST);
        String filePickerResult = "";

        try {
            while (null == (filePickerResult = mFilePickerResult.poll(1, TimeUnit.MILLISECONDS))) {
                Log.i("GeckoApp", "processing events from showFilePicker ");
                GeckoAppShell.processNextNativeEvent();
            }
        } catch (InterruptedException e) {
            Log.i(LOG_FILE_NAME, "showing file picker ",  e);
        }

        return filePickerResult;
    }

    @Override
    public boolean onSearchRequested() {
        Intent searchIntent = new Intent(getBaseContext(), AwesomeBar.class);
        searchIntent.addFlags(Intent.FLAG_ACTIVITY_NO_ANIMATION | Intent.FLAG_ACTIVITY_NO_HISTORY);
        mSessionHistory.searchRequested(searchIntent);
        startActivityForResult(searchIntent, AWESOMEBAR_REQUEST);
        return true;
    }

    public boolean doReload() {
        Log.i("GeckoApp", "Reload requested");
        return mSessionHistory.doReload();
    }

    @Override
    public void onBackPressed() {
        if (!mSessionHistory.doBack()) {
            finish();
        }
    }

    static int kCaptureIndex = 0;

    @Override
    protected void onActivityResult(int requestCode, int resultCode,
                                    Intent data) {
        super.onActivityResult(requestCode, resultCode, data);
        switch (requestCode) {
        case FILE_PICKER_REQUEST:
            String filePickerResult = "";
            if (data != null && resultCode == RESULT_OK) {
                try {
                    ContentResolver cr = getContentResolver();
                    Uri uri = data.getData();
                    Cursor cursor = GeckoApp.mAppContext.getContentResolver().query(
                        uri, 
                        new String[] { OpenableColumns.DISPLAY_NAME },
                        null, 
                        null, 
                        null);
                    String name = null;
                    if (cursor != null) {
                        try {
                            if (cursor.moveToNext()) {
                                name = cursor.getString(0);
                            }
                        } finally {
                            cursor.close();
                        }
                    }
                    String fileName = "tmp_";
                    String fileExt = null;
                    int period;
                    if (name == null || (period = name.lastIndexOf('.')) == -1) {
                        String mimeType = cr.getType(uri);
                        fileExt = "." + GeckoAppShell.getExtensionFromMimeType(mimeType);
                    } else {
                        fileExt = name.substring(period);
                        fileName = name.substring(0, period);
                    }
                    File file = File.createTempFile(fileName, fileExt, sGREDir);

                    FileOutputStream fos = new FileOutputStream(file);
                    InputStream is = cr.openInputStream(uri);
                    byte[] buf = new byte[4096];
                    int len = is.read(buf);
                    while (len != -1) {
                        fos.write(buf, 0, len);
                        len = is.read(buf);
                    }
                    fos.close();
                    filePickerResult =  file.getAbsolutePath();
                }catch (Exception e) {
                    Log.e(LOG_FILE_NAME, "showing file picker", e);
                }
            }
            try {
                mFilePickerResult.put(filePickerResult);
            } catch (InterruptedException e) {
                Log.i(LOG_FILE_NAME, "error returning file picker result", e);
            }
            break;
        case AWESOMEBAR_REQUEST:

            if (data != null) {
                String url = data.getStringExtra(AwesomeBar.URL_KEY);
                if (url != null && url.length() > 0) {
                    mProgressBar.setVisibility(View.VISIBLE);
                    mProgressBar.setIndeterminate(true);
                    loadUrl(url);
                }
            }


            break;
        case CAMERA_CAPTURE_REQUEST:
            Log.i(LOG_FILE_NAME, "Returning from CAMERA_CAPTURE_REQUEST: " + resultCode);
            File file = new File(Environment.getExternalStorageDirectory(), "cameraCapture-" + Integer.toString(kCaptureIndex) + ".jpg");
            kCaptureIndex++;
            GeckoEvent e = new GeckoEvent("cameraCaptureDone", resultCode == Activity.RESULT_OK ?
                                          "{\"ok\": true,  \"path\": \"" + file.getPath() + "\" }" :
                                          "{\"ok\": false, \"path\": \"" + file.getPath() + "\" }");
            GeckoAppShell.sendEventToGecko(e);
            break;
        }
    }

    public void doCameraCapture() {
        File file = new File(Environment.getExternalStorageDirectory(), "cameraCapture-" + Integer.toString(kCaptureIndex) + ".jpg");

        Intent intent = new Intent(android.provider.MediaStore.ACTION_IMAGE_CAPTURE);
        intent.putExtra(MediaStore.EXTRA_OUTPUT, Uri.fromFile(file));

        startActivityForResult(intent, CAMERA_CAPTURE_REQUEST);
    }

    public void loadUrl(String url) {
        mAwesomeBar.setText(url);
        GeckoAppShell.sendEventToGecko(new GeckoEvent(url));
    }

}<|MERGE_RESOLUTION|>--- conflicted
+++ resolved
@@ -470,38 +470,12 @@
             }
         });
 
-<<<<<<< HEAD
         ImageButton reload = (ImageButton) findViewById(R.id.reload);
         reload.setOnClickListener(new ImageButton.OnClickListener() {
             public void onClick(View v) {
                 doReload();
             }
         });
-=======
-        if (cameraView == null) {
-            cameraView = new SurfaceView(this);
-            cameraView.getHolder().setType(SurfaceHolder.SURFACE_TYPE_PUSH_BUFFERS);
-        }
-
-        if (surfaceView == null)
-            surfaceView = new GeckoSurfaceView(this);
-        else
-            mainLayout.removeAllViews();
-
-        mainLayout = new AbsoluteLayout(this);
-        mainLayout.addView(surfaceView,
-                           new AbsoluteLayout.LayoutParams(AbsoluteLayout.LayoutParams.MATCH_PARENT, // level 8
-                                                           AbsoluteLayout.LayoutParams.MATCH_PARENT,
-                                                           0,
-                                                           0));
-
-        // Some phones (eg. nexus S) need at least a 8x16 preview size
-        mainLayout.addView(cameraView, new AbsoluteLayout.LayoutParams(8, 16, 0, 0));
-
-        setContentView(mainLayout,
-                       new ViewGroup.LayoutParams(ViewGroup.LayoutParams.FILL_PARENT,
-                                                  ViewGroup.LayoutParams.FILL_PARENT));
->>>>>>> 3f1e9d79
 
         mConnectivityFilter = new IntentFilter();
         mConnectivityFilter.addAction(ConnectivityManager.CONNECTIVITY_ACTION);
