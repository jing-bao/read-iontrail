/* -*- Mode: Java; c-basic-offset: 4; tab-width: 20; indent-tabs-mode: nil; -*-
 * ***** BEGIN LICENSE BLOCK *****
 * Version: MPL 1.1/GPL 2.0/LGPL 2.1
 *
 * The contents of this file are subject to the Mozilla Public License Version
 * 1.1 (the "License"); you may not use this file except in compliance with
 * the License. You may obtain a copy of the License at
 * http://www.mozilla.org/MPL/
 *
 * Software distributed under the License is distributed on an "AS IS" basis,
 * WITHOUT WARRANTY OF ANY KIND, either express or implied. See the License
 * for the specific language governing rights and limitations under the
 * License.
 *
 * The Original Code is Mozilla Android code.
 *
 * The Initial Developer of the Original Code is Mozilla Foundation.
 * Portions created by the Initial Developer are Copyright (C) 2009-2010
 * the Initial Developer. All Rights Reserved.
 *
 * Contributor(s):
 *   Patrick Walton <pcwalton@mozilla.com>
 *   Chris Lord <chrislord.net@gmail.com>
 *
 * Alternatively, the contents of this file may be used under the terms of
 * either the GNU General Public License Version 2 or later (the "GPL"), or
 * the GNU Lesser General Public License Version 2.1 or later (the "LGPL"),
 * in which case the provisions of the GPL or the LGPL are applicable instead
 * of those above. If you wish to allow use of your version of this file only
 * under the terms of either the GPL or the LGPL, and not to allow others to
 * use your version of this file under the terms of the MPL, indicate your
 * decision by deleting the provisions above and replace them with the notice
 * and other provisions required by the GPL or the LGPL. If you do not delete
 * the provisions above, a recipient may use your version of this file under
 * the terms of any one of the MPL, the GPL or the LGPL.
 *
 * ***** END LICENSE BLOCK ***** */

package org.mozilla.gecko.gfx;

import android.graphics.Point;
import android.graphics.PointF;
import android.graphics.Rect;
import android.graphics.RectF;
import android.util.DisplayMetrics;
import org.mozilla.gecko.FloatUtils;
import org.mozilla.gecko.GeckoApp;
import org.mozilla.gecko.gfx.FloatSize;
import org.mozilla.gecko.gfx.IntSize;
import org.mozilla.gecko.gfx.LayerController;
import org.mozilla.gecko.gfx.RectUtils;
import org.json.JSONException;
import org.json.JSONObject;
import android.util.Log;

/**
 * ViewportMetrics manages state and contains some utility functions related to
 * the page viewport for the Gecko layer client to use.
 */
public class ViewportMetrics {
    private static final String LOGTAG = "GeckoViewportMetrics";

    private FloatSize mPageSize;
    private RectF mViewportRect;
    private float mZoomFactor;
    private boolean mAllowZoom;

    public ViewportMetrics() {
        DisplayMetrics metrics = new DisplayMetrics();
        GeckoApp.mAppContext.getWindowManager().getDefaultDisplay().getMetrics(metrics);

        mPageSize = new FloatSize(metrics.widthPixels, metrics.heightPixels);
        mViewportRect = new RectF(0, 0, metrics.widthPixels, metrics.heightPixels);
        mZoomFactor = 1.0f;
<<<<<<< HEAD
=======
        mViewportBias = new PointF(0.0f, 0.0f);
        mAllowZoom = true;
>>>>>>> 8da3e685
    }

    public ViewportMetrics(ViewportMetrics viewport) {
        mPageSize = new FloatSize(viewport.getPageSize());
        mViewportRect = new RectF(viewport.getViewport());
        mZoomFactor = viewport.getZoomFactor();
<<<<<<< HEAD
=======
        mViewportBias = viewport.mViewportBias;
        mAllowZoom = viewport.mAllowZoom;
>>>>>>> 8da3e685
    }

    public ViewportMetrics(ImmutableViewportMetrics viewport) {
        mPageSize = new FloatSize(viewport.pageSizeWidth, viewport.pageSizeHeight);
        mViewportRect = new RectF(viewport.viewportRectLeft,
                                  viewport.viewportRectTop,
                                  viewport.viewportRectRight,
                                  viewport.viewportRectBottom);
        mZoomFactor = viewport.zoomFactor;
    }


    public ViewportMetrics(JSONObject json) throws JSONException {
        float x = (float)json.getDouble("x");
        float y = (float)json.getDouble("y");
        float width = (float)json.getDouble("width");
        float height = (float)json.getDouble("height");
        float pageWidth = (float)json.getDouble("pageWidth");
        float pageHeight = (float)json.getDouble("pageHeight");
        float zoom = (float)json.getDouble("zoom");

        mAllowZoom = json.getBoolean("allowZoom");

        mPageSize = new FloatSize(pageWidth, pageHeight);
        mViewportRect = new RectF(x, y, x + width, y + height);
        mZoomFactor = zoom;
    }

    public PointF getOrigin() {
        return new PointF(mViewportRect.left, mViewportRect.top);
    }

    public FloatSize getSize() {
        return new FloatSize(mViewportRect.width(), mViewportRect.height());
    }

    public RectF getViewport() {
        return mViewportRect;
    }

    /** Returns the viewport rectangle, clamped within the page-size. */
    public RectF getClampedViewport() {
        RectF clampedViewport = new RectF(mViewportRect);

        // While the viewport size ought to never exceed the page size, we
        // do the clamping in this order to make sure that the origin is
        // never negative.
        if (clampedViewport.right > mPageSize.width)
            clampedViewport.offset(mPageSize.width - clampedViewport.right, 0);
        if (clampedViewport.left < 0)
            clampedViewport.offset(-clampedViewport.left, 0);

        if (clampedViewport.bottom > mPageSize.height)
            clampedViewport.offset(0, mPageSize.height - clampedViewport.bottom);
        if (clampedViewport.top < 0)
            clampedViewport.offset(0, -clampedViewport.top);

        return clampedViewport;
    }

    public FloatSize getPageSize() {
        return mPageSize;
    }

    public float getZoomFactor() {
        return mZoomFactor;
    }

    public boolean getAllowZoom() {
        return mAllowZoom;
    }

    public void setPageSize(FloatSize pageSize) {
        mPageSize = pageSize;
    }

    public void setViewport(RectF viewport) {
        mViewportRect = viewport;
    }

    public void setOrigin(PointF origin) {
        mViewportRect.set(origin.x, origin.y,
                          origin.x + mViewportRect.width(),
                          origin.y + mViewportRect.height());
    }

    public void setSize(FloatSize size) {
        mViewportRect.right = mViewportRect.left + size.width;
        mViewportRect.bottom = mViewportRect.top + size.height;
    }

    public void setZoomFactor(float zoomFactor) {
        mZoomFactor = zoomFactor;
    }

    /* This will set the zoom factor and re-scale page-size and viewport offset
     * accordingly. The given focus will remain at the same point on the screen
     * after scaling.
     */
    public void scaleTo(float newZoomFactor, PointF focus) {
        float scaleFactor = newZoomFactor / mZoomFactor;

        mPageSize = mPageSize.scale(scaleFactor);

        PointF origin = getOrigin();
        origin.offset(focus.x, focus.y);
        origin = PointUtils.scale(origin, scaleFactor);
        origin.offset(-focus.x, -focus.y);
        setOrigin(origin);

        mZoomFactor = newZoomFactor;
    }

    /*
     * Returns the viewport metrics that represent a linear transition between `from` and `to` at
     * time `t`, which is on the scale [0, 1). This function interpolates the viewport rect, the
     * page size, the offset, and the zoom factor.
     */
    public ViewportMetrics interpolate(ViewportMetrics to, float t) {
        ViewportMetrics result = new ViewportMetrics();
        result.mPageSize = mPageSize.interpolate(to.mPageSize, t);
        result.mZoomFactor = FloatUtils.interpolate(mZoomFactor, to.mZoomFactor, t);
        result.mViewportRect = RectUtils.interpolate(mViewportRect, to.mViewportRect, t);
        return result;
    }

    public boolean fuzzyEquals(ViewportMetrics other) {
        return mPageSize.fuzzyEquals(other.mPageSize)
            && RectUtils.fuzzyEquals(mViewportRect, other.mViewportRect)
            && FloatUtils.fuzzyEquals(mZoomFactor, other.mZoomFactor);
    }

    public String toJSON() {
        // Round off height and width. Since the height and width are the size of the screen, it
        // makes no sense to send non-integer coordinates to Gecko.
        int height = Math.round(mViewportRect.height());
        int width = Math.round(mViewportRect.width());

        StringBuffer sb = new StringBuffer(256);
        sb.append("{ \"x\" : ").append(mViewportRect.left)
          .append(", \"y\" : ").append(mViewportRect.top)
          .append(", \"width\" : ").append(width)
          .append(", \"height\" : ").append(height)
          .append(", \"pageWidth\" : ").append(mPageSize.width)
          .append(", \"pageHeight\" : ").append(mPageSize.height)
          .append(", \"zoom\" : ").append(mZoomFactor)
          .append(" }");
        return sb.toString();
    }

    @Override
    public String toString() {
        StringBuffer buff = new StringBuffer(128);
        buff.append("v=").append(mViewportRect.toString())
            .append(" p=").append(mPageSize.toString())
            .append(" z=").append(mZoomFactor);
        return buff.toString();
    }
}
<|MERGE_RESOLUTION|>--- conflicted
+++ resolved
@@ -72,22 +72,14 @@
         mPageSize = new FloatSize(metrics.widthPixels, metrics.heightPixels);
         mViewportRect = new RectF(0, 0, metrics.widthPixels, metrics.heightPixels);
         mZoomFactor = 1.0f;
-<<<<<<< HEAD
-=======
-        mViewportBias = new PointF(0.0f, 0.0f);
         mAllowZoom = true;
->>>>>>> 8da3e685
     }
 
     public ViewportMetrics(ViewportMetrics viewport) {
         mPageSize = new FloatSize(viewport.getPageSize());
         mViewportRect = new RectF(viewport.getViewport());
         mZoomFactor = viewport.getZoomFactor();
-<<<<<<< HEAD
-=======
-        mViewportBias = viewport.mViewportBias;
         mAllowZoom = viewport.mAllowZoom;
->>>>>>> 8da3e685
     }
 
     public ViewportMetrics(ImmutableViewportMetrics viewport) {
@@ -97,6 +89,7 @@
                                   viewport.viewportRectRight,
                                   viewport.viewportRectBottom);
         mZoomFactor = viewport.zoomFactor;
+        mAllowZoom = viewport.allowZoom;
     }
 
 
