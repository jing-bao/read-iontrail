--- conflicted
+++ resolved
@@ -75,11 +75,8 @@
 		  editor \
 		  plugin \
 		  txtsvc \
-<<<<<<< HEAD
+		  uriloader \
 		  html5 \
-=======
-		  uriloader \
->>>>>>> 9480d746
 		  $(NULL)
 
 CPPSRCS		= \
